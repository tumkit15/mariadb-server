/*
Copyright (c) 2009, 2010, Oracle and/or its affiliates. All rights reserved.

The MySQL Connector/C is licensed under the terms of the GPLv2
<http://www.gnu.org/licenses/old-licenses/gpl-2.0.html>, like most
MySQL Connectors. There are special exceptions to the terms and
conditions of the GPLv2 as it is applied to this software, see the
FLOSS License Exception
<http://www.mysql.com/about/legal/licensing/foss-exception.html>.

This program is free software; you can redistribute it and/or modify
it under the terms of the GNU General Public License as published
by the Free Software Foundation; version 2 of the License.

This program is distributed in the hope that it will be useful, but
WITHOUT ANY WARRANTY; without even the implied warranty of MERCHANTABILITY
or FITNESS FOR A PARTICULAR PURPOSE. See the GNU General Public License
for more details.

You should have received a copy of the GNU General Public License along
with this program; if not, write to the Free Software Foundation, Inc.,
51 Franklin St, Fifth Floor, Boston, MA 02110-1301  USA
*/
#include <my_global.h>
#include <my_sys.h>
#include <mysql.h>
#include <tap.h>
#include <getopt.h>
#include <memory.h>
#include <errmsg.h>

#ifndef WIN32
#include <pthread.h>
#endif

#ifndef OK
# define OK 0
#endif
#ifndef FAIL
# define FAIL 1
#endif
#ifndef SKIP
# define SKIP -1
#endif
#ifndef FALSE
# define FALSE 0
#endif
#ifndef TRUE
# define TRUE 1
#endif

#define MAX_KEY MAX_INDEXES
#define MAX_KEY_LENGTH_DECIMAL_WIDTH 4          /* strlen("4096") */

#define MAX_TEST_QUERY_LENGTH 300 /* MAX QUERY BUFFER LENGTH */

/* prevent warnings on Win64 by using STMT_LEN instead of strlen */
#define STMT_LEN(A) (unsigned long)strlen((A))

#define check_mysql_rc(rc, mysql) \
if (rc)\
{\
  diag("Error (%d): %s (%d) in %s line %d", rc, mysql_error(mysql), \
       mysql_errno(mysql), __FILE__, __LINE__);\
  return(FAIL);\
}

#define check_stmt_rc(rc, stmt) \
if (rc)\
{\
  diag("Error: %s (%s: %d)", mysql_stmt_error(stmt), __FILE__, __LINE__);\
  return(FAIL);\
}

#define FAIL_IF(expr, reason)\
if (expr)\
{\
  diag("Error: %s (%s: %d)", (reason) ? reason : "", __FILE__, __LINE__);\
  return FAIL;\
}

#define FAIL_UNLESS(expr, reason)\
if (!(expr))\
{\
  diag("Error: %s (%s: %d)", reason, __FILE__, __LINE__);\
  return FAIL;\
}

#define SKIP_CONNECTION_HANDLER \
 if (hostname && strstr(hostname, "://"))\
  {\
    diag("Test skipped (connection handler)");\
    return SKIP;\
  } 

/* connection options */
#define TEST_CONNECTION_DEFAULT    1 /* default connection */
#define TEST_CONNECTION_NONE       2 /* tests creates own connection */
#define TEST_CONNECTION_NEW        4 /* create a separate connection */
#define TEST_CONNECTION_DONT_CLOSE 8 /* don't close connection */

struct my_option_st
{
  enum mysql_option option;
  char              *value;
};

struct my_tests_st
{
  const char *name;
  int  (*function)(MYSQL *);
  int   connection;
  ulong connect_flags;
  struct my_option_st *options;
  char *skipmsg;
};

static char *schema = 0;
static char *hostname = 0;
static char *password = 0;
static unsigned int port = 0;
static char *socketname = 0;
static char *username = 0;
/*
static struct my_option test_options[] =
{
  {"schema", 'd', "database to use", (uchar **) &schema, (uchar **) &schema,
   0, GET_STR, REQUIRED_ARG, 0, 0, 0, 0, 0, 0},
  {"help", '?', "Display this help and exit", 0, 0, 0, GET_NO_ARG, NO_ARG, 0,
   0, 0, 0, 0, 0},
  {"host", 'h', "Connect to host", (uchar **) &hostname, (uchar **) &hostname,
   0, GET_STR, REQUIRED_ARG, 0, 0, 0, 0, 0, 0},
  {"password", 'p',
   "Password to use when connecting to server.", (uchar **) &password, (uchar **) &password,
   0, GET_STR, OPT_ARG, 0, 0, 0, 0, 0, 0},
  {"port", 'P', "Port number to use for connection or 0 for default to, in "
   "order of preference, my.cnf, $MYSQL_TCP_PORT, "
#if MYSQL_PORT_DEFAULT == 0
   "/etc/services, "
#endif
   "built-in default (" STRINGIFY_ARG(MYSQL_PORT) ").",
   (uchar **) &port,
   (uchar **) &port, 0, GET_UINT, REQUIRED_ARG, 0, 0, 0, 0, 0, 0},
  {"socket", 'S', "Socket file to use for connection",
   (uchar **) &socketname, (uchar **) &socketname, 0, GET_STR,
   REQUIRED_ARG, 0, 0, 0, 0, 0, 0},
  {"user", 'u', "User for login if not current user", (uchar **) &username,
   (uchar **) &username, 0, GET_STR, REQUIRED_ARG, 0, 0, 0, 0, 0, 0},
  { 0, 0, 0, 0, 0, 0, GET_NO_ARG, NO_ARG, 0, 0, 0, 0, 0, 0}
};
*/
#define verify_prepare_field(result,no,name,org_name,type,table,\
                             org_table,db,length,def) \
          do_verify_prepare_field((result),(no),(name),(org_name),(type), \
                                  (table),(org_table),(db),(length),(def), \
                                  __FILE__, __LINE__)

int do_verify_prepare_field(MYSQL_RES *result,
                            unsigned int no, const char *name,
                            const char *org_name,
                            enum enum_field_types type,
                            const char *table,
                            const char *org_table, const char *db,
                            unsigned long length, const char *def,
                            const char *file, int line)
{
  MYSQL_FIELD *field;
/*  CHARSET_INFO *cs; */

  FAIL_IF(!(field= mysql_fetch_field_direct(result, no)), "FAILED to get result");
/*  cs= mysql_find_charset_nr(field->charsetnr);
  FAIL_UNLESS(cs, "Couldn't get character set"); */
  FAIL_UNLESS(strcmp(field->name, name) == 0, "field->name differs");
  FAIL_UNLESS(strcmp(field->org_name, org_name) == 0, "field->org_name differs");
/*
  if ((expected_field_length= length * cs->mbmaxlen) > UINT_MAX32)
    expected_field_length= UINT_MAX32;
*/
  /*
    XXX: silent column specification change works based on number of
    bytes a column occupies. So CHAR -> VARCHAR upgrade is possible even
    for CHAR(2) column if its character set is multibyte.
    VARCHAR -> CHAR downgrade won't work for VARCHAR(3) as one would
    expect.
  */
//  if (cs->char_maxlen == 1)
//    FAIL_UNLESS(field->type == type, "field->type differs");
  if (table)
    FAIL_UNLESS(strcmp(field->table, table) == 0, "field->table differs");
  if (org_table)
    FAIL_UNLESS(strcmp(field->org_table, org_table) == 0, "field->org_table differs");
  FAIL_UNLESS(strcmp(field->db, db) == 0, "field->db differs");
  /*
    Character set should be taken into account for multibyte encodings, such
    as utf8. Field length is calculated as number of characters * maximum
    number of bytes a character can occupy.
  */

  return OK;
}

/* Prepare statement, execute, and process result set for given query */

int my_stmt_result(MYSQL *mysql, const char *buff)
{
  MYSQL_STMT *stmt;
  int        row_count= 0;
  int        rc;

  stmt= mysql_stmt_init(mysql);

  rc= mysql_stmt_prepare(stmt, buff, (unsigned long)strlen(buff));
  FAIL_IF(rc, mysql_stmt_error(stmt));

  rc= mysql_stmt_execute(stmt);
  FAIL_IF(rc, mysql_stmt_error(stmt));

  while (mysql_stmt_fetch(stmt) != MYSQL_NO_DATA)
    row_count++;

  mysql_stmt_close(stmt);

  return row_count;
}
/*
static my_bool
get_one_option(int optid, const struct my_option *opt __attribute__((unused)),
               char *argument)
{
  switch (optid) {
  case '?':
  case 'I':                           
    my_print_help(test_options);
    exit(0);
    break;
  }
  return 0;
}
*/
/* Utility function to verify a particular column data */

int verify_col_data(MYSQL *mysql, const char *table, const char *col,
                            const char *exp_data)
{
  static char query[MAX_TEST_QUERY_LENGTH];
  MYSQL_RES *result;
  MYSQL_ROW row;
  int       rc;

  if (table && col)
  {
    sprintf(query, "SELECT %s FROM %s LIMIT 1", col, table);
    rc= mysql_query(mysql, query);
    check_mysql_rc(rc, mysql);
  }
  result= mysql_use_result(mysql);
  FAIL_IF(!result, "Invalid result set");

  if (!(row= mysql_fetch_row(result)) || !row[0]) {
    diag("Failed to get the result");
    goto error;
  }
  if(strcmp(row[0], exp_data)) {
    diag("Expected %s, got %s", exp_data, row[0]);
    goto error;
  }
  mysql_free_result(result);

  return OK;

error:
  mysql_free_result(result);
  return FAIL;
}

my_bool query_int_variable(MYSQL *con, const char *var_name, int *var_value)
{
  MYSQL_RES *rs;
  MYSQL_ROW row;

  char query_buffer[MAX_TEST_QUERY_LENGTH];

  my_bool is_null;

  sprintf(query_buffer,
          "SELECT %s",
          (const char *) var_name);

  FAIL_IF(mysql_query(con, query_buffer), "Query failed");
  FAIL_UNLESS(rs= mysql_store_result(con), "Invaliid result set");
  FAIL_UNLESS(row= mysql_fetch_row(rs), "Nothing to fetch");

  is_null= row[0] == NULL;

  if (!is_null)
    *var_value= atoi(row[0]);

  mysql_free_result(rs);

  return is_null;
}

static void usage()
{
  printf("Execute test with the following options:\n");
  printf("-h hostname\n");
  printf("-u username\n");
  printf("-p password\n");
  printf("-d database\n");
  printf("-S socketname\n");
  printf("-P port number\n");
  printf("?  displays this help and exits\n");
}

void get_options(int argc, char **argv)
{
  int c= 0;

  while ((c=getopt(argc,argv, "h:u:p:d:P:S:?")) >= 0)
  {
    switch(c) {
    case 'h':
      hostname= optarg;
      break;
    case 'u':
      username= optarg;
      break;
    case 'p':
      password= optarg;
      break;
    case 'd':
      schema= optarg;
      break;
    case 'P':
      port= atoi(optarg);
      break;
    case 'S':
      socketname= optarg;
      break;
    case '?':
      usage();
      exit(0);
      break;
    default:
      printf("Unknown option %c\n", c);
      usage();
      exit(0);
    }
  }
}


int check_variable(MYSQL *mysql, char *variable, char *value)
{
  char query[MAX_TEST_QUERY_LENGTH];
  MYSQL_RES *result;
  MYSQL_ROW row;

  sprintf(query, "SELECT %s", variable);
  result= mysql_store_result(mysql);
  if (!result)
    return FAIL;

  if ((row = mysql_fetch_row(result)))
    if (strcmp(row[0], value) == 0) {
      mysql_free_result(result);
      return OK;
    }
  mysql_free_result(result);
  return FAIL;
}

/* 
 * function *test_connect
 *
 * returns a new connection. This function will be called, if the test doesn't
 * use default_connection.
 */
MYSQL *test_connect(struct my_tests_st *test) {
  MYSQL *mysql;
<<<<<<< HEAD
  char query[255];
=======
>>>>>>> 6bed75bb
  int i= 0;
  int timeout= 10;
  int truncation_report= 1;
  if (!(mysql = mysql_init(NULL))) {
    diag("%s", "mysql_init failed - exiting");
    return(NULL);
  }

  mysql_options(mysql, MYSQL_REPORT_DATA_TRUNCATION, &truncation_report);
  mysql_options(mysql, MYSQL_OPT_CONNECT_TIMEOUT, &timeout);

  /* option handling */
  if (test && test->options) {

    while (test->options[i].option)
    {
      if (mysql_options(mysql, test->options[i].option, test->options[i].value)) {
        diag("Couldn't set option %d. Error (%d) %s", test->options[i].option,
                      mysql_errno(mysql), mysql_error(mysql));
        mysql_close(mysql);
        return(NULL);
      }
      i++;
    }
  }
  if (!(mysql_real_connect(mysql, hostname, username, password,
                           schema, port, socketname, (test) ? test->connect_flags:0)))
  {
    diag("Couldn't establish connection to server %s. Error (%d): %s", 
                   hostname, mysql_errno(mysql), mysql_error(mysql));
    mysql_close(mysql);
    return(NULL);
  }

<<<<<<< HEAD
  /* change database or create if it doesn't exist */
  if (mysql_select_db(mysql, schema)) {
    diag("Error number: %d", mysql_errno(mysql));

    if(mysql_errno(mysql) == 1049) {
      sprintf(query, "CREATE DATABASE %s", schema);
      if (mysql_query(mysql, query)) {
        diag("Can't create database %s", schema);
        mysql_close(mysql);
        return NULL;
      }
    } else {
      diag("Error (%d): %s", mysql_errno(mysql), mysql_error(mysql));
      mysql_close(mysql);
      return NULL;
    }
  }

=======
>>>>>>> 6bed75bb
  return(mysql);
}

static int reset_connection(MYSQL *mysql) {
  int rc;

  rc= mysql_change_user(mysql, username, password, schema);
  check_mysql_rc(rc, mysql);
  rc= mysql_query(mysql, "SET sql_mode=''");
  check_mysql_rc(rc, mysql);

  return OK;
}

/*
 * function get_envvars((
 *
 * checks for connection related environment variables
 */
void get_envvars() {
  char  *envvar;

  if (!hostname && (envvar= getenv("MYSQL_TEST_HOST")))
    hostname= envvar;
  if (!username && (envvar= getenv("MYSQL_TEST_USER")))
    username= envvar;
  if (!password && (envvar= getenv("MYSQL_TEST_PASSWD")))
    password= envvar;
  if (!schema && (envvar= getenv("MYSQL_TEST_DB")))
    schema= envvar;
  if (!schema)
    schema= "testc";
  if (!port && (envvar= getenv("MYSQL_TEST_PORT")))
    port= atoi(envvar);
  if (!socketname && (envvar= getenv("MYSQL_TEST_SOCKET")))
    socketname= envvar;
}

void run_tests(struct my_tests_st *test) {
  int i, rc, total=0;
  MYSQL *mysql, *mysql_default= NULL;  /* default connection */


  while (test[total].function)
    total++;
  plan(total);

  if ((mysql_default= test_connect(NULL)))
  {
    diag("Testing against MySQL Server %s", mysql_get_server_info(mysql_default));
    diag("Host: %s", mysql_get_host_info(mysql_default));
    diag("Client library: %s", mysql_get_client_info());
  }
  else
  {
    diag("Can't connect to a server. Aborting....");
    exit(0);
  }

  for (i=0; i < total; i++) {
    if (!mysql_default && (test[i].connection & TEST_CONNECTION_DEFAULT))
    {
      diag("MySQL server not running");
      skip(1, "%s", test[i].name);
    } else if (!test[i].skipmsg) {
      mysql= mysql_default;
      if (test[i].connection & TEST_CONNECTION_NEW)
        mysql= test_connect(&test[i]);
      if (test[i].connection & TEST_CONNECTION_NONE)
        mysql= NULL;

      /* run test */
      rc= test[i].function(mysql);

      if (rc == SKIP)
        skip(1, "%s", test[i].name);
      else
        ok(rc == OK, "%s", test[i].name);

      /* if test failed, close and reopen default connection to prevent
         errors for further tests */
      if ((rc == FAIL || mysql_errno(mysql_default)) && (test[i].connection & TEST_CONNECTION_DEFAULT)) {
        mysql_close(mysql_default);
        mysql_default= test_connect(&test[i]);
      }
      /* clear connection: reset default connection or close extra connection */
      else if (mysql_default && (test[i].connection & TEST_CONNECTION_DEFAULT))  {
          if (reset_connection(mysql))
            return; /* default doesn't work anymore */
      }
      else if (mysql && !(test[i].connection & TEST_CONNECTION_DONT_CLOSE))
      {
          mysql_close(mysql);
      }
    } else {
      skip(1, "%s", test[i].skipmsg);
    }
  }
  if (mysql_default) {
    diag("close default");
    mysql_close(mysql_default);
  }
  mysql_server_end();
}
<|MERGE_RESOLUTION|>--- conflicted
+++ resolved
@@ -378,10 +378,6 @@
  */
 MYSQL *test_connect(struct my_tests_st *test) {
   MYSQL *mysql;
-<<<<<<< HEAD
-  char query[255];
-=======
->>>>>>> 6bed75bb
   int i= 0;
   int timeout= 10;
   int truncation_report= 1;
@@ -415,28 +411,6 @@
     mysql_close(mysql);
     return(NULL);
   }
-
-<<<<<<< HEAD
-  /* change database or create if it doesn't exist */
-  if (mysql_select_db(mysql, schema)) {
-    diag("Error number: %d", mysql_errno(mysql));
-
-    if(mysql_errno(mysql) == 1049) {
-      sprintf(query, "CREATE DATABASE %s", schema);
-      if (mysql_query(mysql, query)) {
-        diag("Can't create database %s", schema);
-        mysql_close(mysql);
-        return NULL;
-      }
-    } else {
-      diag("Error (%d): %s", mysql_errno(mysql), mysql_error(mysql));
-      mysql_close(mysql);
-      return NULL;
-    }
-  }
-
-=======
->>>>>>> 6bed75bb
   return(mysql);
 }
 
