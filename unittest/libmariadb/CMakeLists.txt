--- conflicted
+++ resolved
@@ -21,15 +21,8 @@
                     ${CMAKE_SOURCE_DIR}/unittest/mytap)
 ADD_DEFINITIONS(-DLIBMARIADB)
 
-<<<<<<< HEAD
-SET(API_TESTS "t_aurora" "async" "basic-t" "fetch" "charset" "logs"
-              "cursor" "errors" "view" "ps" "ps_bugs"
-              "sp" "result" "connection" "misc" "ps_new" "sqlite3" "thread"
-              "dyncol" "features-10_2")
-=======
 SET(API_TESTS "async" "basic-t" "fetch" "charset" "logs" "cursor" "errors" "view" "ps" "ps_bugs" 
-              "sp" "result" "connection" "misc" "ps_new" "sqlite3" "thread" "dyncol")
->>>>>>> 6bed75bb
+              "sp" "result" "connection" "misc" "ps_new" "sqlite3" "thread" "dyncol" "features-10_2")
 
 #exclude following tests from ctests, since we need to run them maually with different credentials            
 SET(MANUAL_TESTS "t_aurora")
