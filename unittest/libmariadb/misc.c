/*
Copyright (c) 2009, 2010, Oracle and/or its affiliates. All rights reserved.

The MySQL Connector/C is licensed under the terms of the GPLv2
<http://www.gnu.org/licenses/old-licenses/gpl-2.0.html>, like most
MySQL Connectors. There are special exceptions to the terms and
conditions of the GPLv2 as it is applied to this software, see the
FLOSS License Exception
<http://www.mysql.com/about/legal/licensing/foss-exception.html>.

This program is free software; you can redistribute it and/or modify
it under the terms of the GNU General Public License as published
by the Free Software Foundation; version 2 of the License.

This program is distributed in the hope that it will be useful, but
WITHOUT ANY WARRANTY; without even the implied warranty of MERCHANTABILITY
or FITNESS FOR A PARTICULAR PURPOSE. See the GNU General Public License
for more details.

You should have received a copy of the GNU General Public License along
with this program; if not, write to the Free Software Foundation, Inc.,
51 Franklin St, Fifth Floor, Boston, MA 02110-1301  USA
*/
#include "my_test.h"
#include "ma_common.h"

#include <mysql/client_plugin.h>


/*
  Bug#28075 "COM_DEBUG crashes mysqld"
*/

static int test_bug28075(MYSQL *mysql)
{
  int rc;

  rc= mysql_dump_debug_info(mysql);
  check_mysql_rc(rc, mysql);

  rc= mysql_ping(mysql);
  check_mysql_rc(rc, mysql);

  return OK;
}

/*
  Bug#28505: mysql_affected_rows() returns wrong value if CLIENT_FOUND_ROWS
  flag is set.
*/

static int test_bug28505(MYSQL *mysql)
{
  my_ulonglong res;
  int rc;

  rc= mysql_query(mysql, "drop table if exists t1");
  check_mysql_rc(rc, mysql);
  rc= mysql_query(mysql, "create table t1(f1 int primary key)");
  check_mysql_rc(rc, mysql);
  rc= mysql_query(mysql, "insert into t1 values(1)");
  check_mysql_rc(rc, mysql);
  rc= mysql_query(mysql, "insert into t1 values(1) on duplicate key update f1=1");
  check_mysql_rc(rc, mysql);
  res= mysql_affected_rows(mysql);
  FAIL_UNLESS(!res, "res != 0");
  rc= mysql_query(mysql, "drop table t1");
  check_mysql_rc(rc, mysql);
  return OK;
}

/*
  Bug #29692  	Single row inserts can incorrectly report a huge number of 
  row insertions
*/

static int test_bug29692(MYSQL *mysql)
{
  int rc;
  rc= mysql_query(mysql, "drop table if exists t1");
  check_mysql_rc(rc, mysql);
  rc= mysql_query(mysql, "create table t1(f1 int)");
  check_mysql_rc(rc, mysql);
  rc= mysql_query(mysql, "insert into t1 values(1)");
  check_mysql_rc(rc, mysql);
  FAIL_UNLESS(1 == mysql_affected_rows(mysql), "affected_rows != 1");
  rc= mysql_query(mysql, "drop table t1");
  check_mysql_rc(rc, mysql);
  return OK;
}

static int bug31418_impl()
{
  my_bool is_null;
  MYSQL *mysql;
  int rc;

  /* Create a new connection. */

  mysql= test_connect(NULL);
  if (!mysql)
    return FAIL;

  /***********************************************************************
    Check that lock is free:
      - IS_FREE_LOCK() should return 1;
      - IS_USED_LOCK() should return NULL;
  ***********************************************************************/

  is_null= query_int_variable(mysql,
                              "IS_FREE_LOCK('bug31418')",
                              &rc);
  FAIL_UNLESS(!is_null && rc, "rc = 0");

  is_null= query_int_variable(mysql,
                              "IS_USED_LOCK('bug31418')",
                              &rc);
  FAIL_UNLESS(is_null, "rc = 0");

  /***********************************************************************
    Acquire lock and check the lock status (the lock must be in use):
      - IS_FREE_LOCK() should return 0;
      - IS_USED_LOCK() should return non-zero thread id;
  ***********************************************************************/

  query_int_variable(mysql, "GET_LOCK('bug31418', 1)", &rc);
  FAIL_UNLESS(rc, "rc = 0");

  is_null= query_int_variable(mysql,
                              "IS_FREE_LOCK('bug31418')",
                              &rc);
  FAIL_UNLESS(!is_null && !rc, "rc = 0");

  is_null= query_int_variable(mysql,
                              "IS_USED_LOCK('bug31418')",
                              &rc);
  FAIL_UNLESS(!is_null && rc, "rc = 0");

  /***********************************************************************
    Issue COM_CHANGE_USER command and check the lock status
    (the lock must be free):
      - IS_FREE_LOCK() should return 1;
      - IS_USED_LOCK() should return NULL;
  **********************************************************************/

  rc= mysql_change_user(mysql, username, password, schema ? schema : "test");
  check_mysql_rc(rc, mysql);

  is_null= query_int_variable(mysql,
                              "IS_FREE_LOCK('bug31418')",
                              &rc);
  FAIL_UNLESS(!is_null && rc, "rc = 0");

  is_null= query_int_variable(mysql,
                              "IS_USED_LOCK('bug31418')",
                              &rc);
  FAIL_UNLESS(is_null, "rc = 0");

  /***********************************************************************
   That's it. Cleanup.
  ***********************************************************************/

  mysql_close(mysql);
  return OK;
}

static int test_bug31418(MYSQL *mysql)
{
 int i;
  /* Run test case for BUG#31418 for three different connections. */

  for (i=0; i < 3; i++)
    if (bug31418_impl())
      return FAIL;

  return OK;
}

/* Query processing */

static int test_debug_example(MYSQL *mysql)
{
  int rc;
  MYSQL_RES *result;


  rc= mysql_query(mysql, "DROP TABLE IF EXISTS test_debug_example");
  check_mysql_rc(rc, mysql);

  rc= mysql_query(mysql, "CREATE TABLE test_debug_example("
                         "id INT PRIMARY KEY AUTO_INCREMENT, "
                         "name VARCHAR(20), xxx INT)");
  check_mysql_rc(rc, mysql);

  rc= mysql_query(mysql, "INSERT INTO test_debug_example (name) "
                         "VALUES ('mysql')");
  check_mysql_rc(rc, mysql);

  rc= mysql_query(mysql, "UPDATE test_debug_example SET name='updated' "
                         "WHERE name='deleted'");
  check_mysql_rc(rc, mysql);

  rc= mysql_query(mysql, "SELECT * FROM test_debug_example where name='mysql'");
  check_mysql_rc(rc, mysql);

  result= mysql_use_result(mysql);
  FAIL_IF(!result, "Invalid result set");

  while (mysql_fetch_row(result));
  mysql_free_result(result);

  rc= mysql_query(mysql, "DROP TABLE test_debug_example");
  check_mysql_rc(rc, mysql);
  return OK;
}

/*
  Test a crash when invalid/corrupted .frm is used in the
  SHOW TABLE STATUS
  bug #93 (reported by serg@mysql.com).
*/

static int test_frm_bug(MYSQL *mysql)
{
  MYSQL_STMT *stmt;
  MYSQL_BIND my_bind[2];
  MYSQL_RES  *result;
  MYSQL_ROW  row;
  FILE       *test_file;
  char       data_dir[FN_REFLEN];
  char       test_frm[FN_REFLEN];
  int        rc;

  return SKIP;
  mysql_autocommit(mysql, TRUE);

  rc= mysql_query(mysql, "drop table if exists test_frm_bug");
  check_mysql_rc(rc, mysql);

  rc= mysql_query(mysql, "flush tables");
  check_mysql_rc(rc, mysql);

  stmt= mysql_stmt_init(mysql);
  FAIL_IF(!stmt, mysql_error(mysql));
  rc= mysql_stmt_prepare(stmt, "show variables like 'datadir'", strlen("show variables like 'datadir'"));
  check_stmt_rc(rc, stmt);

  rc= mysql_stmt_execute(stmt);
  check_stmt_rc(rc, stmt);

  memset(my_bind, '\0', sizeof(my_bind));
  my_bind[0].buffer_type= MYSQL_TYPE_STRING;
  my_bind[0].buffer= data_dir;
  my_bind[0].buffer_length= FN_REFLEN;
  my_bind[1]= my_bind[0];

  rc= mysql_stmt_bind_result(stmt, my_bind);
  check_stmt_rc(rc, stmt);

  rc= mysql_stmt_fetch(stmt);
  check_stmt_rc(rc, stmt);

  rc= mysql_stmt_fetch(stmt);
  FAIL_UNLESS(rc == MYSQL_NO_DATA, "rc != MYSQL_NO_DATA");

  sprintf(test_frm, "%s/%s/test_frm_bug.frm", data_dir, schema);


  if (!(test_file= my_fopen(test_frm, (int) (O_RDWR | O_CREAT), MYF(MY_WME))))
  {
    mysql_stmt_close(stmt);
    diag("Can't write to file %s -> SKIP", test_frm);
    return SKIP;
  }

  rc= mysql_query(mysql, "SHOW TABLE STATUS like 'test_frm_bug'");
  check_mysql_rc(rc, mysql);

  result= mysql_store_result(mysql);
  FAIL_IF(!result, "Invalid result set");/* It can't be NULL */

  rc= 0;
  while (mysql_fetch_row(result))
    rc++;
  FAIL_UNLESS(rc == 1, "rowcount != 0");

  mysql_data_seek(result, 0);

  row= mysql_fetch_row(result);
  FAIL_IF(!row, "couldn't fetch row");

  FAIL_UNLESS(row[17] != 0, "row[17] != 0");

  mysql_free_result(result);
  mysql_stmt_close(stmt);

  my_fclose(test_file, MYF(0));
  mysql_query(mysql, "drop table if exists test_frm_bug");
  return OK;
}

static int test_wl4166_1(MYSQL *mysql)
{
  MYSQL_STMT *stmt;
  int        int_data;
  char       str_data[50];
  char       tiny_data;
  short      small_data;
  longlong   big_data;
  float      real_data;
  double     double_data;
  ulong      length[7];
  my_bool    is_null[7];
  MYSQL_BIND my_bind[7];
  static char *query;
  int rc;
  int i;

  if (mysql_get_server_version(mysql) < 50100) {
    diag("Test requires MySQL Server version 5.1 or above");
    return SKIP;
  }
  rc= mysql_query(mysql, "DROP TABLE IF EXISTS table_4166");
  check_mysql_rc(rc, mysql);

  rc= mysql_query(mysql, "CREATE TABLE table_4166(col1 tinyint NOT NULL, "
                         "col2 varchar(15), col3 int, "
                         "col4 smallint, col5 bigint, "
                         "col6 float, col7 double, "
                         "colX varchar(10) default NULL)");
  check_mysql_rc(rc, mysql);

  stmt= mysql_stmt_init(mysql);
  FAIL_IF(!stmt, mysql_error(mysql));
  query= "INSERT INTO table_4166(col1, col2, col3, col4, col5, col6, col7) "
          "VALUES(?, ?, ?, ?, ?, ?, ?)";
  rc= mysql_stmt_prepare(stmt, query, strlen(query));
  check_stmt_rc(rc, stmt);

  FAIL_IF(mysql_stmt_param_count(stmt) != 7, "param_count != 7");

  memset(my_bind, '\0', sizeof(my_bind));
  /* tinyint */
  my_bind[0].buffer_type= MYSQL_TYPE_TINY;
  my_bind[0].buffer= (void *)&tiny_data;
  /* string */
  my_bind[1].buffer_type= MYSQL_TYPE_STRING;
  my_bind[1].buffer= (void *)str_data;
  my_bind[1].buffer_length= 1000;                  /* Max string length */
  /* integer */
  my_bind[2].buffer_type= MYSQL_TYPE_LONG;
  my_bind[2].buffer= (void *)&int_data;
  /* short */
  my_bind[3].buffer_type= MYSQL_TYPE_SHORT;
  my_bind[3].buffer= (void *)&small_data;
  /* bigint */
  my_bind[4].buffer_type= MYSQL_TYPE_LONGLONG;
  my_bind[4].buffer= (void *)&big_data;
  /* float */
  my_bind[5].buffer_type= MYSQL_TYPE_FLOAT;
  my_bind[5].buffer= (void *)&real_data;
  /* double */
  my_bind[6].buffer_type= MYSQL_TYPE_DOUBLE;
  my_bind[6].buffer= (void *)&double_data;

  for (i= 0; i < (int) array_elements(my_bind); i++)
  {
    my_bind[i].length= &length[i];
    my_bind[i].is_null= &is_null[i];
    is_null[i]= 0;
  }

  rc= mysql_stmt_bind_param(stmt, my_bind);
  check_stmt_rc(rc, stmt);

  int_data= 320;
  small_data= 1867;
  big_data= 1000;
  real_data= 2;
  double_data= 6578.001;

  /* now, execute the prepared statement to insert 10 records.. */
  for (tiny_data= 0; tiny_data < 10; tiny_data++)
  {
    length[1]= sprintf(str_data, "MySQL%d", int_data);
    rc= mysql_stmt_execute(stmt);
    check_stmt_rc(rc, stmt);
    int_data += 25;
    small_data += 10;
    big_data += 100;
    real_data += 1;
    double_data += 10.09;
  }

  /* force a re-prepare with some DDL */

  rc= mysql_query(mysql,
    "ALTER TABLE table_4166 change colX colX varchar(20) default NULL");
  check_mysql_rc(rc, mysql);

  /*
    execute the prepared statement again,
    without changing the types of parameters already bound.
  */

  for (tiny_data= 50; tiny_data < 60; tiny_data++)
  {
    length[1]= sprintf(str_data, "MySQL%d", int_data);
    rc= mysql_stmt_execute(stmt);
    check_stmt_rc(rc, stmt);
    int_data += 25;
    small_data += 10;
    big_data += 100;
    real_data += 1;
    double_data += 10.09;
  }

  mysql_stmt_close(stmt);

  rc= mysql_query(mysql, "DROP TABLE table_4166");
  check_mysql_rc(rc, mysql);
  return OK;
}


static int test_wl4166_2(MYSQL *mysql)
{
  MYSQL_STMT *stmt;
  int        c_int;
  MYSQL_TIME d_date;
  MYSQL_BIND bind_out[2];
  int rc;

  if (mysql_get_server_version(mysql) < 50100) {
    diag("Test requires MySQL Server version 5.1 or above");
    return SKIP;
  }

  rc= mysql_query(mysql, "drop table if exists t1");
  check_mysql_rc(rc, mysql);
  rc= mysql_query(mysql, "create table t1 (c_int int, d_date date)");
  check_mysql_rc(rc, mysql);
  rc= mysql_query(mysql,
                  "insert into t1 (c_int, d_date) values (42, '1948-05-15')");
  check_mysql_rc(rc, mysql);

  stmt= mysql_stmt_init(mysql);
  FAIL_IF(!stmt, mysql_error(mysql));
  rc= mysql_stmt_prepare(stmt, "select * from t1", strlen("select * from t1"));
  check_stmt_rc(rc, stmt);

  memset(bind_out, '\0', sizeof(bind_out));
  bind_out[0].buffer_type= MYSQL_TYPE_LONG;
  bind_out[0].buffer= (void*) &c_int;

  bind_out[1].buffer_type= MYSQL_TYPE_DATE;
  bind_out[1].buffer= (void*) &d_date;

  rc= mysql_stmt_bind_result(stmt, bind_out);
  check_stmt_rc(rc, stmt);

  /* int -> varchar transition */

  rc= mysql_query(mysql,
                  "alter table t1 change column c_int c_int varchar(11)");
  check_mysql_rc(rc, mysql);

  rc= mysql_stmt_execute(stmt);
  check_stmt_rc(rc, stmt);

  rc= mysql_stmt_fetch(stmt);
  check_stmt_rc(rc, stmt);

  FAIL_UNLESS(c_int == 42, "c_int != 42");
  FAIL_UNLESS(d_date.year == 1948, "y!=1948");
  FAIL_UNLESS(d_date.month == 5, "m != 5");
  FAIL_UNLESS(d_date.day == 15, "d != 15");

  rc= mysql_stmt_fetch(stmt);
  FAIL_UNLESS(rc == MYSQL_NO_DATA, "rc != MYSQL_NO_DATA");

  /* varchar to int retrieval with truncation */

  rc= mysql_query(mysql, "update t1 set c_int='abcde'");
  check_mysql_rc(rc, mysql);

  rc= mysql_stmt_execute(stmt);
  check_stmt_rc(rc, stmt);

  rc= mysql_stmt_fetch(stmt);
  FAIL_IF(!rc, "Error expected");

  FAIL_UNLESS(c_int == 0, "c != 0");

  rc= mysql_stmt_fetch(stmt);
  FAIL_UNLESS(rc == MYSQL_NO_DATA, "rc != MYSQL_NO_DATA");

  /* alter table and increase the number of columns */
  rc= mysql_query(mysql, "alter table t1 add column d_int int");
  check_mysql_rc(rc, mysql);

  rc= mysql_stmt_execute(stmt);
  FAIL_IF(!rc, "Error expected");

  rc= mysql_stmt_reset(stmt);
  check_stmt_rc(rc, stmt);

  /* decrease the number of columns */
  rc= mysql_query(mysql, "alter table t1 drop d_date, drop d_int");
  check_mysql_rc(rc, mysql);
  rc= mysql_stmt_execute(stmt);
  diag("rc=%d error: %d\n", rc, mysql_stmt_errno(stmt));
  FAIL_IF(!rc, "Error expected");

  mysql_stmt_close(stmt);
  rc= mysql_query(mysql, "drop table t1");
  check_mysql_rc(rc, mysql);

  return OK;
}


/**
  Test how warnings generated during assignment of parameters
  are (currently not) preserve in case of reprepare.
*/

static int test_wl4166_3(MYSQL *mysql)
{
  int rc;
  MYSQL_STMT *stmt;
  MYSQL_BIND my_bind[1];
  MYSQL_TIME tm[1];

  if (mysql_get_server_version(mysql) < 50100) {
    diag("Test requires MySQL Server version 5.1 or above");
    return SKIP;
  }

  rc= mysql_query(mysql, "drop table if exists t1");
  check_mysql_rc(rc, mysql);

  rc= mysql_query(mysql, "create table t1 (year datetime)");
  check_mysql_rc(rc, mysql);

  stmt= mysql_stmt_init(mysql);
  FAIL_IF(!stmt, mysql_error(mysql));
  rc= mysql_stmt_prepare(stmt, "insert into t1 (year) values (?)", strlen("insert into t1 (year) values (?)"));
  check_stmt_rc(rc, stmt);

  FAIL_IF(mysql_stmt_param_count(stmt) != 1, "param_count != 1");

  memset(my_bind, '\0', sizeof(my_bind));
  my_bind[0].buffer_type= MYSQL_TYPE_DATETIME;
  my_bind[0].buffer= &tm[0];

  rc= mysql_stmt_bind_param(stmt, my_bind);
  check_stmt_rc(rc, stmt);

  tm[0].year= 2014;
  tm[0].month= 1; tm[0].day= 1;
  tm[0].hour= 1; tm[0].minute= 1; tm[0].second= 1;
  tm[0].second_part= 0; tm[0].neg= 0;

  /* Cause a statement reprepare */
  rc= mysql_query(mysql, "alter table t1 add column c int");
  check_mysql_rc(rc, mysql);

  rc= mysql_stmt_execute(stmt);
  diag("rc=%d %s", rc, mysql_stmt_error(stmt));
  check_stmt_rc(rc, stmt);

  if (verify_col_data(mysql, "t1", "year", "2014-01-01 01:01:01")) {
    mysql_stmt_close(stmt);
    rc= mysql_query(mysql, "drop table t1");
    return FAIL;
  }

  mysql_stmt_close(stmt);

  rc= mysql_query(mysql, "drop table t1");
  check_mysql_rc(rc, mysql);
  return OK;
}


/**
  Test that long data parameters, as well as parameters
  that were originally in a different character set, are
  preserved in case of reprepare.
*/

static int test_wl4166_4(MYSQL *mysql)
{
  MYSQL_STMT *stmt;
  int rc;
  const char *stmt_text;
  MYSQL_BIND bind_array[2];

  /* Represented as numbers to keep UTF8 tools from clobbering them. */
  const char *koi8= "\xee\xd5\x2c\x20\xda\xc1\x20\xd2\xd9\xc2\xc1\xcc\xcb\xd5";
  const char *cp1251= "\xcd\xf3\x2c\x20\xe7\xe0\x20\xf0\xfb\xe1\xe0\xeb\xea\xf3";
  char buf1[16], buf2[16];
  ulong buf1_len, buf2_len;

  if (mysql_get_server_version(mysql) < 50100) {
    diag("Test requires MySQL Server version 5.1 or above");
    return SKIP;
  }

  rc= mysql_query(mysql, "drop table if exists t1");
  check_mysql_rc(rc, mysql);

  /*
    Create table with binary columns, set session character set to cp1251,
    client character set to koi8, and make sure that there is conversion
    on insert and no conversion on select
  */
  rc= mysql_query(mysql,
                  "create table t1 (c1 varbinary(255), c2 varbinary(255))");
  check_mysql_rc(rc, mysql);
  rc= mysql_query(mysql, "set character_set_client=koi8r, "
                         "character_set_connection=cp1251, "
                         "character_set_results=koi8r");
  check_mysql_rc(rc, mysql);

  memset(bind_array, '\0', sizeof(bind_array));

  bind_array[0].buffer_type= MYSQL_TYPE_STRING;

  bind_array[1].buffer_type= MYSQL_TYPE_STRING;
  bind_array[1].buffer= (void *) koi8;
  bind_array[1].buffer_length= strlen(koi8);

  stmt= mysql_stmt_init(mysql);
  check_stmt_rc(rc, stmt);

  stmt_text= "insert into t1 (c1, c2) values (?, ?)";

  rc= mysql_stmt_prepare(stmt, stmt_text, strlen(stmt_text));
  check_stmt_rc(rc, stmt);

  mysql_stmt_bind_param(stmt, bind_array);

  mysql_stmt_send_long_data(stmt, 0, koi8, strlen(koi8));

  /* Cause a reprepare at statement execute */
  rc= mysql_query(mysql, "alter table t1 add column d int");
  check_mysql_rc(rc, mysql);

  rc= mysql_stmt_execute(stmt);
  check_stmt_rc(rc, stmt);

  stmt_text= "select c1, c2 from t1";

  /* c1 and c2 are binary so no conversion will be done on select */
  rc= mysql_stmt_prepare(stmt, stmt_text, strlen(stmt_text));
  check_stmt_rc(rc, stmt);

  rc= mysql_stmt_execute(stmt);
  check_stmt_rc(rc, stmt);

  bind_array[0].buffer= buf1;
  bind_array[0].buffer_length= sizeof(buf1);
  bind_array[0].length= &buf1_len;

  bind_array[1].buffer= buf2;
  bind_array[1].buffer_length= sizeof(buf2);
  bind_array[1].length= &buf2_len;

  mysql_stmt_bind_result(stmt, bind_array);

  rc= mysql_stmt_fetch(stmt);
  check_stmt_rc(rc, stmt);

  FAIL_UNLESS(buf1_len == strlen(cp1251), "");
  FAIL_UNLESS(buf2_len == strlen(cp1251), "");
  FAIL_UNLESS(!memcmp(buf1, cp1251, buf1_len), "");
  FAIL_UNLESS(!memcmp(buf2, cp1251, buf1_len), "");

  rc= mysql_stmt_fetch(stmt);
  FAIL_UNLESS(rc == MYSQL_NO_DATA, "");

  mysql_stmt_close(stmt);

  rc= mysql_query(mysql, "drop table t1");
  check_mysql_rc(rc, mysql);
  rc= mysql_query(mysql, "set names default");
  check_mysql_rc(rc, mysql);
  return OK;
}

/**
  Test that COM_REFRESH issues a implicit commit.
*/

static int test_wl4284_1(MYSQL *mysql)
{
  int rc;
  MYSQL_ROW row;
  MYSQL_RES *result;

  if (mysql_get_server_version(mysql) < 60000) {
    diag("Test requires MySQL Server version 6.0 or above");
    return SKIP;
  }

  /* set AUTOCOMMIT to OFF */
  rc= mysql_autocommit(mysql, FALSE);
  check_mysql_rc(rc, mysql);

  rc= mysql_query(mysql, "DROP TABLE IF EXISTS trans");
  check_mysql_rc(rc, mysql);

  rc= mysql_query(mysql, "CREATE TABLE trans (a INT) ENGINE= InnoDB");
  check_mysql_rc(rc, mysql);

  rc= mysql_query(mysql, "INSERT INTO trans VALUES(1)");
  check_mysql_rc(rc, mysql);

  rc= mysql_refresh(mysql, REFRESH_GRANT | REFRESH_TABLES);
  check_mysql_rc(rc, mysql);

  rc= mysql_rollback(mysql);
  check_mysql_rc(rc, mysql);

  rc= mysql_query(mysql, "SELECT * FROM trans");
  check_mysql_rc(rc, mysql);

  result= mysql_use_result(mysql);
  FAIL_IF(!result, "Invalid result set");

  row= mysql_fetch_row(result);
  FAIL_IF(!row, "Can't fetch row");

  mysql_free_result(result);

  /* set AUTOCOMMIT to OFF */
  rc= mysql_autocommit(mysql, FALSE);
  check_mysql_rc(rc, mysql);

  rc= mysql_query(mysql, "DROP TABLE trans");
  check_mysql_rc(rc, mysql);

  return OK;
}

static int test_bug49694(MYSQL *mysql)
{
  int rc;
  int i;
  FILE *fp;

  rc= mysql_query(mysql, "DROP TABLE IF EXISTS enclist");
  check_mysql_rc(rc, mysql);

  rc= mysql_query(mysql, "CREATE TABLE `enclist` ("
                         "  `pat_id` int(11) NOT NULL,"
                         "  `episode_id` int(11) NOT NULL,"
                         "  `enc_id` double NOT NULL,"
                         "  PRIMARY KEY (`pat_id`,`episode_id`,`enc_id`)"
                         ") ENGINE=MyISAM DEFAULT CHARSET=latin1");
  check_mysql_rc(rc, mysql);

  fp= fopen("data.csv", "w");
  FAIL_IF(!fp, "Can't open data.csv");

  for (i=0; i < 100; i++)
    fprintf (fp, "%.08d,%d,%f\r\n", 100 + i, i % 3 + 1, 60000.0 + i/100);
  fclose(fp);

  rc= mysql_query(mysql, "LOAD DATA LOCAL INFILE 'data.csv' INTO TABLE enclist "
                         "FIELDS TERMINATED BY '.' LINES TERMINATED BY '\r\n'");
  check_mysql_rc(rc, mysql);

  rc= mysql_query(mysql, "DELETE FROM enclist");
  check_mysql_rc(rc, mysql);

  FAIL_IF(mysql_affected_rows(mysql) != 100, "Import failure. Expected 2 imported rows");

  rc= mysql_query(mysql, "DROP TABLE enclist");
  check_mysql_rc(rc, mysql);
  return OK;
}

static int test_conc49(MYSQL *mysql)
{
  int rc;
  MYSQL_RES *res;
  int i;
  FILE *fp= fopen("./sample.csv", "w");
  for (i=1; i < 4; i++)
    fprintf(fp, "\"%d\", \"%d\", \"%d\"\r\n", i, i, i);
  fclose(fp);
  rc= mysql_query(mysql, "DROP TABLE IF EXISTS conc49");
  check_mysql_rc(rc, mysql);
  rc= mysql_query(mysql, "CREATE TABLE conc49 (a int, b int, c int) Engine=InnoDB DEFAULT CHARSET=latin1");
  check_mysql_rc(rc, mysql);
  rc= mysql_query(mysql, "LOAD DATA LOCAL INFILE './sample.csv' INTO TABLE conc49 FIELDS ESCAPED BY ' ' TERMINATED BY ',' ENCLOSED BY '\"' LINES TERMINATED BY '\r\n'");
  check_mysql_rc(rc, mysql);

  rc= mysql_query(mysql, "SELECT a FROM conc49");
  check_mysql_rc(rc, mysql);
  res= mysql_store_result(mysql);
  rc= mysql_num_rows(res);
  mysql_free_result(res);
  FAIL_IF(rc != 3, "3 rows expected");
  return OK;
}

static int test_ldi_path(MYSQL *mysql)
{
  int rc;

  rc= mysql_query(mysql, "DROP TABLE IF EXISTS t1");
  check_mysql_rc(rc, mysql);

  rc= mysql_query(mysql, "CREATE TABLE t1 (a int)");
  check_mysql_rc(rc, mysql);

#ifdef _WIN32
  rc= mysql_query(mysql, "LOAD DATA LOCAL INFILE 'X:/non_existing_path/data.csv' INTO TABLE t1 "
                         "FIELDS TERMINATED BY '.' LINES TERMINATED BY '\r\n'");
#else
  rc= mysql_query(mysql, "LOAD DATA LOCAL INFILE '/non_existing_path/data.csv' INTO TABLE t1 "
                         "FIELDS TERMINATED BY '.' LINES TERMINATED BY '\r\n'");
#endif
  FAIL_IF(rc== 0, "Error expected");
  diag("Error: %d", mysql_errno(mysql));
  FAIL_IF(mysql_errno(mysql) == 0, "Error expected");

  rc= mysql_query(mysql, "DROP TABLE t1");
  check_mysql_rc(rc, mysql);
  return OK;
}

#if _WIN32
static int test_conc44(MYSQL *mysql)
{
  char query[1024];
  char *a_filename= "æøå.csv";
  int rc;
  int i;
  FILE *fp;

  rc= mysql_set_character_set(mysql, "latin1");
  check_mysql_rc(rc, mysql);

  rc= mysql_query(mysql, "DROP TABLE IF EXISTS enclist");
  check_mysql_rc(rc, mysql);

  rc= mysql_query(mysql, "CREATE TABLE `enclist` ("
                         "  `pat_id` int(11) NOT NULL,"
                         "  `episode_id` int(11) NOT NULL,"
                         "  `enc_id` double NOT NULL,"
                         "  PRIMARY KEY (`pat_id`,`episode_id`,`enc_id`)"
                         ") ENGINE=MyISAM DEFAULT CHARSET=latin1");
  check_mysql_rc(rc, mysql);

  fp= fopen(a_filename, "w");
  FAIL_IF(!fp, "Can't open file");

  for (i=0; i < 100; i++)
    fprintf (fp, "%.08d,%d,%f\r\n", 100 + i, i % 3 + 1, 60000.0 + i/100);
  fclose(fp);

  sprintf(query, "LOAD DATA LOCAL INFILE '%s' INTO TABLE enclist "
                         "FIELDS TERMINATED BY '.' LINES TERMINATED BY '\r\n'", a_filename);
  rc= mysql_query(mysql, query);
  check_mysql_rc(rc, mysql);

  rc= mysql_query(mysql, "DELETE FROM enclist");
  check_mysql_rc(rc, mysql);

  FAIL_IF(mysql_affected_rows(mysql) != 100, "Import failure. Expected 2 imported rows");

  rc= mysql_query(mysql, "DROP TABLE enclist");
  check_mysql_rc(rc, mysql);
  return OK;
}
#endif

static int test_connect_attrs(MYSQL *my)
{
  MYSQL *mysql;
  MYSQL_RES *result;
  int rc, len;

  rc= mysql_query(my, "SELECT * FROM performance_schema.session_connect_attrs LIMIT 1");
  if (rc != 0)
  {
    diag("Server doesn't support connection attributes");
    return SKIP;
  }

  result= mysql_store_result(my);
  /* MariaDB Connector/C already sent connection attrs after handshake. So if the table is
     empty, it indicates that the performance schema is disabled */
  if (!mysql_num_rows(result))
  {
    diag("skip: performance_schema not enabled");
    mysql_free_result(result);
    return SKIP;
  }
  mysql_free_result(result);

  mysql= mysql_init(NULL);

  mysql_options4(mysql, MYSQL_OPT_CONNECT_ATTR_ADD, "foo0", "bar0");
  mysql_options4(mysql, MYSQL_OPT_CONNECT_ATTR_ADD, "foo1", "bar1");
  mysql_options4(mysql, MYSQL_OPT_CONNECT_ATTR_ADD, "foo2", "bar2");

  FAIL_IF(!mysql_real_connect(mysql, hostname, username, password, schema,
                         port, socketname, 0), mysql_error(my));

  if (!(mysql->server_capabilities & CLIENT_CONNECT_ATTRS))
  {
    diag("Server doesn't support connection attributes");
    return SKIP;
  }

  rc= mysql_query(mysql, "SELECT * FROM performance_schema.session_connect_attrs where attr_name like 'foo%'");
  check_mysql_rc(rc, mysql);
  result= mysql_store_result(mysql);
  rc= mysql_num_rows(result);
  mysql_free_result(result);

  mysql_options(mysql, MYSQL_OPT_CONNECT_ATTR_RESET, NULL);
  mysql_options4(mysql, MYSQL_OPT_CONNECT_ATTR_ADD, "foo0", "bar0");
  mysql_options4(mysql, MYSQL_OPT_CONNECT_ATTR_ADD, "foo1", "bar1");
  mysql_options4(mysql, MYSQL_OPT_CONNECT_ATTR_ADD, "foo2", "bar2");
  mysql_options(mysql, MYSQL_OPT_CONNECT_ATTR_DELETE, "foo0");
  mysql_options(mysql, MYSQL_OPT_CONNECT_ATTR_DELETE, "foo1");
  mysql_options(mysql, MYSQL_OPT_CONNECT_ATTR_DELETE, "foo2");

  len= mysql->options.extension->connect_attrs_len;

  mysql_close(mysql);

  FAIL_IF(rc < 3, "Expected 3 or more rows");
  FAIL_IF(len != 0, "Expected connection_attr_len=0");

  return OK;
}

static int test_conc_114(MYSQL *mysql)
{
  if (mysql_client_find_plugin(mysql, "foo", 0))
  {
    diag("Null pointer expected");
    return FAIL;
  }
  diag("Error: %s", mysql_error(mysql));
  return OK;
}

/* run with valgrind */
static int test_conc117(MYSQL *mysql)
{
  MYSQL *my= mysql_init(NULL);
  FAIL_IF(!mysql_real_connect(my, hostname, username, password, schema,
                         port, socketname, 0), mysql_error(my));
  
  mysql_kill(my, mysql_thread_id(my));
  sleep(5);

  strcpy(my->host, "A");
  my->reconnect= 1;

  mysql_query(my, "SET @a:=1");
  mysql_close(my);

  return OK;
}

#ifdef HAVE_REMOTEIO
void *remote_plugin;
static int test_remote1(MYSQL *mysql)
{
  int rc;

  remote_plugin= (void *)mysql_client_find_plugin(mysql, "remote_io", MARIADB_CLIENT_REMOTEIO_PLUGIN);
  if (!remote_plugin)
  {
    diag("skip - no remote io plugin available");
    return SKIP;
  }

  rc= mysql_query(mysql, "DROP TABLE IF EXISTS t1");
  check_mysql_rc(rc, mysql);

  rc= mysql_query(mysql, "CREATE TABLE t1 (a text)");
  check_mysql_rc(rc, mysql);

  rc= mysql_query(mysql, "LOAD DATA LOCAL INFILE 'http://www.example.com' INTO TABLE t1");
  if (rc && mysql_errno(mysql) == 2058)
  {
    diag("remote_io plugin not available");
    return SKIP;
  }
  check_mysql_rc(rc, mysql);
  return OK;
}

static int test_remote2(MYSQL *my)
{
  MYSQL *mysql= mysql_init(NULL);

  if (!remote_plugin)
  {
    diag("skip - no remote io plugin available");
    return SKIP;
  }

  mysql_options(mysql, MYSQL_READ_DEFAULT_FILE, "http://localhost/test.cnf");
  mysql_options(mysql, MYSQL_READ_DEFAULT_GROUP, "test");
  mysql_real_connect(mysql, hostname, username, password, schema,
                         0, socketname, 0), mysql_error(my);
  diag("port: %d", mysql->port);
  mysql_close(mysql);
  return OK;
}
#endif

struct my_tests_st my_tests[] = {
#ifdef HAVE_REMOTEIO
  {"test_remote1", test_remote1, TEST_CONNECTION_NEW, 0, NULL, NULL},
<<<<<<< HEAD
  {"test_remote2", test_remote2, TEST_CONNECTION_NEW, 0, NULL, NULL}, 
  {"test_conc117", test_conc117, TEST_CONNECTION_NEW, 0,  NULL, NULL},
=======
  {"test_remote2", test_remote2, TEST_CONNECTION_NEW, 0, NULL, NULL},
#endif
  {"test_conc117", test_conc117, TEST_CONNECTION_DEFAULT, 0,  NULL, NULL},
>>>>>>> 9d12de08
  {"test_conc_114", test_conc_114, TEST_CONNECTION_DEFAULT, 0,  NULL, NULL},
  {"test_connect_attrs", test_connect_attrs, TEST_CONNECTION_DEFAULT, 0,  NULL, NULL},
  {"test_conc49", test_conc49, TEST_CONNECTION_DEFAULT, 0,  NULL, NULL},
  {"test_bug28075", test_bug28075, TEST_CONNECTION_DEFAULT, 0,  NULL, NULL},
  {"test_bug28505", test_bug28505, TEST_CONNECTION_DEFAULT, 0,  NULL, NULL},
  {"test_debug_example", test_debug_example, TEST_CONNECTION_DEFAULT, 0,  NULL, NULL},
  {"test_bug29692", test_bug29692, TEST_CONNECTION_NEW, CLIENT_FOUND_ROWS,  NULL, NULL},
  {"test_bug31418", test_bug31418, TEST_CONNECTION_DEFAULT, 0,  NULL, NULL},
  {"test_frm_bug", test_frm_bug, TEST_CONNECTION_NEW, 0,  NULL, NULL},
  {"test_wl4166_1", test_wl4166_1, TEST_CONNECTION_NEW, 0,  NULL, NULL},
  {"test_wl4166_2", test_wl4166_2, TEST_CONNECTION_NEW, 0,  NULL, NULL},
  {"test_wl4166_3", test_wl4166_3, TEST_CONNECTION_NEW, 0,  NULL, NULL},
  {"test_wl4166_4", test_wl4166_4, TEST_CONNECTION_NEW, 0,  NULL, NULL},
  {"test_wl4284_1", test_wl4284_1, TEST_CONNECTION_NEW, 0,  NULL, NULL},
  {"test_bug49694", test_bug49694, TEST_CONNECTION_NEW, 0, NULL, NULL},
  {"test_ldi_path", test_ldi_path, TEST_CONNECTION_NEW, 0, NULL, NULL},
#ifdef _WIN32
  {"test_conc44", test_conc44, TEST_CONNECTION_NEW, 0, NULL, NULL},
#endif 
  {NULL, NULL, 0, 0, NULL, 0}
};


int main(int argc, char **argv)
{
  if (argc > 1)
    get_options(argc, argv);

  get_envvars();

  run_tests(my_tests);

  return(exit_status());
}<|MERGE_RESOLUTION|>--- conflicted
+++ resolved
@@ -1025,14 +1025,9 @@
 struct my_tests_st my_tests[] = {
 #ifdef HAVE_REMOTEIO
   {"test_remote1", test_remote1, TEST_CONNECTION_NEW, 0, NULL, NULL},
-<<<<<<< HEAD
-  {"test_remote2", test_remote2, TEST_CONNECTION_NEW, 0, NULL, NULL}, 
-  {"test_conc117", test_conc117, TEST_CONNECTION_NEW, 0,  NULL, NULL},
-=======
   {"test_remote2", test_remote2, TEST_CONNECTION_NEW, 0, NULL, NULL},
 #endif
   {"test_conc117", test_conc117, TEST_CONNECTION_DEFAULT, 0,  NULL, NULL},
->>>>>>> 9d12de08
   {"test_conc_114", test_conc_114, TEST_CONNECTION_DEFAULT, 0,  NULL, NULL},
   {"test_connect_attrs", test_connect_attrs, TEST_CONNECTION_DEFAULT, 0,  NULL, NULL},
   {"test_conc49", test_conc49, TEST_CONNECTION_DEFAULT, 0,  NULL, NULL},
