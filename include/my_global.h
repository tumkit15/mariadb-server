--- conflicted
+++ resolved
@@ -1,9 +1,6 @@
 /*
-<<<<<<< HEAD
    Copyright (c) 2001, 2013, Oracle and/or its affiliates.
-=======
-   Copyright (c) 2001, 2017, Oracle and/or its affiliates. All rights reserved.
->>>>>>> 34cd74e5
+   Copyright (c) 2009, 2017, MariaDB Corporation
 
    This program is free software; you can redistribute it and/or modify
    it under the terms of the GNU General Public License as published by
@@ -1067,7 +1064,6 @@
 				  (((uint32) (uchar) (A)[2]) << 16) |\
 				  (((uint32) (uchar) (A)[1]) << 8) | \
 				  ((uint32) (uchar) (A)[0])))
-<<<<<<< HEAD
 #define sint4korr(A)	(*((const long *) (A)))
 #define uint2korr(A)	(*((const uint16 *) (A)))
 #if defined(HAVE_valgrind) && !defined(_WIN32)
@@ -1084,14 +1080,6 @@
 #define uint3korr(A)	(long) (*((const unsigned int *) (A)) & 0xFFFFFF)
 #endif /* HAVE_valgrind && !_WIN32 */
 #define uint4korr(A)	(*((const uint32 *) (A)))
-=======
-#define sint4korr(A)	(*((long *) (A)))
-#define uint2korr(A)	(*((uint16 *) (A)))
-#define uint3korr(A)	(uint32) (((uint32) ((uchar) (A)[0])) +\
-				  (((uint32) ((uchar) (A)[1])) << 8) +\
-				  (((uint32) ((uchar) (A)[2])) << 16))
-#define uint4korr(A)	(*((uint32 *) (A)))
->>>>>>> 34cd74e5
 #define uint5korr(A)	((ulonglong)(((uint32) ((uchar) (A)[0])) +\
 				    (((uint32) ((uchar) (A)[1])) << 8) +\
 				    (((uint32) ((uchar) (A)[2])) << 16) +\
