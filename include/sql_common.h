#ifndef SQL_COMMON_INCLUDED
#define SQL_COMMON_INCLUDED
/* Copyright (c) 2003, 2010, Oracle and/or its affiliates.
   Copyright (c) 2010, 2011, Monty Program Ab

   This program is free software; you can redistribute it and/or modify
   it under the terms of the GNU General Public License as published by
   the Free Software Foundation; version 2 of the License.

   This program is distributed in the hope that it will be useful,
   but WITHOUT ANY WARRANTY; without even the implied warranty of
   MERCHANTABILITY or FITNESS FOR A PARTICULAR PURPOSE.  See the
   GNU General Public License for more details.

   You should have received a copy of the GNU General Public License
   along with this program; if not, write to the Free Software
   Foundation, Inc., 51 Franklin St, Fifth Floor, Boston, MA 02110-1301  USA */

#ifdef	__cplusplus
extern "C" {
#endif

#include <mysql.h>

extern const char	*unknown_sqlstate;
extern const char	*cant_connect_sqlstate;
extern const char	*not_error_sqlstate;


struct mysql_async_context;

struct st_mysql_options_extention {
  char *plugin_dir;
  char *default_auth;
<<<<<<< HEAD
  void (*report_progress)(const MYSQL *mysql,
                          unsigned int stage,
                          unsigned int max_stage,
                          double progress,
                          const char *proc_info,
                          uint proc_info_length);
=======
  struct mysql_async_context *async_context;
>>>>>>> 8ae54993
};

typedef struct st_mysql_methods
{
  my_bool (*read_query_result)(MYSQL *mysql);
  my_bool (*advanced_command)(MYSQL *mysql,
			      enum enum_server_command command,
			      const unsigned char *header,
			      unsigned long header_length,
			      const unsigned char *arg,
			      unsigned long arg_length,
			      my_bool skip_check,
                              MYSQL_STMT *stmt);
  MYSQL_DATA *(*read_rows)(MYSQL *mysql,MYSQL_FIELD *mysql_fields,
			   unsigned int fields);
  MYSQL_RES * (*use_result)(MYSQL *mysql);
  void (*fetch_lengths)(unsigned long *to,
			MYSQL_ROW column, unsigned int field_count);
  void (*flush_use_result)(MYSQL *mysql, my_bool flush_all_results);
  int (*read_change_user_result)(MYSQL *mysql);
#if !defined(MYSQL_SERVER) || defined(EMBEDDED_LIBRARY)
  MYSQL_FIELD * (*list_fields)(MYSQL *mysql);
  my_bool (*read_prepare_result)(MYSQL *mysql, MYSQL_STMT *stmt);
  int (*stmt_execute)(MYSQL_STMT *stmt);
  int (*read_binary_rows)(MYSQL_STMT *stmt);
  int (*unbuffered_fetch)(MYSQL *mysql, char **row);
  void (*free_embedded_thd)(MYSQL *mysql);
  const char *(*read_statistics)(MYSQL *mysql);
  my_bool (*next_result)(MYSQL *mysql);
  int (*read_rows_from_cursor)(MYSQL_STMT *stmt);
#endif
} MYSQL_METHODS;

#define simple_command(mysql, command, arg, length, skip_check) \
  (*(mysql)->methods->advanced_command)(mysql, command, 0,  \
                                        0, arg, length, skip_check, NULL)
#define stmt_command(mysql, command, arg, length, stmt) \
  (*(mysql)->methods->advanced_command)(mysql, command, 0,  \
                                        0, arg, length, 1, stmt)

extern CHARSET_INFO *default_client_charset_info;
MYSQL_FIELD *unpack_fields(MYSQL_DATA *data,MEM_ROOT *alloc,uint fields,
			   my_bool default_value, uint server_capabilities);
void free_rows(MYSQL_DATA *cur);
void free_old_query(MYSQL *mysql);
void end_server(MYSQL *mysql);
my_bool mysql_reconnect(MYSQL *mysql);
void mysql_read_default_options(struct st_mysql_options *options,
				const char *filename,const char *group);
my_bool
cli_advanced_command(MYSQL *mysql, enum enum_server_command command,
		     const unsigned char *header, ulong header_length,
		     const unsigned char *arg, ulong arg_length,
                     my_bool skip_check, MYSQL_STMT *stmt);
unsigned long cli_safe_read(MYSQL *mysql);
void net_clear_error(NET *net);
void set_stmt_errmsg(MYSQL_STMT *stmt, NET *net);
void set_stmt_error(MYSQL_STMT *stmt, int errcode, const char *sqlstate,
                    const char *err);
void set_mysql_error(MYSQL *mysql, int errcode, const char *sqlstate);
void set_mysql_extended_error(MYSQL *mysql, int errcode, const char *sqlstate,
                              const char *format, ...);

/* client side of the pluggable authentication */
struct st_plugin_vio_info;
void mpvio_info(Vio *vio, struct st_plugin_vio_info *info);
int run_plugin_auth(MYSQL *mysql, char *data, uint data_len,
                    const char *data_plugin, const char *db);
int mysql_client_plugin_init();
void mysql_client_plugin_deinit();
struct st_mysql_client_plugin;
extern struct st_mysql_client_plugin *mysql_client_builtins[];

/* Non-blocking client API. */
void my_context_install_suspend_resume_hook(struct mysql_async_context *b,
                                            void (*)(my_bool, void *), void *);

#ifdef	__cplusplus
}
#endif

#define protocol_41(A) ((A)->server_capabilities & CLIENT_PROTOCOL_41)

#endif /* SQL_COMMON_INCLUDED */<|MERGE_RESOLUTION|>--- conflicted
+++ resolved
@@ -32,16 +32,13 @@
 struct st_mysql_options_extention {
   char *plugin_dir;
   char *default_auth;
-<<<<<<< HEAD
   void (*report_progress)(const MYSQL *mysql,
                           unsigned int stage,
                           unsigned int max_stage,
                           double progress,
                           const char *proc_info,
                           uint proc_info_length);
-=======
   struct mysql_async_context *async_context;
->>>>>>> 8ae54993
 };
 
 typedef struct st_mysql_methods
