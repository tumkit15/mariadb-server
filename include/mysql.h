/* Copyright (C) 2000 MySQL AB & MySQL Finland AB & TCX DataKonsult AB
                 2012 by MontyProgram AB

   This library is free software; you can redistribute it and/or
   modify it under the terms of the GNU Library General Public
   License as published by the Free Software Foundation; either
   version 2 of the License, or (at your option) any later version.
   
   This library is distributed in the hope that it will be useful,
   but WITHOUT ANY WARRANTY; without even the implied warranty of
   MERCHANTABILITY or FITNESS FOR A PARTICULAR PURPOSE.  See the GNU
   Library General Public License for more details.
   
   You should have received a copy of the GNU Library General Public
   License along with this library; if not, write to the Free
   Software Foundation, Inc., 59 Temple Place - Suite 330, Boston,
   MA 02111-1307, USA */

/* defines for the libmariadb library */

#ifndef _mysql_h
#define _mysql_h

#ifdef	__cplusplus
extern "C" {
#endif

#ifndef LIBMARIADB
#define LIBMARIADB
#endif

#ifndef _global_h				/* If not standard header */
#include <sys/types.h>
typedef char my_bool;

#if !defined(_WIN32)
#define STDCALL
#else
#define STDCALL __stdcall
#endif
typedef char * gptr;



#ifndef my_socket_defined
#define my_socket_defined
#if defined(_WIN64)
#define my_socket unsigned long long
#elif defined(_WIN32)
#define my_socket unsigned int
#else
typedef int my_socket;
#endif
#endif
#endif
#include "mariadb_com.h"
#include "mariadb_version.h"
#include "ma_list.h"
#include "mariadb_ctype.h"

#ifndef ST_MA_USED_MEM_DEFINED
#define ST_MA_USED_MEM_DEFINED
  typedef struct st_ma_used_mem {   /* struct for once_alloc */
    struct st_ma_used_mem *next;    /* Next block in use */
    size_t left;                 /* memory left in block  */
    size_t size;                 /* Size of block */
  } MA_USED_MEM;

  typedef struct st_ma_mem_root {
    MA_USED_MEM *free;
    MA_USED_MEM *used;
    MA_USED_MEM *pre_alloc;
    size_t min_malloc;
    size_t block_size;
    unsigned int block_num;
    unsigned int first_block_usage;
    void (*error_handler)(void);
  } MA_MEM_ROOT;
#endif

extern unsigned int mysql_port;
extern char *mysql_unix_port;
extern unsigned int mariadb_deinitialize_ssl;

#define IS_PRI_KEY(n)	((n) & PRI_KEY_FLAG)
#define IS_NOT_NULL(n)	((n) & NOT_NULL_FLAG)
#define IS_BLOB(n)	((n) & BLOB_FLAG)
#define IS_NUM(t)	((t) <= FIELD_TYPE_INT24 || (t) == FIELD_TYPE_YEAR)
#define IS_NUM_FIELD(f)	 ((f)->flags & NUM_FLAG)
#define INTERNAL_NUM_FIELD(f) (((f)->type <= MYSQL_TYPE_INT24 && ((f)->type != MYSQL_TYPE_TIMESTAMP || (f)->length == 14 || (f)->length == 8)) || (f)->type == MYSQL_TYPE_YEAR)

  typedef struct st_mysql_field {
    char *name;			/* Name of column */
    char *org_name;		/* Name of original column (added after 3.23.58) */
    char *table;			/* Table of column if column was a field */
    char *org_table;		/* Name of original table (added after 3.23.58 */
    char *db;                     /* table schema (added after 3.23.58) */
    char *catalog;                /* table catalog (added after 3.23.58) */
    char *def;			/* Default value (set by mysql_list_fields) */
    unsigned long length;		/* Width of column */
    unsigned long max_length;	/* Max width of selected set */
  /* added after 3.23.58 */
    unsigned int name_length;
    unsigned int org_name_length;
    unsigned int table_length;
    unsigned int org_table_length;
    unsigned int db_length;
    unsigned int catalog_length;
    unsigned int def_length;
  /***********************/
    unsigned int flags;		/* Div flags */
    unsigned int decimals;	/* Number of decimals in field */
    unsigned int charsetnr;       /* char set number (added in 4.1) */
    enum enum_field_types type;	/* Type of field. Se mysql_com.h for types */
    void *extension;              /* added in 4.1 */
  } MYSQL_FIELD;

  typedef char **MYSQL_ROW;		/* return data as array of strings */
  typedef unsigned int MYSQL_FIELD_OFFSET; /* offset to current field */

#if defined(NO_CLIENT_LONG_LONG)
  typedef unsigned long my_ulonglong;
#elif defined (_WIN32)
  typedef unsigned __int64 my_ulonglong;
#else
  typedef unsigned long long my_ulonglong;
#endif

#define SET_CLIENT_ERROR(a, b, c, d) \
  { \
    (a)->net.last_errno= (b);\
    strncpy((a)->net.sqlstate, (c), sizeof((a)->net.sqlstate));\
    strncpy((a)->net.last_error, (d) ? (d) : ER((b)), sizeof((a)->net.last_error));\
  }

/* For mysql_async.c */
#define set_mariadb_error(A,B,C) SET_CLIENT_ERROR((A),(B),(C),0)
#define unknown_sqlstate SQLSTATE_UNKNOWN

#define CLEAR_CLIENT_ERROR(a) \
  { \
    (a)->net.last_errno= 0;\
    strcpy((a)->net.sqlstate, "00000");\
    (a)->net.last_error[0]= '\0';\
  }

#define MYSQL_COUNT_ERROR (~(my_ulonglong) 0)


  typedef struct st_mysql_rows {
    struct st_mysql_rows *next;		/* list of rows */
    MYSQL_ROW data;
    unsigned long length;
  } MYSQL_ROWS;

  typedef MYSQL_ROWS *MYSQL_ROW_OFFSET;	/* offset to current row */

  typedef struct st_mysql_data {
    my_ulonglong rows;
    unsigned int fields;
    MYSQL_ROWS *data;
    MA_MEM_ROOT alloc;
  } MYSQL_DATA;

  enum mariadb_com_multi {
    MARIADB_COM_MULTI_END,
    MARIADB_COM_MULTI_BEGIN,
    MARIADB_COM_MULTI_CANCEL
  };

  enum mysql_option 
  {
    MYSQL_OPT_CONNECT_TIMEOUT, 
    MYSQL_OPT_COMPRESS,
    MYSQL_OPT_NAMED_PIPE,
    MYSQL_INIT_COMMAND,
    MYSQL_READ_DEFAULT_FILE,
    MYSQL_READ_DEFAULT_GROUP,
    MYSQL_SET_CHARSET_DIR,
    MYSQL_SET_CHARSET_NAME,
    MYSQL_OPT_LOCAL_INFILE,
    MYSQL_OPT_PROTOCOL,
    MYSQL_SHARED_MEMORY_BASE_NAME,
    MYSQL_OPT_READ_TIMEOUT,
    MYSQL_OPT_WRITE_TIMEOUT,
    MYSQL_OPT_USE_RESULT,
    MYSQL_OPT_USE_REMOTE_CONNECTION,
    MYSQL_OPT_USE_EMBEDDED_CONNECTION,
    MYSQL_OPT_GUESS_CONNECTION,
    MYSQL_SET_CLIENT_IP,
    MYSQL_SECURE_AUTH,
    MYSQL_REPORT_DATA_TRUNCATION,
    MYSQL_OPT_RECONNECT,
    MYSQL_OPT_SSL_VERIFY_SERVER_CERT,
    MYSQL_PLUGIN_DIR,
    MYSQL_DEFAULT_AUTH,
    MYSQL_OPT_BIND,
    MYSQL_OPT_SSL_KEY,
    MYSQL_OPT_SSL_CERT,
    MYSQL_OPT_SSL_CA,
    MYSQL_OPT_SSL_CAPATH,
    MYSQL_OPT_SSL_CIPHER,
    MYSQL_OPT_SSL_CRL,
    MYSQL_OPT_SSL_CRLPATH,
    /* Connection attribute options */
    MYSQL_OPT_CONNECT_ATTR_RESET,
    MYSQL_OPT_CONNECT_ATTR_ADD,
    MYSQL_OPT_CONNECT_ATTR_DELETE,
    MYSQL_SERVER_PUBLIC_KEY,
    MYSQL_ENABLE_CLEARTEXT_PLUGIN,
    MYSQL_OPT_CAN_HANDLE_EXPIRED_PASSWORDS,
    MYSQL_OPT_SSL_ENFORCE,
    MYSQL_OPT_MAX_ALLOWED_PACKET,
    MYSQL_OPT_NET_BUFFER_LENGTH,

    /* MariaDB specific */
    MYSQL_PROGRESS_CALLBACK=5999,
    MYSQL_OPT_NONBLOCK,
    /* MariaDB Connector/C specific */
    MYSQL_DATABASE_DRIVER=7000,
    MARIADB_OPT_SSL_FP,             /* single finger print for server certificate verification */
    MARIADB_OPT_SSL_FP_LIST,        /* finger print white list for server certificate verification */
    MARIADB_OPT_SSL_PASSPHRASE,     /* passphrase for encrypted certificates */
    MARIADB_OPT_CONNECTION_READ_ONLY,
    MYSQL_OPT_CONNECT_ATTRS,        /* for mysql_get_optionv */
    MARIADB_OPT_USERDATA,
<<<<<<< HEAD
    MARIADB_OPT_SSL_CIPHER_STRENGTH,
    MARIADB_OPT_CONNECTION_HANDLER
=======
    MARIADB_OPT_CONNECTION_HANDLER,
    MARIADB_OPT_PORT,
    MARIADB_OPT_UNIXSOCKET,
    MARIADB_OPT_PASSWORD,
    MARIADB_OPT_HOST,
    MARIADB_OPT_USER,
    MARIADB_OPT_SCHEMA,
    MARIADB_OPT_DEBUG,
    MARIADB_OPT_FOUND_ROWS,
    MARIADB_OPT_MULTI_RESULTS,
    MARIADB_OPT_MULTI_STATEMENTS,
    MARIADB_OPT_INTERACTIVE,
    MARIADB_OPT_COM_MULTI,
>>>>>>> c60923bc
  };

  enum mariadb_value {
    MARIADB_CHARSET_ID,
    MARIADB_CHARSET_NAME,
    MARIADB_CLIENT_ERRORS,
    MARIADB_CLIENT_VERSION,
    MARIADB_CLIENT_VERSION_ID,
    MARIADB_CONNECTION_ASYNC_TIMEOUT,
    MARIADB_CONNECTION_ASYNC_TIMEOUT_MS,
    MARIADB_CONNECTION_MARIADB_CHARSET_INFO,
    MARIADB_CONNECTION_ERROR,
    MARIADB_CONNECTION_ERROR_ID,
    MARIADB_CONNECTION_HOST,
    MARIADB_CONNECTION_INFO,
    MARIADB_CONNECTION_PORT,
    MARIADB_CONNECTION_PROTOCOL_VERSION_ID,
    MARIADB_CONNECTION_PVIO_TYPE,
    MARIADB_CONNECTION_SCHEMA,
    MARIADB_CONNECTION_SERVER_TYPE,
    MARIADB_CONNECTION_SERVER_VERSION,
    MARIADB_CONNECTION_SERVER_VERSION_ID,
    MARIADB_CONNECTION_SOCKET,
    MARIADB_CONNECTION_SQLSTATE,
    MARIADB_CONNECTION_SSL_CIPHER,
    MARIADB_SSL_LIBRARY,
    MARIADB_CONNECTION_SSL_VERSION,
    MARIADB_CONNECTION_SSL_VERSION_ID,
    MARIADB_CONNECTION_TYPE,
    MARIADB_CONNECTION_UNIX_SOCKET,
    MARIADB_CONNECTION_USER,
    MARIADB_MAX_ALLOWED_PACKET,
    MARIADB_NET_BUFFER_LENGTH
  };

  enum mysql_status { MYSQL_STATUS_READY,
                      MYSQL_STATUS_GET_RESULT,
                      MYSQL_STATUS_USE_RESULT,
                      MYSQL_STATUS_QUERY_SENT,
                      MYSQL_STATUS_SENDING_LOAD_DATA,
                      MYSQL_STATUS_FETCHING_DATA,
                      MYSQL_STATUS_NEXT_RESULT_PENDING,
                      MYSQL_STATUS_QUIT_SENT, /* object is "destroyed" at this stage */
  };

  enum mysql_protocol_type
  {
    MYSQL_PROTOCOL_DEFAULT, MYSQL_PROTOCOL_TCP, MYSQL_PROTOCOL_SOCKET,
    MYSQL_PROTOCOL_PIPE, MYSQL_PROTOCOL_MEMORY
  };

struct st_mysql_options {
    unsigned int connect_timeout, read_timeout, write_timeout;
    unsigned int port, protocol;
    unsigned long client_flag;
    char *host,*user,*password,*unix_socket,*db;
    struct st_dynamic_array *init_command;
    char *my_cnf_file,*my_cnf_group, *charset_dir, *charset_name;
    char *ssl_key;				/* PEM key file */
    char *ssl_cert;				/* PEM cert file */
    char *ssl_ca;					/* PEM CA file */
    char *ssl_capath;				/* PEM directory of CA-s? */
    char *ssl_cipher;
    char *shared_memory_base_name;
    unsigned long max_allowed_packet;
    my_bool use_ssl;				/* if to use SSL or not */
    my_bool compress,named_pipe;
    my_bool reconnect, unused_1, unused_2, unused_3;
    enum mysql_option methods_to_use;
    char *bind_address;
    my_bool secure_auth;
    my_bool report_data_truncation; 
    /* function pointers for local infile support */
    int (*local_infile_init)(void **, const char *, void *);
    int (*local_infile_read)(void *, char *, unsigned int);
    void (*local_infile_end)(void *);
    int (*local_infile_error)(void *, char *, unsigned int);
    void *local_infile_userdata;
    struct st_mysql_options_extension *extension;
};

  typedef struct st_mysql {
    NET		net;			/* Communication parameters */
    void  *unused_0;
    char *host,*user,*passwd,*unix_socket,*server_version,*host_info;
    char *info,*db;
    const struct ma_charset_info_st *charset;      /* character set */
    MYSQL_FIELD *fields;
    MA_MEM_ROOT field_alloc;
    my_ulonglong affected_rows;
    my_ulonglong insert_id;		/* id if insert on table with NEXTNR */
    my_ulonglong extra_info;		/* Used by mysqlshow */
    unsigned long thread_id;		/* Id for connection in server */
    unsigned long packet_length;
    unsigned int port;
    unsigned long long client_flag;
    unsigned long long server_capabilities; /* changed from long to longlong in 10.2 protocol */
    unsigned int protocol_version;
    unsigned int field_count;
    unsigned int server_status;
    unsigned int server_language;
    unsigned int warning_count;          /* warning count, added in 4.1 protocol */
    struct st_mysql_options options;
    enum mysql_status status;
    my_bool	free_me;		/* If free in mysql_close */
    my_bool	unused_1;
    char	        scramble_buff[20+ 1];
    /* madded after 3.23.58 */
    my_bool       unused_2;
    void          *unused_3, *unused_4, *unused_5, *unused_6;
    LIST          *stmts;
    const struct  st_mariadb_methods *methods;
    void          *thd;
    my_bool       *unbuffered_fetch_owner;
    char          *info_buffer;
    void          *extension;
} MYSQL;

typedef struct st_mysql_res {
  my_ulonglong  row_count;
  unsigned int	field_count, current_field;
  MYSQL_FIELD	*fields;
  MYSQL_DATA	*data;
  MYSQL_ROWS	*data_cursor;
  MA_MEM_ROOT	field_alloc;
  MYSQL_ROW	row;			/* If unbuffered read */
  MYSQL_ROW	current_row;		/* buffer to current row */
  unsigned long *lengths;		/* column lengths of current row */
  MYSQL		*handle;		/* for unbuffered reads */
  my_bool	eof;			/* Used my mysql_fetch_row */
  my_bool       is_ps;
} MYSQL_RES;

#ifndef _mysql_time_h_
enum enum_mysql_timestamp_type
{
  MYSQL_TIMESTAMP_NONE= -2, MYSQL_TIMESTAMP_ERROR= -1,
  MYSQL_TIMESTAMP_DATE= 0, MYSQL_TIMESTAMP_DATETIME= 1, MYSQL_TIMESTAMP_TIME= 2
};

typedef struct st_mysql_time
{
  unsigned int  year, month, day, hour, minute, second;
  unsigned long second_part;
  my_bool       neg;
  enum enum_mysql_timestamp_type time_type;
} MYSQL_TIME;
#endif

#define AUTO_SEC_PART_DIGITS 31
#define SEC_PART_DIGITS 6
#define MARIADB_INVALID_SOCKET -1

/* Ansynchronous API constants */
#define MYSQL_WAIT_READ      1
#define MYSQL_WAIT_WRITE     2
#define MYSQL_WAIT_EXCEPT    4
#define MYSQL_WAIT_TIMEOUT   8

typedef struct character_set
{
  unsigned int      number;     /* character set number              */
  unsigned int      state;      /* character set state               */
  const char        *csname;    /* collation name                    */
  const char        *name;      /* character set name                */
  const char        *comment;   /* comment                           */
  const char        *dir;       /* character set directory           */
  unsigned int      mbminlen;   /* min. length for multibyte strings */
  unsigned int      mbmaxlen;   /* max. length for multibyte strings */
} MY_CHARSET_INFO;

/* Local infile support functions */
#define LOCAL_INFILE_ERROR_LEN 512

#include "mariadb_stmt.h"

void STDCALL mysql_set_local_infile_handler(MYSQL *mysql,
        int (*local_infile_init)(void **, const char *, void *),
        int (*local_infile_read)(void *, char *, unsigned int),
        void (*local_infile_end)(void *),
        int (*local_infile_error)(void *, char*, unsigned int),
        void *);

void mysql_set_local_infile_default(MYSQL *mysql);

void my_set_error(MYSQL *mysql, unsigned int error_nr, 
                  const char *sqlstate, const char *format, ...);
/* Functions to get information from the MYSQL and MYSQL_RES structures */
/* Should definitely be used if one uses shared libraries */

my_ulonglong STDCALL mysql_num_rows(MYSQL_RES *res);
unsigned int STDCALL mysql_num_fields(MYSQL_RES *res);
my_bool STDCALL mysql_eof(MYSQL_RES *res);
MYSQL_FIELD *STDCALL mysql_fetch_field_direct(MYSQL_RES *res,
					      unsigned int fieldnr);
MYSQL_FIELD * STDCALL mysql_fetch_fields(MYSQL_RES *res);
MYSQL_ROWS * STDCALL mysql_row_tell(MYSQL_RES *res);
unsigned int STDCALL mysql_field_tell(MYSQL_RES *res);

unsigned int STDCALL mysql_field_count(MYSQL *mysql);
my_bool STDCALL mysql_more_results(MYSQL *mysql);
int STDCALL mysql_next_result(MYSQL *mysql);
my_ulonglong STDCALL mysql_affected_rows(MYSQL *mysql);
my_bool STDCALL mysql_autocommit(MYSQL *mysql, my_bool mode);
my_bool STDCALL mysql_commit(MYSQL *mysql);
my_bool STDCALL mysql_rollback(MYSQL *mysql);
my_ulonglong STDCALL mysql_insert_id(MYSQL *mysql);
unsigned int STDCALL mysql_errno(MYSQL *mysql);
char * STDCALL mysql_error(MYSQL *mysql);
char * STDCALL mysql_info(MYSQL *mysql);
unsigned long STDCALL mysql_thread_id(MYSQL *mysql);
const char * STDCALL mysql_character_set_name(MYSQL *mysql);
void STDCALL mysql_get_character_set_info(MYSQL *mysql, MY_CHARSET_INFO *cs);
int STDCALL mysql_set_character_set(MYSQL *mysql, const char *csname);

my_bool STDCALL mariadb_get_infov(MYSQL *mysql, enum mariadb_value value, void *arg, ...);
my_bool STDCALL mariadb_get_info(MYSQL *mysql, enum mariadb_value value, void *arg);
MYSQL *		STDCALL mysql_init(MYSQL *mysql);
int		STDCALL mysql_ssl_set(MYSQL *mysql, const char *key,
				      const char *cert, const char *ca,
				      const char *capath, const char *cipher);
const char *	STDCALL mysql_get_ssl_cipher(MYSQL *mysql);
my_bool		STDCALL mysql_change_user(MYSQL *mysql, const char *user, 
					  const char *passwd, const char *db);
MYSQL *		STDCALL mysql_real_connect(MYSQL *mysql, const char *host,
					   const char *user,
					   const char *passwd,
					   const char *db,
					   unsigned int port,
					   const char *unix_socket,
					   unsigned long clientflag);
void		STDCALL mysql_close(MYSQL *sock);
int		STDCALL mysql_select_db(MYSQL *mysql, const char *db);
int		STDCALL mysql_query(MYSQL *mysql, const char *q);
int		STDCALL mysql_send_query(MYSQL *mysql, const char *q,
					 size_t length);
my_bool	STDCALL mysql_read_query_result(MYSQL *mysql);
int		STDCALL mysql_real_query(MYSQL *mysql, const char *q,
					 size_t length);
int		STDCALL mysql_shutdown(MYSQL *mysql, enum mysql_enum_shutdown_level shutdown_level);
int		STDCALL mysql_dump_debug_info(MYSQL *mysql);
int		STDCALL mysql_refresh(MYSQL *mysql,
				     unsigned int refresh_options);
int		STDCALL mysql_kill(MYSQL *mysql,unsigned long pid);
int		STDCALL mysql_ping(MYSQL *mysql);
char *		STDCALL mysql_stat(MYSQL *mysql);
char *		STDCALL mysql_get_server_info(MYSQL *mysql);
unsigned long   STDCALL mysql_get_server_version(MYSQL *mysql);
char *		STDCALL mysql_get_host_info(MYSQL *mysql);
unsigned int	STDCALL mysql_get_proto_info(MYSQL *mysql);
MYSQL_RES *	STDCALL mysql_list_dbs(MYSQL *mysql,const char *wild);
MYSQL_RES *	STDCALL mysql_list_tables(MYSQL *mysql,const char *wild);
MYSQL_RES *	STDCALL mysql_list_fields(MYSQL *mysql, const char *table,
					 const char *wild);
MYSQL_RES *	STDCALL mysql_list_processes(MYSQL *mysql);
MYSQL_RES *	STDCALL mysql_store_result(MYSQL *mysql);
MYSQL_RES *	STDCALL mysql_use_result(MYSQL *mysql);
int		STDCALL mysql_options(MYSQL *mysql,enum mysql_option option,
				      const void *arg);
int		STDCALL mysql_options4(MYSQL *mysql,enum mysql_option option,
				      const void *arg1, const void *arg2);
void		STDCALL mysql_free_result(MYSQL_RES *result);
void		STDCALL mysql_data_seek(MYSQL_RES *result,
					my_ulonglong offset);
MYSQL_ROW_OFFSET STDCALL mysql_row_seek(MYSQL_RES *result, MYSQL_ROW_OFFSET);
MYSQL_FIELD_OFFSET STDCALL mysql_field_seek(MYSQL_RES *result,
					   MYSQL_FIELD_OFFSET offset);
MYSQL_ROW	STDCALL mysql_fetch_row(MYSQL_RES *result);
unsigned long * STDCALL mysql_fetch_lengths(MYSQL_RES *result);
MYSQL_FIELD *	STDCALL mysql_fetch_field(MYSQL_RES *result);
unsigned long	STDCALL mysql_escape_string(char *to,const char *from,
					    unsigned long from_length);
unsigned long STDCALL mysql_real_escape_string(MYSQL *mysql,
					       char *to,const char *from,
					       unsigned long length);
unsigned int	STDCALL mysql_thread_safe(void);
unsigned int STDCALL mysql_warning_count(MYSQL *mysql);
const char * STDCALL mysql_sqlstate(MYSQL *mysql);
int STDCALL mysql_server_init(int argc, char **argv, char **groups);
void STDCALL mysql_server_end(void);
void STDCALL mysql_thread_end(void);
my_bool STDCALL mysql_thread_init(void);
int STDCALL mysql_set_server_option(MYSQL *mysql, 
                                    enum enum_mysql_set_option option);
const char * STDCALL mysql_get_client_info(void);
unsigned long STDCALL mysql_get_client_version(void);
my_bool STDCALL mariadb_connection(MYSQL *mysql);
const char * STDCALL mysql_get_server_name(MYSQL *mysql);
MARIADB_CHARSET_INFO * STDCALL mariadb_get_charset_by_name(const char *csname);
MARIADB_CHARSET_INFO * STDCALL mariadb_get_charset_by_nr(unsigned int csnr);
size_t STDCALL mariadb_convert_string(const char *from, size_t *from_len, MARIADB_CHARSET_INFO *from_cs,
                                      char *to, size_t *to_len, MARIADB_CHARSET_INFO *to_cs, int *errorcode);
int STDCALL mysql_optionsv(MYSQL *mysql,enum mysql_option option, ...); 
int STDCALL mysql_get_optionv(MYSQL *mysql, enum mysql_option option, void *arg, ...);
int STDCALL mysql_get_option(MYSQL *mysql, enum mysql_option option, void *arg);
unsigned long STDCALL mysql_hex_string(char *to, const char *from, size_t len);
my_socket STDCALL mysql_get_socket(MYSQL *mysql);
unsigned int STDCALL mysql_get_timeout_value(const MYSQL *mysql);
unsigned int STDCALL mysql_get_timeout_value_ms(const MYSQL *mysql);
my_bool STDCALL mysql_reconnect(MYSQL *mysql);

/* Async API */
int STDCALL mysql_close_start(MYSQL *sock);
int STDCALL mysql_close_cont(MYSQL *sock, int status);
int STDCALL mysql_commit_start(my_bool *ret, MYSQL * mysql);
int STDCALL mysql_commit_cont(my_bool *ret, MYSQL * mysql, int status);
int STDCALL mysql_dump_debug_info_cont(int *ret, MYSQL *mysql, int ready_status);
int STDCALL mysql_dump_debug_info_start(int *ret, MYSQL *mysql);
int STDCALL mysql_rollback_start(my_bool *ret, MYSQL * mysql);
int STDCALL mysql_rollback_cont(my_bool *ret, MYSQL * mysql, int status);
int STDCALL mysql_autocommit_start(my_bool *ret, MYSQL * mysql,
                                   my_bool auto_mode);
int STDCALL mysql_autocommit_cont(my_bool *ret, MYSQL * mysql, int status);
int STDCALL mysql_next_result_start(int *ret, MYSQL *mysql);
int STDCALL mysql_next_result_cont(int *ret, MYSQL *mysql, int status);
int STDCALL mysql_select_db_start(int *ret, MYSQL *mysql, const char *db);
int STDCALL mysql_select_db_cont(int *ret, MYSQL *mysql, int ready_status);
int STDCALL mysql_stmt_next_result_start(int *ret, MYSQL_STMT *stmt);
int STDCALL mysql_stmt_next_result_cont(int *ret, MYSQL_STMT *stmt, int status);

int STDCALL mysql_stmt_close_start(my_bool *ret, MYSQL_STMT *stmt);
int STDCALL mysql_stmt_close_cont(my_bool *ret, MYSQL_STMT * stmt, int status);
int STDCALL mysql_set_character_set_start(int *ret, MYSQL *mysql,
                                                   const char *csname);
int STDCALL mysql_set_character_set_cont(int *ret, MYSQL *mysql,
                                                  int status);
int STDCALL mysql_change_user_start(my_bool *ret, MYSQL *mysql,
                                                const char *user,
                                                const char *passwd,
                                                const char *db);
int STDCALL mysql_change_user_cont(my_bool *ret, MYSQL *mysql,
                                               int status);
int         STDCALL mysql_real_connect_start(MYSQL **ret, MYSQL *mysql,
                                                 const char *host,
                                                 const char *user,
                                                 const char *passwd,
                                                 const char *db,
                                                 unsigned int port,
                                                 const char *unix_socket,
                                                 unsigned long clientflag);
int         STDCALL mysql_real_connect_cont(MYSQL **ret, MYSQL *mysql,
                                                int status);
int             STDCALL mysql_query_start(int *ret, MYSQL *mysql,
                                          const char *q);
int             STDCALL mysql_query_cont(int *ret, MYSQL *mysql,
                                         int status);
int             STDCALL mysql_send_query_start(int *ret, MYSQL *mysql,
                                               const char *q,
                                               unsigned long length);
int             STDCALL mysql_send_query_cont(int *ret, MYSQL *mysql, int status);
int             STDCALL mysql_real_query_start(int *ret, MYSQL *mysql,
                                               const char *q,
                                               size_t length);
int             STDCALL mysql_real_query_cont(int *ret, MYSQL *mysql,
                                              int status);
int             STDCALL mysql_store_result_start(MYSQL_RES **ret, MYSQL *mysql);
int             STDCALL mysql_store_result_cont(MYSQL_RES **ret, MYSQL *mysql,
                                                int status);
int             STDCALL mysql_shutdown_start(int *ret, MYSQL *mysql,
                                             enum mysql_enum_shutdown_level
                                             shutdown_level);
int             STDCALL mysql_shutdown_cont(int *ret, MYSQL *mysql,
                                            int status);
int             STDCALL mysql_refresh_start(int *ret, MYSQL *mysql,
                                            unsigned int refresh_options);
int             STDCALL mysql_refresh_cont(int *ret, MYSQL *mysql, int status);
int             STDCALL mysql_kill_start(int *ret, MYSQL *mysql,
                                         unsigned long pid);
int             STDCALL mysql_kill_cont(int *ret, MYSQL *mysql, int status);
int             STDCALL mysql_set_server_option_start(int *ret, MYSQL *mysql,
                                                      enum enum_mysql_set_option
                                                      option);
int             STDCALL mysql_set_server_option_cont(int *ret, MYSQL *mysql,
                                                     int status);
int             STDCALL mysql_ping_start(int *ret, MYSQL *mysql);
int             STDCALL mysql_ping_cont(int *ret, MYSQL *mysql, int status);
int             STDCALL mysql_stat_start(const char **ret, MYSQL *mysql);
int             STDCALL mysql_stat_cont(const char **ret, MYSQL *mysql,
                                        int status);
int             STDCALL mysql_free_result_start(MYSQL_RES *result);
int             STDCALL mysql_free_result_cont(MYSQL_RES *result, int status);
MYSQL_ROW	STDCALL mysql_fetch_row(MYSQL_RES *result);
int             STDCALL mysql_fetch_row_start(MYSQL_ROW *ret,
                                              MYSQL_RES *result);
int             STDCALL mysql_fetch_row_cont(MYSQL_ROW *ret, MYSQL_RES *result,
                                             int status);
int             STDCALL mysql_read_query_result_start(my_bool *ret,
                                                      MYSQL *mysql);
int             STDCALL mysql_read_query_result_cont(my_bool *ret,
                                                     MYSQL *mysql, int status);
int STDCALL mysql_stmt_prepare_start(int *ret, MYSQL_STMT *stmt,const char *query, size_t length);
int STDCALL mysql_stmt_prepare_cont(int *ret, MYSQL_STMT *stmt, int status);
int STDCALL mysql_stmt_execute_start(int *ret, MYSQL_STMT *stmt);
int STDCALL mysql_stmt_execute_cont(int *ret, MYSQL_STMT *stmt, int status);
int STDCALL mysql_stmt_fetch_start(int *ret, MYSQL_STMT *stmt);
int STDCALL mysql_stmt_fetch_cont(int *ret, MYSQL_STMT *stmt, int status);
int STDCALL mysql_stmt_store_result_start(int *ret, MYSQL_STMT *stmt);
int STDCALL mysql_stmt_store_result_cont(int *ret, MYSQL_STMT *stmt,int status);
int STDCALL mysql_stmt_close_start(my_bool *ret, MYSQL_STMT *stmt);
int STDCALL mysql_stmt_close_cont(my_bool *ret, MYSQL_STMT * stmt, int status);
my_bool STDCALL mysql_stmt_reset(MYSQL_STMT * stmt);
int STDCALL mysql_stmt_reset_start(my_bool *ret, MYSQL_STMT * stmt);
int STDCALL mysql_stmt_reset_cont(my_bool *ret, MYSQL_STMT *stmt, int status);
int STDCALL mysql_stmt_free_result_start(my_bool *ret, MYSQL_STMT *stmt);
int STDCALL mysql_stmt_free_result_cont(my_bool *ret, MYSQL_STMT *stmt,
                                        int status);
int STDCALL mysql_stmt_send_long_data_start(my_bool *ret, MYSQL_STMT *stmt,
                                            unsigned int param_number,
                                            const char *data,
                                            size_t len);
int STDCALL mysql_stmt_send_long_data_cont(my_bool *ret, MYSQL_STMT *stmt,
                                           int status);

/* API function calls (used by dynmic plugins) */
struct st_mariadb_api {
  my_ulonglong (STDCALL *mysql_num_rows)(MYSQL_RES *res);
  unsigned int (STDCALL *mysql_num_fields)(MYSQL_RES *res);
  my_bool (STDCALL *mysql_eof)(MYSQL_RES *res);
  MYSQL_FIELD *(STDCALL *mysql_fetch_field_direct)(MYSQL_RES *res, unsigned int fieldnr);
  MYSQL_FIELD * (STDCALL *mysql_fetch_fields)(MYSQL_RES *res);
  MYSQL_ROWS * (STDCALL *mysql_row_tell)(MYSQL_RES *res);
  unsigned int (STDCALL *mysql_field_tell)(MYSQL_RES *res);
  unsigned int (STDCALL *mysql_field_count)(MYSQL *mysql);
  my_bool (STDCALL *mysql_more_results)(MYSQL *mysql);
  int (STDCALL *mysql_next_result)(MYSQL *mysql);
  my_ulonglong (STDCALL *mysql_affected_rows)(MYSQL *mysql);
  my_bool (STDCALL *mysql_autocommit)(MYSQL *mysql, my_bool mode);
  my_bool (STDCALL *mysql_commit)(MYSQL *mysql);
  my_bool (STDCALL *mysql_rollback)(MYSQL *mysql);
  my_ulonglong (STDCALL *mysql_insert_id)(MYSQL *mysql);
  unsigned int (STDCALL *mysql_errno)(MYSQL *mysql);
  char * (STDCALL *mysql_error)(MYSQL *mysql);
  char * (STDCALL *mysql_info)(MYSQL *mysql);
  unsigned long (STDCALL *mysql_thread_id)(MYSQL *mysql);
  const char * (STDCALL *mysql_character_set_name)(MYSQL *mysql);
  void (STDCALL *mysql_get_character_set_info)(MYSQL *mysql, MY_CHARSET_INFO *cs);
  int (STDCALL *mysql_set_character_set)(MYSQL *mysql, const char *csname);
  my_bool (STDCALL *mariadb_get_infov)(MYSQL *mysql, enum mariadb_value value, void *arg, ...);
  my_bool (STDCALL *mariadb_get_info)(MYSQL *mysql, enum mariadb_value value, void *arg);
  MYSQL * (STDCALL *mysql_init)(MYSQL *mysql);
  int (STDCALL *mysql_ssl_set)(MYSQL *mysql, const char *key, const char *cert, const char *ca, const char *capath, const char *cipher);
  const char * (STDCALL *mysql_get_ssl_cipher)(MYSQL *mysql);
  my_bool (STDCALL *mysql_change_user)(MYSQL *mysql, const char *user, const char *passwd, const char *db);
  MYSQL * (STDCALL *mysql_real_connect)(MYSQL *mysql, const char *host, const char *user, const char *passwd, const char *db, unsigned int port, const char *unix_socket, unsigned long clientflag);
  void (STDCALL *mysql_close)(MYSQL *sock);
  int (STDCALL *mysql_select_db)(MYSQL *mysql, const char *db);
  int (STDCALL *mysql_query)(MYSQL *mysql, const char *q);
  int (STDCALL *mysql_send_query)(MYSQL *mysql, const char *q, size_t length);
  my_bool (STDCALL *mysql_read_query_result)(MYSQL *mysql);
  int (STDCALL *mysql_real_query)(MYSQL *mysql, const char *q, size_t length);
  int (STDCALL *mysql_shutdown)(MYSQL *mysql, enum mysql_enum_shutdown_level shutdown_level);
  int (STDCALL *mysql_dump_debug_info)(MYSQL *mysql);
  int (STDCALL *mysql_refresh)(MYSQL *mysql, unsigned int refresh_options);
  int (STDCALL *mysql_kill)(MYSQL *mysql,unsigned long pid);
  int (STDCALL *mysql_ping)(MYSQL *mysql);
  char * (STDCALL *mysql_stat)(MYSQL *mysql);
  char * (STDCALL *mysql_get_server_info)(MYSQL *mysql);
  unsigned long (STDCALL *mysql_get_server_version)(MYSQL *mysql);
  char * (STDCALL *mysql_get_host_info)(MYSQL *mysql);
  unsigned int (STDCALL *mysql_get_proto_info)(MYSQL *mysql);
  MYSQL_RES * (STDCALL *mysql_list_dbs)(MYSQL *mysql,const char *wild);
  MYSQL_RES * (STDCALL *mysql_list_tables)(MYSQL *mysql,const char *wild);
  MYSQL_RES * (STDCALL *mysql_list_fields)(MYSQL *mysql, const char *table, const char *wild);
  MYSQL_RES * (STDCALL *mysql_list_processes)(MYSQL *mysql);
  MYSQL_RES * (STDCALL *mysql_store_result)(MYSQL *mysql);
  MYSQL_RES * (STDCALL *mysql_use_result)(MYSQL *mysql);
  int (STDCALL *mysql_options)(MYSQL *mysql,enum mysql_option option, const void *arg);
  void (STDCALL *mysql_free_result)(MYSQL_RES *result);
  void (STDCALL *mysql_data_seek)(MYSQL_RES *result, my_ulonglong offset);
  MYSQL_ROW_OFFSET (STDCALL *mysql_row_seek)(MYSQL_RES *result, MYSQL_ROW_OFFSET);
  MYSQL_FIELD_OFFSET (STDCALL *mysql_field_seek)(MYSQL_RES *result, MYSQL_FIELD_OFFSET offset);
  MYSQL_ROW (STDCALL *mysql_fetch_row)(MYSQL_RES *result);
  unsigned long * (STDCALL *mysql_fetch_lengths)(MYSQL_RES *result);
  MYSQL_FIELD * (STDCALL *mysql_fetch_field)(MYSQL_RES *result);
  unsigned long (STDCALL *mysql_escape_string)(char *to,const char *from, unsigned long from_length);
  unsigned long (STDCALL *mysql_real_escape_string)(MYSQL *mysql, char *to,const char *from, unsigned long length);
  unsigned int (STDCALL *mysql_thread_safe)(void);
  unsigned int (STDCALL *mysql_warning_count)(MYSQL *mysql);
  const char * (STDCALL *mysql_sqlstate)(MYSQL *mysql);
  int (STDCALL *mysql_server_init)(int argc, char **argv, char **groups);
  void (STDCALL *mysql_server_end)(void);
  void (STDCALL *mysql_thread_end)(void);
  my_bool (STDCALL *mysql_thread_init)(void);
  int (STDCALL *mysql_set_server_option)(MYSQL *mysql, enum enum_mysql_set_option option);
  const char * (STDCALL *mysql_get_client_info)(void);
  unsigned long (STDCALL *mysql_get_client_version)(void);
  my_bool (STDCALL *mariadb_connection)(MYSQL *mysql);
  const char * (STDCALL *mysql_get_server_name)(MYSQL *mysql);
  MARIADB_CHARSET_INFO * (STDCALL *mariadb_get_charset_by_name)(const char *csname);
  MARIADB_CHARSET_INFO * (STDCALL *mariadb_get_charset_by_nr)(unsigned int csnr);
  size_t (STDCALL *mariadb_convert_string)(const char *from, size_t *from_len, MARIADB_CHARSET_INFO *from_cs, char *to, size_t *to_len, MARIADB_CHARSET_INFO *to_cs, int *errorcode);
  int (STDCALL *mysql_optionsv)(MYSQL *mysql,enum mysql_option option, ...); 
  int (STDCALL *mysql_get_optionv)(MYSQL *mysql, enum mysql_option option, void *arg, ...);
  int (STDCALL *mysql_get_option)(MYSQL *mysql, enum mysql_option option, void *arg);
  unsigned long (STDCALL *mysql_hex_string)(char *to, const char *from, size_t len);
  my_socket (STDCALL *mysql_get_socket)(MYSQL *mysql);
  unsigned int (STDCALL *mysql_get_timeout_value)(const MYSQL *mysql);
  unsigned int (STDCALL *mysql_get_timeout_value_ms)(const MYSQL *mysql);
  my_bool (STDCALL *mysql_reconnect)(MYSQL *mysql);
  MYSQL_STMT * (STDCALL *mysql_stmt_init)(MYSQL *mysql);
  int (STDCALL *mysql_stmt_prepare)(MYSQL_STMT *stmt, const char *query, size_t length);
  int (STDCALL *mysql_stmt_execute)(MYSQL_STMT *stmt);
  int (STDCALL *mysql_stmt_fetch)(MYSQL_STMT *stmt);
  int (STDCALL *mysql_stmt_fetch_column)(MYSQL_STMT *stmt, MYSQL_BIND *bind_arg, unsigned int column, unsigned long offset);
  int (STDCALL *mysql_stmt_store_result)(MYSQL_STMT *stmt);
  unsigned long (STDCALL *mysql_stmt_param_count)(MYSQL_STMT * stmt);
  my_bool (STDCALL *mysql_stmt_attr_set)(MYSQL_STMT *stmt, enum enum_stmt_attr_type attr_type, const void *attr);
  my_bool (STDCALL *mysql_stmt_attr_get)(MYSQL_STMT *stmt, enum enum_stmt_attr_type attr_type, void *attr);
  my_bool (STDCALL *mysql_stmt_bind_param)(MYSQL_STMT * stmt, MYSQL_BIND * bnd);
  my_bool (STDCALL *mysql_stmt_bind_result)(MYSQL_STMT * stmt, MYSQL_BIND * bnd);
  my_bool (STDCALL *mysql_stmt_close)(MYSQL_STMT * stmt);
  my_bool (STDCALL *mysql_stmt_reset)(MYSQL_STMT * stmt);
  my_bool (STDCALL *mysql_stmt_free_result)(MYSQL_STMT *stmt);
  my_bool (STDCALL *mysql_stmt_send_long_data)(MYSQL_STMT *stmt, unsigned int param_number, const char *data, size_t length);
  MYSQL_RES *(STDCALL *mysql_stmt_result_metadata)(MYSQL_STMT *stmt);
  MYSQL_RES *(STDCALL *mysql_stmt_param_metadata)(MYSQL_STMT *stmt);
  unsigned int (STDCALL *mysql_stmt_errno)(MYSQL_STMT * stmt);
  const char *(STDCALL *mysql_stmt_error)(MYSQL_STMT * stmt);
  const char *(STDCALL *mysql_stmt_sqlstate)(MYSQL_STMT * stmt);
  MYSQL_ROW_OFFSET (STDCALL *mysql_stmt_row_seek)(MYSQL_STMT *stmt, MYSQL_ROW_OFFSET offset);
  MYSQL_ROW_OFFSET (STDCALL *mysql_stmt_row_tell)(MYSQL_STMT *stmt);
  void (STDCALL *mysql_stmt_data_seek)(MYSQL_STMT *stmt, my_ulonglong offset);
  my_ulonglong (STDCALL *mysql_stmt_num_rows)(MYSQL_STMT *stmt);
  my_ulonglong (STDCALL *mysql_stmt_affected_rows)(MYSQL_STMT *stmt);
  my_ulonglong (STDCALL *mysql_stmt_insert_id)(MYSQL_STMT *stmt);
  unsigned int (STDCALL *mysql_stmt_field_count)(MYSQL_STMT *stmt);
  int (STDCALL *mysql_stmt_next_result)(MYSQL_STMT *stmt);
  my_bool (STDCALL *mysql_stmt_more_results)(MYSQL_STMT *stmt);
  int (STDCALL *mariadb_stmt_execute_direct)(MYSQL_STMT *stmt, const char *stmtstr, size_t length);
};
  
/* these methods can be overwritten by db plugins */
struct st_mariadb_methods {
  MYSQL *(*db_connect)(MYSQL *mysql, const char *host, const char *user, const char *passwd,
					   const char *db, unsigned int port, const char *unix_socket, unsigned long clientflag);
  void (*db_close)(MYSQL *mysql);
  int (*db_command)(MYSQL *mysql,enum enum_server_command command, const char *arg,
                    size_t length, my_bool skipp_check, void *opt_arg);
  void (*db_skip_result)(MYSQL *mysql);
  int (*db_read_query_result)(MYSQL *mysql);
  MYSQL_DATA *(*db_read_rows)(MYSQL *mysql,MYSQL_FIELD *fields, unsigned int field_count);
  int (*db_read_one_row)(MYSQL *mysql,unsigned int fields,MYSQL_ROW row, unsigned long *lengths);
  /* prepared statements */
  my_bool (*db_supported_buffer_type)(enum enum_field_types type);
  my_bool (*db_read_prepare_response)(MYSQL_STMT *stmt);
  int (*db_read_stmt_result)(MYSQL *mysql);
  my_bool (*db_stmt_get_result_metadata)(MYSQL_STMT *stmt);
  my_bool (*db_stmt_get_param_metadata)(MYSQL_STMT *stmt);
  int (*db_stmt_read_all_rows)(MYSQL_STMT *stmt);
  int (*db_stmt_fetch)(MYSQL_STMT *stmt, unsigned char **row);
  int (*db_stmt_fetch_to_bind)(MYSQL_STMT *stmt, unsigned char *row);
  void (*db_stmt_flush_unbuffered)(MYSQL_STMT *stmt);
  void (*set_error)(MYSQL *mysql, unsigned int error_nr, const char *sqlstate, const char *format, ...);
  void (*invalidate_stmts)(MYSQL *mysql, const char *function_name);
  struct st_mariadb_api *api;
};

/* synonyms/aliases functions */
#define mysql_reload(mysql) mysql_refresh((mysql),REFRESH_GRANT)
#define mysql_library_init mysql_server_init
#define mysql_library_end mysql_server_end

/* new api functions */

#define HAVE_MYSQL_REAL_CONNECT

#ifndef MYSQL_SERVER  
#ifdef	__cplusplus
}
#endif
#endif

#endif<|MERGE_RESOLUTION|>--- conflicted
+++ resolved
@@ -224,10 +224,7 @@
     MARIADB_OPT_CONNECTION_READ_ONLY,
     MYSQL_OPT_CONNECT_ATTRS,        /* for mysql_get_optionv */
     MARIADB_OPT_USERDATA,
-<<<<<<< HEAD
     MARIADB_OPT_SSL_CIPHER_STRENGTH,
-    MARIADB_OPT_CONNECTION_HANDLER
-=======
     MARIADB_OPT_CONNECTION_HANDLER,
     MARIADB_OPT_PORT,
     MARIADB_OPT_UNIXSOCKET,
@@ -241,7 +238,6 @@
     MARIADB_OPT_MULTI_STATEMENTS,
     MARIADB_OPT_INTERACTIVE,
     MARIADB_OPT_COM_MULTI,
->>>>>>> c60923bc
   };
 
   enum mariadb_value {
@@ -562,8 +558,6 @@
 int STDCALL mysql_stmt_next_result_start(int *ret, MYSQL_STMT *stmt);
 int STDCALL mysql_stmt_next_result_cont(int *ret, MYSQL_STMT *stmt, int status);
 
-int STDCALL mysql_stmt_close_start(my_bool *ret, MYSQL_STMT *stmt);
-int STDCALL mysql_stmt_close_cont(my_bool *ret, MYSQL_STMT * stmt, int status);
 int STDCALL mysql_set_character_set_start(int *ret, MYSQL *mysql,
                                                    const char *csname);
 int STDCALL mysql_set_character_set_cont(int *ret, MYSQL *mysql,
@@ -623,7 +617,6 @@
                                         int status);
 int             STDCALL mysql_free_result_start(MYSQL_RES *result);
 int             STDCALL mysql_free_result_cont(MYSQL_RES *result, int status);
-MYSQL_ROW	STDCALL mysql_fetch_row(MYSQL_RES *result);
 int             STDCALL mysql_fetch_row_start(MYSQL_ROW *ret,
                                               MYSQL_RES *result);
 int             STDCALL mysql_fetch_row_cont(MYSQL_ROW *ret, MYSQL_RES *result,
@@ -642,7 +635,6 @@
 int STDCALL mysql_stmt_store_result_cont(int *ret, MYSQL_STMT *stmt,int status);
 int STDCALL mysql_stmt_close_start(my_bool *ret, MYSQL_STMT *stmt);
 int STDCALL mysql_stmt_close_cont(my_bool *ret, MYSQL_STMT * stmt, int status);
-my_bool STDCALL mysql_stmt_reset(MYSQL_STMT * stmt);
 int STDCALL mysql_stmt_reset_start(my_bool *ret, MYSQL_STMT * stmt);
 int STDCALL mysql_stmt_reset_cont(my_bool *ret, MYSQL_STMT *stmt, int status);
 int STDCALL mysql_stmt_free_result_start(my_bool *ret, MYSQL_STMT *stmt);
