--- conflicted
+++ resolved
@@ -204,118 +204,18 @@
 DROP TABLE t1;
 COMMIT;
 SET AUTOCOMMIT=ON;
-<<<<<<< HEAD
-Performing State Transfer on a server that has been killed and restarted
-while a DDL was in progress on it
-connection node_1;
-CREATE TABLE t1 (f1 CHAR(255)) ENGINE=InnoDB;
-SET AUTOCOMMIT=OFF;
-START TRANSACTION;
-INSERT INTO t1 VALUES ('node1_committed_before');
-INSERT INTO t1 VALUES ('node1_committed_before');
-INSERT INTO t1 VALUES ('node1_committed_before');
-INSERT INTO t1 VALUES ('node1_committed_before');
-INSERT INTO t1 VALUES ('node1_committed_before');
-connection node_2;
-START TRANSACTION;
-INSERT INTO t1 VALUES ('node2_committed_before');
-INSERT INTO t1 VALUES ('node2_committed_before');
-INSERT INTO t1 VALUES ('node2_committed_before');
-INSERT INTO t1 VALUES ('node2_committed_before');
-INSERT INTO t1 VALUES ('node2_committed_before');
-COMMIT;
-SET GLOBAL debug_dbug = 'd,sync.alter_opened_table';
-connection node_1;
-ALTER TABLE t1 ADD COLUMN f2 INTEGER;
-connection node_2;
-SET wsrep_sync_wait = 0;
-Killing server ...
-connection node_1;
-SET AUTOCOMMIT=OFF;
-START TRANSACTION;
-INSERT INTO t1 (f1) VALUES ('node1_committed_during');
-INSERT INTO t1 (f1) VALUES ('node1_committed_during');
-INSERT INTO t1 (f1) VALUES ('node1_committed_during');
-INSERT INTO t1 (f1) VALUES ('node1_committed_during');
-INSERT INTO t1 (f1) VALUES ('node1_committed_during');
-COMMIT;
-START TRANSACTION;
-INSERT INTO t1 (f1) VALUES ('node1_to_be_committed_after');
-INSERT INTO t1 (f1) VALUES ('node1_to_be_committed_after');
-INSERT INTO t1 (f1) VALUES ('node1_to_be_committed_after');
-INSERT INTO t1 (f1) VALUES ('node1_to_be_committed_after');
-INSERT INTO t1 (f1) VALUES ('node1_to_be_committed_after');
+connection node_1;
+connection node_2;
+connection node_1;
+connection node_2;
+connection node_1;
 connect node_1a_galera_st_kill_slave_ddl, 127.0.0.1, root, , test, $NODE_MYPORT_1;
-SET AUTOCOMMIT=OFF;
-START TRANSACTION;
-INSERT INTO t1 (f1) VALUES ('node1_to_be_rollbacked_after');
-INSERT INTO t1 (f1) VALUES ('node1_to_be_rollbacked_after');
-INSERT INTO t1 (f1) VALUES ('node1_to_be_rollbacked_after');
-INSERT INTO t1 (f1) VALUES ('node1_to_be_rollbacked_after');
-INSERT INTO t1 (f1) VALUES ('node1_to_be_rollbacked_after');
-connection node_2;
-Performing --wsrep-recover ...
-connection node_2;
-Starting server ...
-Using --wsrep-start-position when starting mysqld ...
-SET AUTOCOMMIT=OFF;
-START TRANSACTION;
-INSERT INTO t1 (f1) VALUES ('node2_committed_after');
-INSERT INTO t1 (f1) VALUES ('node2_committed_after');
-INSERT INTO t1 (f1) VALUES ('node2_committed_after');
-INSERT INTO t1 (f1) VALUES ('node2_committed_after');
-INSERT INTO t1 (f1) VALUES ('node2_committed_after');
-COMMIT;
-connection node_1;
-INSERT INTO t1 (f1) VALUES ('node1_to_be_committed_after');
-INSERT INTO t1 (f1) VALUES ('node1_to_be_committed_after');
-INSERT INTO t1 (f1) VALUES ('node1_to_be_committed_after');
-INSERT INTO t1 (f1) VALUES ('node1_to_be_committed_after');
-INSERT INTO t1 (f1) VALUES ('node1_to_be_committed_after');
-COMMIT;
-SET AUTOCOMMIT=OFF;
-START TRANSACTION;
-INSERT INTO t1 (f1) VALUES ('node1_committed_after');
-INSERT INTO t1 (f1) VALUES ('node1_committed_after');
-INSERT INTO t1 (f1) VALUES ('node1_committed_after');
-INSERT INTO t1 (f1) VALUES ('node1_committed_after');
-INSERT INTO t1 (f1) VALUES ('node1_committed_after');
-COMMIT;
+connection node_2;
+connection node_2;
+connection node_1;
 connection node_1a_galera_st_kill_slave_ddl;
-INSERT INTO t1 (f1) VALUES ('node1_to_be_rollbacked_after');
-INSERT INTO t1 (f1) VALUES ('node1_to_be_rollbacked_after');
-INSERT INTO t1 (f1) VALUES ('node1_to_be_rollbacked_after');
-INSERT INTO t1 (f1) VALUES ('node1_to_be_rollbacked_after');
-INSERT INTO t1 (f1) VALUES ('node1_to_be_rollbacked_after');
-ROLLBACK;
-SELECT COUNT(*) = 2 FROM INFORMATION_SCHEMA.COLUMNS WHERE TABLE_NAME = 't1';
-COUNT(*) = 2
-1
-SELECT COUNT(*) = 35 FROM t1;
-COUNT(*) = 35
-1
-SELECT COUNT(*) = 0 FROM (SELECT COUNT(*) AS c, f1 FROM t1 GROUP BY f1 HAVING c NOT IN (5, 10)) AS a1;
-COUNT(*) = 0
-1
-COMMIT;
-SET AUTOCOMMIT=ON;
-connection node_1;
-SELECT COUNT(*) = 2 FROM INFORMATION_SCHEMA.COLUMNS WHERE TABLE_NAME = 't1';
-COUNT(*) = 2
-1
-SELECT COUNT(*) = 35 FROM t1;
-COUNT(*) = 35
-1
-SELECT COUNT(*) = 0 FROM (SELECT COUNT(*) AS c, f1 FROM t1 GROUP BY f1 HAVING c NOT IN (5, 10)) AS a1;
-COUNT(*) = 0
-1
-DROP TABLE t1;
-COMMIT;
-SET AUTOCOMMIT=ON;
-SET GLOBAL debug_dbug = $debug_orig;
-connection node_1;
-=======
->>>>>>> 8324e5e8
+connection node_1;
+connection node_1;
 CALL mtr.add_suppression("Slave SQL: Error 'The MySQL server is running with the --skip-grant-tables option so it cannot execute this statement' on query");
 DROP USER sst;
 connection node_2;
