--- conflicted
+++ resolved
@@ -4,35 +4,6 @@
 reset slave;
 drop table if exists t1,t2,t3,t4,t5,t6,t7,t8,t9;
 start slave;
-<<<<<<< HEAD
-show master status;
-File	Position	Binlog_Do_DB	Binlog_Ignore_DB
-master-bin.000001	107	<Binlog_Ignore_DB>	
-show slave status;
-Slave_IO_State	Master_Host	Master_User	Master_Port	Connect_Retry	Master_Log_File	Read_Master_Log_Pos	Relay_Log_File	Relay_Log_Pos	Relay_Master_Log_File	Slave_IO_Running	Slave_SQL_Running	Replicate_Do_DB	Replicate_Ignore_DB	Replicate_Do_Table	Replicate_Ignore_Table	Replicate_Wild_Do_Table	Replicate_Wild_Ignore_Table	Last_Errno	Last_Error	Skip_Counter	Exec_Master_Log_Pos	Relay_Log_Space	Until_Condition	Until_Log_File	Until_Log_Pos	Master_SSL_Allowed	Master_SSL_CA_File	Master_SSL_CA_Path	Master_SSL_Cert	Master_SSL_Cipher	Master_SSL_Key	Seconds_Behind_Master	Master_SSL_Verify_Server_Cert	Last_IO_Errno	Last_IO_Error	Last_SQL_Errno	Last_SQL_Error	Replicate_Ignore_Server_Ids	Master_Server_Id
-#	127.0.0.1	root	MASTER_PORT	1	master-bin.000001	107	#	#	master-bin.000001	Yes	Yes							0		0	107	#	None		0	No						#	No	0		0			1
-stop slave;
-change master to master_log_pos=107;
-start slave;
-stop slave;
-change master to master_log_pos=107;
-show slave status;
-Slave_IO_State	Master_Host	Master_User	Master_Port	Connect_Retry	Master_Log_File	Read_Master_Log_Pos	Relay_Log_File	Relay_Log_Pos	Relay_Master_Log_File	Slave_IO_Running	Slave_SQL_Running	Replicate_Do_DB	Replicate_Ignore_DB	Replicate_Do_Table	Replicate_Ignore_Table	Replicate_Wild_Do_Table	Replicate_Wild_Ignore_Table	Last_Errno	Last_Error	Skip_Counter	Exec_Master_Log_Pos	Relay_Log_Space	Until_Condition	Until_Log_File	Until_Log_Pos	Master_SSL_Allowed	Master_SSL_CA_File	Master_SSL_CA_Path	Master_SSL_Cert	Master_SSL_Cipher	Master_SSL_Key	Seconds_Behind_Master	Master_SSL_Verify_Server_Cert	Last_IO_Errno	Last_IO_Error	Last_SQL_Errno	Last_SQL_Error	Replicate_Ignore_Server_Ids	Master_Server_Id
-#	127.0.0.1	root	MASTER_PORT	1	master-bin.000001	107	#	#	master-bin.000001	No	No							0		0	107	#	None		0	No						#	No	0		0			1
-start slave;
-show slave status;
-Slave_IO_State	Master_Host	Master_User	Master_Port	Connect_Retry	Master_Log_File	Read_Master_Log_Pos	Relay_Log_File	Relay_Log_Pos	Relay_Master_Log_File	Slave_IO_Running	Slave_SQL_Running	Replicate_Do_DB	Replicate_Ignore_DB	Replicate_Do_Table	Replicate_Ignore_Table	Replicate_Wild_Do_Table	Replicate_Wild_Ignore_Table	Last_Errno	Last_Error	Skip_Counter	Exec_Master_Log_Pos	Relay_Log_Space	Until_Condition	Until_Log_File	Until_Log_Pos	Master_SSL_Allowed	Master_SSL_CA_File	Master_SSL_CA_Path	Master_SSL_Cert	Master_SSL_Cipher	Master_SSL_Key	Seconds_Behind_Master	Master_SSL_Verify_Server_Cert	Last_IO_Errno	Last_IO_Error	Last_SQL_Errno	Last_SQL_Error	Replicate_Ignore_Server_Ids	Master_Server_Id
-#	127.0.0.1	root	MASTER_PORT	1	master-bin.000001	107	#	#	master-bin.000001	Yes	Yes							0		0	107	#	None		0	No						#	No	0		0			1
-stop slave;
-change master to master_log_pos=178;
-start slave;
-show slave status;
-Slave_IO_State	Master_Host	Master_User	Master_Port	Connect_Retry	Master_Log_File	Read_Master_Log_Pos	Relay_Log_File	Relay_Log_Pos	Relay_Master_Log_File	Slave_IO_Running	Slave_SQL_Running	Replicate_Do_DB	Replicate_Ignore_DB	Replicate_Do_Table	Replicate_Ignore_Table	Replicate_Wild_Do_Table	Replicate_Wild_Ignore_Table	Last_Errno	Last_Error	Skip_Counter	Exec_Master_Log_Pos	Relay_Log_Space	Until_Condition	Until_Log_File	Until_Log_Pos	Master_SSL_Allowed	Master_SSL_CA_File	Master_SSL_CA_Path	Master_SSL_Cert	Master_SSL_Cipher	Master_SSL_Key	Seconds_Behind_Master	Master_SSL_Verify_Server_Cert	Last_IO_Errno	Last_IO_Error	Last_SQL_Errno	Last_SQL_Error	Replicate_Ignore_Server_Ids	Master_Server_Id
-#	127.0.0.1	root	MASTER_PORT	1	master-bin.000001	178	#	#	master-bin.000001	No	Yes							0		0	178	#	None		0	No						#	No	1236	Got fatal error 1236 from master when reading data from binary log: 'Client requested master to start replication from impossible position'	0			1
-show master status;
-File	Position	Binlog_Do_DB	Binlog_Ignore_DB
-master-bin.000001	107	<Binlog_Ignore_DB>	
-=======
 stop slave;
 change master to master_log_pos=MASTER_LOG_POS;
 start slave;
@@ -44,17 +15,12 @@
 change master to master_log_pos=MASTER_LOG_POS;
 start slave;
 Last_IO_Error = Got fatal error 1236 from master when reading data from binary log: 'Client requested master to start replication from impossible position'
->>>>>>> 69c9dbab
 create table if not exists t1 (n int);
 drop table if exists t1;
 create table t1 (n int);
 insert into t1 values (1),(2),(3);
 stop slave;
-<<<<<<< HEAD
-change master to master_log_pos=207;
-=======
 change master to master_log_pos=MASTER_LOG_POS;
->>>>>>> 69c9dbab
 start slave;
 select * from t1 ORDER BY n;
 n
