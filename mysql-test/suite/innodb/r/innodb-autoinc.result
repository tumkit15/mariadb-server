--- conflicted
+++ resolved
@@ -1308,57 +1308,6 @@
   `c2` varchar(10) DEFAULT NULL,
   PRIMARY KEY (`c1`)
 ) ENGINE=InnoDB DEFAULT CHARSET=latin1
-<<<<<<< HEAD
-DROP TABLE t1;
-=======
-DROP TABLE t1;
-CREATE TABLE t1 (c1 INT AUTO_INCREMENT PRIMARY KEY, c2 INT) ENGINE = MyISAM;
-INSERT INTO t1 (c1) VALUES (NULL), (-290783232), (NULL);
-Warnings:
-Warning	1264	Out of range value for column 'c1' at row 3
-SHOW CREATE TABLE t1;
-Table	Create Table
-t1	CREATE TABLE `t1` (
-  `c1` int(11) NOT NULL AUTO_INCREMENT,
-  `c2` int(11) DEFAULT NULL,
-  PRIMARY KEY (`c1`)
-) ENGINE=MyISAM AUTO_INCREMENT=2147483648 DEFAULT CHARSET=latin1
-SELECT * FROM t1;
-c1	c2
-1	NULL
--290783232	NULL
-2147483647	NULL
-ALTER TABLE t1 ENGINE = InnoDB;
-SELECT * FROM t1;
-c1	c2
--290783232	NULL
-1	NULL
-2147483647	NULL
-SHOW CREATE TABLE t1;
-Table	Create Table
-t1	CREATE TABLE `t1` (
-  `c1` int(11) NOT NULL AUTO_INCREMENT,
-  `c2` int(11) DEFAULT NULL,
-  PRIMARY KEY (`c1`)
-) ENGINE=InnoDB AUTO_INCREMENT=2147483648 DEFAULT CHARSET=latin1
-REPLACE INTO t1 (c2 ) VALUES (0);
-ERROR HY000: Failed to read auto-increment value from storage engine
-SELECT * FROM t1;
-c1	c2
--290783232	NULL
-1	NULL
-2147483647	NULL
-DROP TABLE t1;
-CREATE TABLE t1 (c1 DOUBLE NOT NULL PRIMARY KEY AUTO_INCREMENT) ENGINE=InnoDB
-AUTO_INCREMENT=10000000000000000000;
-SHOW CREATE TABLE t1;
-Table	Create Table
-t1	CREATE TABLE `t1` (
-  `c1` double NOT NULL AUTO_INCREMENT,
-  PRIMARY KEY (`c1`)
-) ENGINE=InnoDB AUTO_INCREMENT=10000000000000000000 DEFAULT CHARSET=latin1
-INSERT INTO t1 VALUES ();
-ERROR HY000: Failed to read auto-increment value from storage engine
 DROP TABLE t1;
 #
 # Bug #14049391	 INNODB MISCALCULATES AUTO-INCREMENT
@@ -1386,5 +1335,4 @@
   `i` int(11) NOT NULL AUTO_INCREMENT,
   KEY `i` (`i`)
 ) ENGINE=InnoDB AUTO_INCREMENT=401 DEFAULT CHARSET=latin1
-DROP TABLE t;
->>>>>>> faec0e2f
+DROP TABLE t;