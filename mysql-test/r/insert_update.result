DROP TABLE IF EXISTS t1, t2;
CREATE TABLE t1 (a INT, b INT, c INT, UNIQUE (A), UNIQUE(B));
INSERT t1 VALUES (1,2,10), (3,4,20);
INSERT t1 VALUES (5,6,30) ON DUPLICATE KEY UPDATE c=c+100;
SELECT * FROM t1;
a	b	c
1	2	10
3	4	20
5	6	30
INSERT t1 VALUES (5,7,40) ON DUPLICATE KEY UPDATE c=c+100;
SELECT * FROM t1;
a	b	c
1	2	10
3	4	20
5	6	130
INSERT t1 VALUES (8,4,50) ON DUPLICATE KEY UPDATE c=c+1000;
SELECT * FROM t1;
a	b	c
1	2	10
3	4	1020
5	6	130
INSERT t1 VALUES (1,4,60) ON DUPLICATE KEY UPDATE c=c+10000;
SELECT * FROM t1;
a	b	c
1	2	10010
3	4	1020
5	6	130
INSERT t1 VALUES (1,9,70) ON DUPLICATE KEY UPDATE c=c+100000, b=4;
ERROR 23000: Duplicate entry '4' for key 'b'
SELECT * FROM t1;
a	b	c
1	2	10010
3	4	1020
5	6	130
TRUNCATE TABLE t1;
INSERT t1 VALUES (1,2,10), (3,4,20);
INSERT t1 VALUES (5,6,30), (7,4,40), (8,9,60) ON DUPLICATE KEY UPDATE c=c+100;
SELECT * FROM t1;
a	b	c
1	2	10
3	4	120
5	6	30
8	9	60
INSERT t1 SET a=5 ON DUPLICATE KEY UPDATE b=0;
SELECT * FROM t1;
a	b	c
1	2	10
3	4	120
5	0	30
8	9	60
INSERT t1 VALUES (2,1,11), (7,4,40) ON DUPLICATE KEY UPDATE c=c+VALUES(a);
SELECT *, VALUES(a) FROM t1;
a	b	c	VALUES(a)
1	2	10	NULL
3	4	127	NULL
5	0	30	NULL
8	9	60	NULL
2	1	11	NULL
explain extended SELECT *, VALUES(a) FROM t1;
id	select_type	table	type	possible_keys	key	key_len	ref	rows	filtered	Extra
1	SIMPLE	t1	ALL	NULL	NULL	NULL	NULL	5	100.00	
Warnings:
Note	1003	select `test`.`t1`.`a` AS `a`,`test`.`t1`.`b` AS `b`,`test`.`t1`.`c` AS `c`,values(`test`.`t1`.`a`) AS `VALUES(a)` from `test`.`t1`
explain extended select * from t1 where values(a);
id	select_type	table	type	possible_keys	key	key_len	ref	rows	filtered	Extra
1	SIMPLE	t1	ALL	NULL	NULL	NULL	NULL	5	100.00	Using where
Warnings:
Note	1003	select `test`.`t1`.`a` AS `a`,`test`.`t1`.`b` AS `b`,`test`.`t1`.`c` AS `c` from `test`.`t1` where values(`test`.`t1`.`a`)
DROP TABLE t1;
create table t1(a int primary key, b int);
insert into t1 values(1,1),(2,2),(3,3),(4,4),(5,5);
select * from t1;
a	b
1	1
2	2
3	3
4	4
5	5
insert into t1 values(4,14),(5,15),(6,16),(7,17),(8,18)
on duplicate key update b=b+10;
affected rows: 7
info: Records: 5  Duplicates: 2  Warnings: 0
select * from t1;
a	b
1	1
2	2
3	3
4	14
5	15
6	16
7	17
8	18
replace into t1 values(5,25),(6,26),(7,27),(8,28),(9,29);
affected rows: 9
info: Records: 5  Duplicates: 4  Warnings: 0
select * from t1;
a	b
1	1
2	2
3	3
4	14
5	25
6	26
7	27
8	28
9	29
drop table t1;
CREATE TABLE t1 (a INT, b INT, c INT, UNIQUE (A), UNIQUE(B));
INSERT t1 VALUES (1,2,10), (3,4,20);
INSERT t1 SELECT 5,6,30 FROM DUAL ON DUPLICATE KEY UPDATE c=c+100;
SELECT * FROM t1;
a	b	c
1	2	10
3	4	20
5	6	30
INSERT t1 SELECT 5,7,40 FROM DUAL ON DUPLICATE KEY UPDATE c=c+100;
SELECT * FROM t1;
a	b	c
1	2	10
3	4	20
5	6	130
INSERT t1 SELECT 8,4,50 FROM DUAL ON DUPLICATE KEY UPDATE c=c+1000;
SELECT * FROM t1;
a	b	c
1	2	10
3	4	1020
5	6	130
INSERT t1 SELECT 1,4,60 FROM DUAL ON DUPLICATE KEY UPDATE c=c+10000;
SELECT * FROM t1;
a	b	c
1	2	10010
3	4	1020
5	6	130
INSERT t1 SELECT 1,9,70 FROM DUAL ON DUPLICATE KEY UPDATE c=c+100000, b=4;
ERROR 23000: Duplicate entry '4' for key 'b'
SELECT * FROM t1;
a	b	c
1	2	10010
3	4	1020
5	6	130
TRUNCATE TABLE t1;
INSERT t1 VALUES (1,2,10), (3,4,20);
CREATE TABLE t2 (a INT, b INT, c INT, d INT);
INSERT t2 VALUES (5,6,30,1), (7,4,40,1), (8,9,60,1);
INSERT t2 VALUES (2,1,11,2), (7,4,40,2);
INSERT t1 SELECT a,b,c FROM t2 WHERE d=1 ON DUPLICATE KEY UPDATE c=t1.c+100;
SELECT * FROM t1;
a	b	c
1	2	10
3	4	120
5	6	30
8	9	60
INSERT t1 SET a=5 ON DUPLICATE KEY UPDATE b=0;
SELECT * FROM t1;
a	b	c
1	2	10
3	4	120
5	0	30
8	9	60
INSERT t1 SELECT a,b,c FROM t2 WHERE d=2 ON DUPLICATE KEY UPDATE c=c+VALUES(a);
ERROR 23000: Column 'c' in field list is ambiguous
INSERT t1 SELECT a,b,c FROM t2 WHERE d=2 ON DUPLICATE KEY UPDATE c=t1.c+VALUES(t1.a);
SELECT *, VALUES(a) FROM t1;
a	b	c	VALUES(a)
1	2	10	NULL
3	4	127	NULL
5	0	30	NULL
8	9	60	NULL
2	1	11	NULL
DROP TABLE t1;
DROP TABLE t2;
create table t1 (a int not null unique) engine=myisam;
insert into t1 values (1),(2);
insert ignore into t1 select 1 on duplicate key update a=2;
select * from t1;
a
1
2
insert ignore into t1 select a from t1 as t2 on duplicate key update a=t1.a+1 ;
select * from t1;
a
1
3
insert into t1 select 1 on duplicate key update a=2;
select * from t1;
a
2
3
insert into t1 select a from t1 on duplicate key update a=a+1 ;
ERROR 23000: Column 'a' in field list is ambiguous
insert ignore into t1 select a from t1 on duplicate key update a=t1.a+1 ;
ERROR 23000: Column 't1.a' in field list is ambiguous
drop table t1;
CREATE TABLE t1 (
a BIGINT(20) NOT NULL DEFAULT 0,
PRIMARY KEY  (a)
) ENGINE=MyISAM;
INSERT INTO t1 ( a ) SELECT 0 ON DUPLICATE KEY UPDATE a = a + VALUES (a) ;
DROP TABLE t1;
CREATE TABLE t1
(
a   BIGINT UNSIGNED,
b   BIGINT UNSIGNED,
PRIMARY KEY (a)
);
INSERT INTO t1 VALUES (45, 1) ON DUPLICATE KEY UPDATE b =
IF(VALUES(b) > t1.b, VALUES(b), t1.b);
SELECT * FROM t1;
a	b
45	1
INSERT INTO t1 VALUES (45, 2) ON DUPLICATE KEY UPDATE b =
IF(VALUES(b) > t1.b, VALUES(b), t1.b);
SELECT * FROM t1;
a	b
45	2
INSERT INTO t1 VALUES (45, 1) ON DUPLICATE KEY UPDATE b = 
IF(VALUES(b) > t1.b, VALUES(b), t1.b);
SELECT * FROM t1;
a	b
45	2
DROP TABLE t1;
CREATE TABLE t1 (i INT PRIMARY KEY, j INT);
INSERT INTO t1 SELECT 1, j;
ERROR 42S22: Unknown column 'j' in 'field list'
DROP TABLE t1;
CREATE TABLE t1 (i INT PRIMARY KEY, j INT);
CREATE TABLE t2 (a INT, b INT);
CREATE TABLE t3 (a INT, c INT);
INSERT INTO t1 SELECT 1, a FROM t2 NATURAL JOIN t3 
ON DUPLICATE KEY UPDATE j= a;
DROP TABLE t1,t2,t3;
CREATE TABLE t1 (i INT PRIMARY KEY, j INT);
CREATE TABLE t2 (a INT);
INSERT INTO t1 VALUES (1, 1);
INSERT INTO t2 VALUES (1), (3);
INSERT INTO t1 SELECT 1, COUNT(*) FROM t2 ON DUPLICATE KEY UPDATE j= a;
ERROR 42S22: Unknown column 'a' in 'field list'
DROP TABLE t1,t2;
SET SQL_MODE = 'TRADITIONAL';
CREATE TABLE t1 (a INT PRIMARY KEY, b INT NOT NULL);
INSERT INTO t1 (a) VALUES (1);
ERROR HY000: Field 'b' doesn't have a default value
INSERT INTO t1 (a) VALUES (1) ON DUPLICATE KEY UPDATE a = b;
ERROR HY000: Field 'b' doesn't have a default value
INSERT INTO t1 (a) VALUES (1) ON DUPLICATE KEY UPDATE b = b;
ERROR HY000: Field 'b' doesn't have a default value
SELECT * FROM t1;
a	b
DROP TABLE t1;
CREATE TABLE t1 (f1 INT AUTO_INCREMENT PRIMARY KEY,
f2 VARCHAR(5) NOT NULL UNIQUE);
INSERT t1 (f2) VALUES ('test') ON DUPLICATE KEY UPDATE f1 = LAST_INSERT_ID(f1);
SELECT LAST_INSERT_ID();
LAST_INSERT_ID()
1
INSERT t1 (f2) VALUES ('test') ON DUPLICATE KEY UPDATE f1 = LAST_INSERT_ID(f1);
SELECT LAST_INSERT_ID();
LAST_INSERT_ID()
1
DROP TABLE t1;
SET SQL_MODE='NO_AUTO_VALUE_ON_ZERO';
CREATE TABLE `t1` (
`id` int(11) PRIMARY KEY auto_increment,
`f1` varchar(10) NOT NULL UNIQUE
);
INSERT IGNORE INTO t1 (f1) VALUES ("test1")
ON DUPLICATE KEY UPDATE id=LAST_INSERT_ID(id);
INSERT IGNORE INTO t1 (f1) VALUES ("test1")
ON DUPLICATE KEY UPDATE id=LAST_INSERT_ID(id);
SELECT LAST_INSERT_ID();
LAST_INSERT_ID()
1
SELECT * FROM t1;
id	f1
1	test1
INSERT IGNORE INTO t1 (f1) VALUES ("test2")
ON DUPLICATE KEY UPDATE id=LAST_INSERT_ID(id);
SELECT * FROM t1;
id	f1
1	test1
2	test2
INSERT IGNORE INTO t1 (f1) VALUES ("test2")
ON DUPLICATE KEY UPDATE id=LAST_INSERT_ID(id);
SELECT LAST_INSERT_ID();
LAST_INSERT_ID()
2
SELECT * FROM t1;
id	f1
1	test1
2	test2
INSERT IGNORE INTO t1 (f1) VALUES ("test3")
ON DUPLICATE KEY UPDATE id=LAST_INSERT_ID(id);
SELECT LAST_INSERT_ID();
LAST_INSERT_ID()
3
SELECT * FROM t1;
id	f1
1	test1
2	test2
3	test3
DROP TABLE t1;
CREATE TABLE `t1` (
`id` int(11) PRIMARY KEY auto_increment,
`f1` varchar(10) NOT NULL UNIQUE
);
INSERT IGNORE INTO t1 (f1) VALUES ("test1")
ON DUPLICATE KEY UPDATE id=LAST_INSERT_ID(id);
SELECT LAST_INSERT_ID();
LAST_INSERT_ID()
1
SELECT * FROM t1;
id	f1
1	test1
INSERT IGNORE INTO t1 (f1) VALUES ("test1"),("test4")
ON DUPLICATE KEY UPDATE id=LAST_INSERT_ID(id);
SELECT LAST_INSERT_ID();
LAST_INSERT_ID()
2
SELECT * FROM t1;
id	f1
1	test1
2	test4
DROP TABLE t1;
CREATE TABLE `t1` (
`id` int(11) PRIMARY KEY auto_increment,
`f1` varchar(10) NOT NULL UNIQUE,
tim1 timestamp default '2003-01-01 00:00:00' on update current_timestamp
);
INSERT INTO t1 (f1) VALUES ("test1");
SELECT id, f1 FROM t1;
id	f1
1	test1
REPLACE INTO t1 VALUES (0,"test1",null);
SELECT id, f1 FROM t1;
id	f1
0	test1
DROP TABLE t1;
SET SQL_MODE='';
CREATE TABLE t1 (
id INT AUTO_INCREMENT PRIMARY KEY,
c1 CHAR(1) UNIQUE KEY,
cnt INT DEFAULT 1
);
INSERT INTO t1 (c1) VALUES ('A'), ('B'), ('C');
SELECT * FROM t1;
id	c1	cnt
1	A	1
2	B	1
3	C	1
INSERT  INTO t1 (c1) VALUES ('A'), ('X'), ('Y'), ('Z')
ON DUPLICATE KEY UPDATE cnt=cnt+1;
SELECT * FROM t1;
id	c1	cnt
1	A	2
2	B	1
3	C	1
4	X	1
5	Y	1
6	Z	1
<<<<<<< HEAD
=======
DROP TABLE t1;
CREATE TABLE t1 (
id INT AUTO_INCREMENT PRIMARY KEY,
c1 INT NOT NULL,
cnt INT DEFAULT 1
);
INSERT INTO t1 (id,c1) VALUES (1,10);
SELECT * FROM t1;
id	c1	cnt
1	10	1
CREATE TABLE t2 (id INT, c1 INT);
INSERT INTO t2 VALUES (1,NULL), (2,2);
INSERT INTO t1 (id,c1) SELECT 1,NULL
ON DUPLICATE KEY UPDATE c1=NULL;
ERROR 23000: Column 'c1' cannot be null
SELECT * FROM t1;
id	c1	cnt
1	10	1
INSERT IGNORE INTO t1 (id,c1) SELECT 1,NULL
ON DUPLICATE KEY UPDATE c1=NULL, cnt=cnt+1;
Warnings:
Warning	1263	Column was set to data type implicit default; NULL supplied for NOT NULL column 'c1' at row 1
Error	1048	Column 'c1' cannot be null
SELECT * FROM t1;
id	c1	cnt
1	0	2
INSERT IGNORE INTO t1 (id,c1) SELECT * FROM t2
ON DUPLICATE KEY UPDATE c1=NULL, cnt=cnt+1;
Warnings:
Warning	1263	Column was set to data type implicit default; NULL supplied for NOT NULL column 'c1' at row 1
Error	1048	Column 'c1' cannot be null
SELECT * FROM t1;
id	c1	cnt
1	0	3
2	2	1
>>>>>>> 8df08a2d
DROP TABLE t1;<|MERGE_RESOLUTION|>--- conflicted
+++ resolved
@@ -357,8 +357,6 @@
 4	X	1
 5	Y	1
 6	Z	1
-<<<<<<< HEAD
-=======
 DROP TABLE t1;
 CREATE TABLE t1 (
 id INT AUTO_INCREMENT PRIMARY KEY,
@@ -394,5 +392,4 @@
 id	c1	cnt
 1	0	3
 2	2	1
->>>>>>> 8df08a2d
 DROP TABLE t1;