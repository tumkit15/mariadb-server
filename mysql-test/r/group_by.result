drop table if exists t1,t2,t3;
SELECT 1 FROM (SELECT 1) as a  GROUP BY SUM(1);
ERROR HY000: Invalid use of group function
CREATE TABLE t1 (
spID int(10) unsigned,
userID int(10) unsigned,
score smallint(5) unsigned,
lsg char(40),
date date
);
INSERT INTO t1 VALUES (1,1,1,'','0000-00-00');
INSERT INTO t1 VALUES (2,2,2,'','0000-00-00');
INSERT INTO t1 VALUES (2,1,1,'','0000-00-00');
INSERT INTO t1 VALUES (3,3,3,'','0000-00-00');
CREATE TABLE t2 (
userID int(10) unsigned NOT NULL auto_increment,
niName char(15),
passwd char(8),
mail char(50),
isAukt enum('N','Y') DEFAULT 'N',
vName char(30),
nName char(40),
adr char(60),
plz char(5),
ort char(35),
land char(20),
PRIMARY KEY (userID)
);
INSERT INTO t2 VALUES (1,'name','pass','mail','Y','v','n','adr','1','1','1');
INSERT INTO t2 VALUES (2,'name','pass','mail','Y','v','n','adr','1','1','1');
INSERT INTO t2 VALUES (3,'name','pass','mail','Y','v','n','adr','1','1','1');
INSERT INTO t2 VALUES (4,'name','pass','mail','Y','v','n','adr','1','1','1');
INSERT INTO t2 VALUES (5,'name','pass','mail','Y','v','n','adr','1','1','1');
SELECT t2.userid, MIN(t1.score) FROM t1, t2 WHERE t1.userID=t2.userID GROUP BY t2.userid;
userid	MIN(t1.score)
1	1
2	2
3	3
SELECT t2.userid, MIN(t1.score) FROM t1, t2 WHERE t1.userID=t2.userID GROUP BY t2.userid ORDER BY NULL;
userid	MIN(t1.score)
1	1
2	2
3	3
SELECT t2.userid, MIN(t1.score) FROM t1, t2 WHERE t1.userID=t2.userID AND t1.spID=2  GROUP BY t2.userid;
userid	MIN(t1.score)
1	1
2	2
SELECT t2.userid, MIN(t1.score+0.0) FROM t1, t2 WHERE t1.userID=t2.userID AND t1.spID=2  GROUP BY t2.userid;
userid	MIN(t1.score+0.0)
1	1.0
2	2.0
SELECT t2.userid, MIN(t1.score+0.0) FROM t1, t2 WHERE t1.userID=t2.userID AND t1.spID=2  GROUP BY t2.userid ORDER BY NULL;
userid	MIN(t1.score+0.0)
2	2.0
1	1.0
EXPLAIN SELECT t2.userid, MIN(t1.score+0.0) FROM t1, t2 WHERE t1.userID=t2.userID AND t1.spID=2  GROUP BY t2.userid ORDER BY NULL;
id	select_type	table	type	possible_keys	key	key_len	ref	rows	Extra
1	SIMPLE	t1	ALL	NULL	NULL	NULL	NULL	4	Using where; Using temporary
1	SIMPLE	t2	eq_ref	PRIMARY	PRIMARY	4	test.t1.userID	1	Using index
drop table t1,t2;
CREATE TABLE t1 (
PID int(10) unsigned NOT NULL auto_increment,
payDate date DEFAULT '0000-00-00' NOT NULL,
recDate datetime DEFAULT '0000-00-00 00:00:00' NOT NULL,
URID int(10) unsigned DEFAULT '0' NOT NULL,
CRID int(10) unsigned DEFAULT '0' NOT NULL,
amount int(10) unsigned DEFAULT '0' NOT NULL,
operator int(10) unsigned,
method enum('unknown','cash','dealer','check','card','lazy','delayed','test') DEFAULT 'unknown' NOT NULL,
DIID int(10) unsigned,
reason char(1) binary DEFAULT '' NOT NULL,
code_id int(10) unsigned,
qty mediumint(8) unsigned DEFAULT '0' NOT NULL,
PRIMARY KEY (PID),
KEY URID (URID),
KEY reason (reason),
KEY method (method),
KEY payDate (payDate)
);
INSERT INTO t1 VALUES (1,'1970-01-01','1997-10-17 00:00:00',2529,1,21000,11886,'check',0,'F',16200,6);
SELECT COUNT(P.URID),SUM(P.amount),P.method, MIN(PP.recdate+0) > 19980501000000   AS IsNew FROM t1 AS P JOIN t1 as PP WHERE P.URID = PP.URID GROUP BY method,IsNew;
ERROR 42000: Can't group on 'IsNew'
drop table t1;
CREATE TABLE t1 (
cid mediumint(9) NOT NULL auto_increment,
firstname varchar(32) DEFAULT '' NOT NULL,
surname varchar(32) DEFAULT '' NOT NULL,
PRIMARY KEY (cid)
);
INSERT INTO t1 VALUES (1,'That','Guy');
INSERT INTO t1 VALUES (2,'Another','Gent');
CREATE TABLE t2 (
call_id mediumint(8) NOT NULL auto_increment,
contact_id mediumint(8) DEFAULT '0' NOT NULL,
PRIMARY KEY (call_id),
KEY contact_id (contact_id)
);
lock tables t1 read,t2 write;
INSERT INTO t2 VALUES (10,2);
INSERT INTO t2 VALUES (18,2);
INSERT INTO t2 VALUES (62,2);
INSERT INTO t2 VALUES (91,2);
INSERT INTO t2 VALUES (92,2);
SELECT cid, CONCAT(firstname, ' ', surname), COUNT(call_id) FROM t1 LEFT JOIN t2 ON cid=contact_id WHERE firstname like '%foo%' GROUP BY cid;
cid	CONCAT(firstname, ' ', surname)	COUNT(call_id)
SELECT cid, CONCAT(firstname, ' ', surname), COUNT(call_id) FROM t1 LEFT JOIN t2 ON cid=contact_id WHERE firstname like '%foo%' GROUP BY cid ORDER BY NULL;
cid	CONCAT(firstname, ' ', surname)	COUNT(call_id)
SELECT HIGH_PRIORITY cid, CONCAT(firstname, ' ', surname), COUNT(call_id) FROM t1 LEFT JOIN t2 ON cid=contact_id WHERE firstname like '%foo%' GROUP BY cid ORDER BY surname, firstname;
cid	CONCAT(firstname, ' ', surname)	COUNT(call_id)
drop table t2;
unlock tables;
drop table t1;
CREATE TABLE t1 (
bug_id mediumint(9) NOT NULL auto_increment,
groupset bigint(20) DEFAULT '0' NOT NULL,
assigned_to mediumint(9) DEFAULT '0' NOT NULL,
bug_file_loc text,
bug_severity enum('blocker','critical','major','normal','minor','trivial','enhancement') DEFAULT 'blocker' NOT NULL,
bug_status enum('','NEW','ASSIGNED','REOPENED','RESOLVED','VERIFIED','CLOSED') DEFAULT 'NEW' NOT NULL,
creation_ts datetime DEFAULT '0000-00-00 00:00:00' NOT NULL,
delta_ts timestamp,
short_desc mediumtext,
long_desc mediumtext,
op_sys enum('All','Windows 3.1','Windows 95','Windows 98','Windows NT','Windows 2000','Linux','other') DEFAULT 'All' NOT NULL,
priority enum('P1','P2','P3','P4','P5') DEFAULT 'P1' NOT NULL,
product varchar(64) DEFAULT '' NOT NULL,
rep_platform enum('All','PC','VTD-8','Other'),
reporter mediumint(9) DEFAULT '0' NOT NULL,
version varchar(16) DEFAULT '' NOT NULL,
component varchar(50) DEFAULT '' NOT NULL,
resolution enum('','FIXED','INVALID','WONTFIX','LATER','REMIND','DUPLICATE','WORKSFORME') DEFAULT '' NOT NULL,
target_milestone varchar(20) DEFAULT '' NOT NULL,
qa_contact mediumint(9) DEFAULT '0' NOT NULL,
status_whiteboard mediumtext NOT NULL,
votes mediumint(9) DEFAULT '0' NOT NULL,
PRIMARY KEY (bug_id),
KEY assigned_to (assigned_to),
KEY creation_ts (creation_ts),
KEY delta_ts (delta_ts),
KEY bug_severity (bug_severity),
KEY bug_status (bug_status),
KEY op_sys (op_sys),
KEY priority (priority),
KEY product (product),
KEY reporter (reporter),
KEY version (version),
KEY component (component),
KEY resolution (resolution),
KEY target_milestone (target_milestone),
KEY qa_contact (qa_contact),
KEY votes (votes)
);
INSERT INTO t1 VALUES (1,0,0,'','normal','','2000-02-10 09:25:12',20000321114747,'','','Linux','P1','TestProduct','PC',3,'other','TestComponent','','M1',0,'',0);
INSERT INTO t1 VALUES (9,0,0,'','enhancement','','2000-03-10 11:49:36',20000321114747,'','','All','P5','AAAAA','PC',3,'2.00 CD - Pre','BBBBBBBBBBBBB - conversion','','',0,'',0);
INSERT INTO t1 VALUES (10,0,0,'','enhancement','','2000-03-10 18:10:16',20000321114747,'','','All','P4','AAAAA','PC',3,'2.00 CD - Pre','BBBBBBBBBBBBB - conversion','','',0,'',0);
INSERT INTO t1 VALUES (7,0,0,'','critical','','2000-03-09 10:50:21',20000321114747,'','','All','P1','AAAAA','PC',3,'2.00 CD - Pre','BBBBBBBBBBBBB - generic','','',0,'',0);
INSERT INTO t1 VALUES (6,0,0,'','normal','','2000-03-09 10:42:44',20000321114747,'','','All','P2','AAAAA','PC',3,'2.00 CD - Pre','kkkkkkkkkkk lllllllllll','','',0,'',0);
INSERT INTO t1 VALUES (8,0,0,'','major','','2000-03-09 11:32:14',20000321114747,'','','All','P3','AAAAA','PC',3,'2.00 CD - Pre','kkkkkkkkkkk lllllllllll','','',0,'',0);
INSERT INTO t1 VALUES (5,0,0,'','enhancement','','2000-03-09 10:38:59',20000321114747,'','','All','P5','CCC/CCCCCC','PC',5,'7.00','Administration','','',0,'',0);
INSERT INTO t1 VALUES (4,0,0,'','normal','','2000-03-08 18:32:14',20000321114747,'','','other','P2','TestProduct','Other',3,'other','TestComponent2','','',0,'',0);
INSERT INTO t1 VALUES (3,0,0,'','normal','','2000-03-08 18:30:52',20000321114747,'','','other','P2','TestProduct','Other',3,'other','TestComponent','','',0,'',0);
INSERT INTO t1 VALUES (2,0,0,'','enhancement','','2000-03-08 18:24:51',20000321114747,'','','All','P2','TestProduct','Other',4,'other','TestComponent2','','',0,'',0);
INSERT INTO t1 VALUES (11,0,0,'','blocker','','2000-03-13 09:43:41',20000321114747,'','','All','P2','CCC/CCCCCC','PC',5,'7.00','DDDDDDDDD','','',0,'',0);
INSERT INTO t1 VALUES (12,0,0,'','normal','','2000-03-13 16:14:31',20000321114747,'','','All','P2','AAAAA','PC',3,'2.00 CD - Pre','kkkkkkkkkkk lllllllllll','','',0,'',0);
INSERT INTO t1 VALUES (13,0,0,'','normal','','2000-03-15 16:20:44',20000321114747,'','','other','P2','TestProduct','Other',3,'other','TestComponent','','',0,'',0);
INSERT INTO t1 VALUES (14,0,0,'','blocker','','2000-03-15 18:13:47',20000321114747,'','','All','P1','AAAAA','PC',3,'2.00 CD - Pre','BBBBBBBBBBBBB - generic','','',0,'',0);
INSERT INTO t1 VALUES (15,0,0,'','minor','','2000-03-16 18:03:28',20000321114747,'','','All','P2','CCC/CCCCCC','Other',5,'7.00','DDDDDDDDD','','',0,'',0);
INSERT INTO t1 VALUES (16,0,0,'','normal','','2000-03-16 18:33:41',20000321114747,'','','All','P2','CCC/CCCCCC','Other',5,'7.00','Administration','','',0,'',0);
INSERT INTO t1 VALUES (17,0,0,'','normal','','2000-03-16 18:34:18',20000321114747,'','','All','P2','CCC/CCCCCC','Other',5,'7.00','Administration','','',0,'',0);
INSERT INTO t1 VALUES (18,0,0,'','normal','','2000-03-16 18:34:56',20000321114747,'','','All','P2','CCC/CCCCCC','Other',5,'7.00','Administration','','',0,'',0);
INSERT INTO t1 VALUES (19,0,0,'','enhancement','','2000-03-16 18:35:34',20000321114747,'','','All','P2','CCC/CCCCCC','Other',5,'7.00','Administration','','',0,'',0);
INSERT INTO t1 VALUES (20,0,0,'','enhancement','','2000-03-16 18:36:23',20000321114747,'','','All','P2','CCC/CCCCCC','Other',5,'7.00','Administration','','',0,'',0);
INSERT INTO t1 VALUES (21,0,0,'','enhancement','','2000-03-16 18:37:23',20000321114747,'','','All','P2','CCC/CCCCCC','Other',5,'7.00','Administration','','',0,'',0);
INSERT INTO t1 VALUES (22,0,0,'','enhancement','','2000-03-16 18:38:16',20000321114747,'','','All','P2','CCC/CCCCCC','Other',5,'7.00','Administration','','',0,'',0);
INSERT INTO t1 VALUES (23,0,0,'','normal','','2000-03-16 18:58:12',20000321114747,'','','All','P2','CCC/CCCCCC','Other',5,'7.00','DDDDDDDDD','','',0,'',0);
INSERT INTO t1 VALUES (24,0,0,'','normal','','2000-03-17 11:08:10',20000321114747,'','','All','P2','AAAAAAAA-AAA','PC',3,'2.8','Web Interface','','',0,'',0);
INSERT INTO t1 VALUES (25,0,0,'','normal','','2000-03-17 11:10:45',20000321114747,'','','All','P2','AAAAAAAA-AAA','PC',3,'2.8','Web Interface','','',0,'',0);
INSERT INTO t1 VALUES (26,0,0,'','normal','','2000-03-17 11:15:47',20000321114747,'','','All','P2','AAAAAAAA-AAA','PC',3,'2.8','Web Interface','','',0,'',0);
INSERT INTO t1 VALUES (27,0,0,'','normal','','2000-03-17 17:45:41',20000321114747,'','','All','P2','CCC/CCCCCC','PC',5,'7.00','DDDDDDDDD','','',0,'',0);
INSERT INTO t1 VALUES (28,0,0,'','normal','','2000-03-20 09:51:45',20000321114747,'','','Windows NT','P2','TestProduct','PC',8,'other','TestComponent','','',0,'',0);
INSERT INTO t1 VALUES (29,0,0,'','normal','','2000-03-20 11:15:09',20000321114747,'','','All','P5','AAAAAAAA-AAA','PC',3,'2.8','Web Interface','','',0,'',0);
CREATE TABLE t2 (
value tinytext,
program varchar(64),
initialowner tinytext NOT NULL,
initialqacontact tinytext NOT NULL,
description mediumtext NOT NULL
);
INSERT INTO t2 VALUES ('TestComponent','TestProduct','id0001','','');
INSERT INTO t2 VALUES ('BBBBBBBBBBBBB - conversion','AAAAA','id0001','','');
INSERT INTO t2 VALUES ('BBBBBBBBBBBBB - generic','AAAAA','id0001','','');
INSERT INTO t2 VALUES ('TestComponent2','TestProduct','id0001','','');
INSERT INTO t2 VALUES ('BBBBBBBBBBBBB - eeeeeeeee','AAAAA','id0001','','');
INSERT INTO t2 VALUES ('kkkkkkkkkkk lllllllllll','AAAAA','id0001','','');
INSERT INTO t2 VALUES ('Test Procedures','AAAAA','id0001','','');
INSERT INTO t2 VALUES ('Documentation','AAAAA','id0003','','');
INSERT INTO t2 VALUES ('DDDDDDDDD','CCC/CCCCCC','id0002','','');
INSERT INTO t2 VALUES ('Eeeeeeee Lite','CCC/CCCCCC','id0002','','');
INSERT INTO t2 VALUES ('Eeeeeeee Full','CCC/CCCCCC','id0002','','');
INSERT INTO t2 VALUES ('Administration','CCC/CCCCCC','id0002','','');
INSERT INTO t2 VALUES ('Distribution','CCC/CCCCCC','id0002','','');
INSERT INTO t2 VALUES ('Setup','CCC/CCCCCC','id0002','','');
INSERT INTO t2 VALUES ('Unspecified','CCC/CCCCCC','id0002','','');
INSERT INTO t2 VALUES ('Web Interface','AAAAAAAA-AAA','id0001','','');
INSERT INTO t2 VALUES ('Host communication','AAAAA','id0001','','');
select value,description,bug_id from t2 left join t1 on t2.program=t1.product and t2.value=t1.component where program="AAAAA";
value	description	bug_id
BBBBBBBBBBBBB - conversion		9
BBBBBBBBBBBBB - conversion		10
BBBBBBBBBBBBB - generic		7
BBBBBBBBBBBBB - generic		14
BBBBBBBBBBBBB - eeeeeeeee		NULL
kkkkkkkkkkk lllllllllll		6
kkkkkkkkkkk lllllllllll		8
kkkkkkkkkkk lllllllllll		12
Test Procedures		NULL
Documentation		NULL
Host communication		NULL
select value,description,COUNT(bug_id) from t2 left join t1 on t2.program=t1.product and t2.value=t1.component where program="AAAAA" group by value;
value	description	COUNT(bug_id)
BBBBBBBBBBBBB - conversion		2
BBBBBBBBBBBBB - eeeeeeeee		0
BBBBBBBBBBBBB - generic		2
Documentation		0
Host communication		0
kkkkkkkkkkk lllllllllll		3
Test Procedures		0
select value,description,COUNT(bug_id) from t2 left join t1 on t2.program=t1.product and t2.value=t1.component where program="AAAAA" group by value having COUNT(bug_id) IN (0,2);
value	description	COUNT(bug_id)
BBBBBBBBBBBBB - conversion		2
BBBBBBBBBBBBB - eeeeeeeee		0
BBBBBBBBBBBBB - generic		2
Documentation		0
Host communication		0
Test Procedures		0
drop table t1,t2;
create table t1 (foo int);
insert into t1 values (1);
select 1+1, "a",count(*) from t1 where foo in (2);
1+1	a	count(*)
2	a	0
insert into t1 values (1);
select 1+1,"a",count(*) from t1 where foo in (2);
1+1	a	count(*)
2	a	0
drop table t1;
CREATE TABLE t1 (
spID int(10) unsigned,
userID int(10) unsigned,
score smallint(5) unsigned,
key (spid),
key (score)
);
INSERT INTO t1 VALUES (1,1,1),(2,2,2),(2,1,1),(3,3,3),(4,3,3),(5,3,3),(6,3,3),(7,3,3);
explain select userid,count(*) from t1 group by userid desc;
id	select_type	table	type	possible_keys	key	key_len	ref	rows	Extra
1	SIMPLE	t1	ALL	NULL	NULL	NULL	NULL	8	Using temporary; Using filesort
explain select userid,count(*) from t1 group by userid desc order by null;
id	select_type	table	type	possible_keys	key	key_len	ref	rows	Extra
1	SIMPLE	t1	ALL	NULL	NULL	NULL	NULL	8	Using temporary
select userid,count(*) from t1 group by userid desc;
userid	count(*)
3	5
2	1
1	2
select userid,count(*) from t1 group by userid desc having (count(*)+1) IN (4,3);
userid	count(*)
1	2
select userid,count(*) from t1 group by userid desc having 3  IN (1,COUNT(*));
userid	count(*)
explain select spid,count(*) from t1 where spid between 1 and 2 group by spid desc;
id	select_type	table	type	possible_keys	key	key_len	ref	rows	Extra
1	SIMPLE	t1	range	spID	spID	5	NULL	3	Using where; Using index
explain select spid,count(*) from t1 where spid between 1 and 2 group by spid;
id	select_type	table	type	possible_keys	key	key_len	ref	rows	Extra
1	SIMPLE	t1	range	spID	spID	5	NULL	3	Using where; Using index
explain select spid,count(*) from t1 where spid between 1 and 2 group by spid order by null;
id	select_type	table	type	possible_keys	key	key_len	ref	rows	Extra
1	SIMPLE	t1	range	spID	spID	5	NULL	3	Using where; Using index
select spid,count(*) from t1 where spid between 1 and 2 group by spid;
spid	count(*)
1	1
2	2
select spid,count(*) from t1 where spid between 1 and 2 group by spid desc;
spid	count(*)
2	2
1	1
explain extended select sql_big_result spid,sum(userid) from t1 group by spid desc;
id	select_type	table	type	possible_keys	key	key_len	ref	rows	filtered	Extra
1	SIMPLE	t1	ALL	NULL	NULL	NULL	NULL	8	100.00	Using filesort
Warnings:
Note	1003	select sql_big_result `test`.`t1`.`spID` AS `spid`,sum(`test`.`t1`.`userID`) AS `sum(userid)` from `test`.`t1` group by `test`.`t1`.`spID` desc
explain select sql_big_result spid,sum(userid) from t1 group by spid desc order by null;
id	select_type	table	type	possible_keys	key	key_len	ref	rows	Extra
1	SIMPLE	t1	ALL	NULL	NULL	NULL	NULL	8	Using filesort
select sql_big_result spid,sum(userid) from t1 group by spid desc;
spid	sum(userid)
7	3
6	3
5	3
4	3
3	3
2	3
1	1
explain select sql_big_result score,count(*) from t1 group by score desc;
id	select_type	table	type	possible_keys	key	key_len	ref	rows	Extra
1	SIMPLE	t1	index	NULL	score	3	NULL	8	Using index; Using filesort
explain select sql_big_result score,count(*) from t1 group by score desc order by null;
id	select_type	table	type	possible_keys	key	key_len	ref	rows	Extra
1	SIMPLE	t1	index	NULL	score	3	NULL	8	Using index; Using filesort
select sql_big_result score,count(*) from t1 group by score desc;
score	count(*)
3	5
2	1
1	2
drop table t1;
create table t1 (a date default null, b date default null);
insert t1 values ('1999-10-01','2000-01-10'), ('1997-01-01','1998-10-01');
select a,min(b) c,count(distinct rand()) from t1 group by a having c<a + interval 1 day;
a	c	count(distinct rand())
drop table t1;
CREATE TABLE t1 (a char(1));
INSERT INTO t1 VALUES ('A'),('B'),('A'),('B'),('A'),('B'),(NULL),('a'),('b'),(NULL),('A'),('B'),(NULL);
SELECT a FROM t1 GROUP BY a;
a
NULL
A
B
SELECT a,count(*) FROM t1 GROUP BY a;
a	count(*)
NULL	3
A	5
B	5
SELECT a FROM t1 GROUP BY binary a;
a
NULL
A
B
a
b
SELECT a,count(*) FROM t1 GROUP BY binary a;
a	count(*)
NULL	3
A	4
B	4
a	1
b	1
SELECT binary a FROM t1 GROUP BY 1;
binary a
NULL
A
B
a
b
SELECT binary a,count(*) FROM t1 GROUP BY 1;
binary a	count(*)
NULL	3
A	4
B	4
a	1
b	1
SET SQL_BIG_TABLES=1;
SELECT a FROM t1 GROUP BY a;
a
NULL
A
B
SELECT a,count(*) FROM t1 GROUP BY a;
a	count(*)
NULL	3
A	5
B	5
SELECT a FROM t1 GROUP BY binary a;
a
NULL
A
B
a
b
SELECT a,count(*) FROM t1 GROUP BY binary a;
a	count(*)
NULL	3
A	4
B	4
a	1
b	1
SELECT binary a FROM t1 GROUP BY 1;
binary a
NULL
A
B
a
b
SELECT binary a,count(*) FROM t1 GROUP BY 1;
binary a	count(*)
NULL	3
A	4
B	4
a	1
b	1
SET SQL_BIG_TABLES=0;
drop table t1;
CREATE TABLE t1 (
`a` char(193) default NULL,
`b` char(63) default NULL
);
INSERT INTO t1 VALUES ('abc','def'),('hij','klm');
SELECT CONCAT(a, b) FROM t1 GROUP BY 1;
CONCAT(a, b)
abcdef
hijklm
SELECT CONCAT(a, b),count(*) FROM t1 GROUP BY 1;
CONCAT(a, b)	count(*)
abcdef	1
hijklm	1
SELECT CONCAT(a, b),count(distinct a) FROM t1 GROUP BY 1;
CONCAT(a, b)	count(distinct a)
abcdef	1
hijklm	1
SELECT 1 FROM t1 GROUP BY CONCAT(a, b);
1
1
1
INSERT INTO t1 values ('hij','klm');
SELECT CONCAT(a, b),count(*) FROM t1 GROUP BY 1;
CONCAT(a, b)	count(*)
abcdef	1
hijklm	2
DROP TABLE t1;
create table t1 (One int unsigned, Two int unsigned, Three int unsigned, Four int unsigned);
insert into t1 values (1,2,1,4),(1,2,2,4),(1,2,3,4),(1,2,4,4),(1,1,1,4),(1,1,2,4),(1,1,3,4),(1,1,4,4),(1,3,1,4),(1,3,2,4),(1,3,3,4),(1,3,4,4);
select One, Two, sum(Four) from t1 group by One,Two;
One	Two	sum(Four)
1	1	16
1	2	16
1	3	16
drop table t1;
create table t1 (id integer primary key not null auto_increment, gender char(1));
insert into t1 values (NULL, 'M'), (NULL, 'F'),(NULL, 'F'),(NULL, 'F'),(NULL, 'M');
create table t2 (user_id integer not null, date date);
insert into t2 values (1, '2002-06-09'),(2, '2002-06-09'),(1, '2002-06-09'),(3, '2002-06-09'),(4, '2002-06-09'),(4, '2002-06-09');
select u.gender as gender, count(distinct  u.id) as dist_count, (count(distinct u.id)/5*100) as percentage from t1 u, t2 l where l.user_id = u.id group by u.gender;
gender	dist_count	percentage
F	3	60.0000
M	1	20.0000
select u.gender as  gender, count(distinct  u.id) as dist_count, (count(distinct u.id)/5*100) as percentage from t1 u, t2 l where l.user_id = u.id group by u.gender  order by percentage;
gender	dist_count	percentage
M	1	20.0000
F	3	60.0000
drop table t1,t2;
CREATE TABLE t1 (ID1 int, ID2 int, ID int NOT NULL AUTO_INCREMENT,PRIMARY KEY(ID
));
insert into t1 values (1,244,NULL),(2,243,NULL),(134,223,NULL),(185,186,NULL);
select S.ID as xID, S.ID1 as xID1 from t1 as S left join t1 as yS  on S.ID1 between yS.ID1 and yS.ID2;
xID	xID1
1	1
2	2
2	2
3	134
3	134
3	134
4	185
4	185
4	185
4	185
select S.ID as xID, S.ID1 as xID1, repeat('*',count(distinct yS.ID)) as Level from t1 as S left join t1 as yS  on S.ID1 between yS.ID1 and yS.ID2 group by xID order by xID1;
xID	xID1	Level
1	1	*
2	2	**
3	134	***
4	185	****
drop table t1;
CREATE TABLE t1 (
pid int(11) unsigned NOT NULL default '0',
c1id int(11) unsigned default NULL,
c2id int(11) unsigned default NULL,
value int(11) unsigned NOT NULL default '0',
UNIQUE KEY pid2 (pid,c1id,c2id),
UNIQUE KEY pid (pid,value)
) ENGINE=MyISAM;
INSERT INTO t1 VALUES (1, 1, NULL, 1),(1, 2, NULL, 2),(1, NULL, 3, 3),(1, 4, NULL, 4),(1, 5, NULL, 5);
CREATE TABLE t2 (
id int(11) unsigned NOT NULL default '0',
active enum('Yes','No') NOT NULL default 'Yes',
PRIMARY KEY  (id)
) ENGINE=MyISAM;
INSERT INTO t2 VALUES (1, 'Yes'),(2, 'No'),(4, 'Yes'),(5, 'No');
CREATE TABLE t3 (
id int(11) unsigned NOT NULL default '0',
active enum('Yes','No') NOT NULL default 'Yes',
PRIMARY KEY  (id)
);
INSERT INTO t3 VALUES (3, 'Yes');
select * from t1 AS m LEFT JOIN t2 AS c1 ON m.c1id = 
c1.id AND c1.active = 'Yes' LEFT JOIN t3 AS c2 ON m.c2id = c2.id AND 
c2.active = 'Yes' WHERE m.pid=1  AND (c1.id IS NOT NULL OR c2.id IS NOT NULL);
pid	c1id	c2id	value	id	active	id	active
1	1	NULL	1	1	Yes	NULL	NULL
1	NULL	3	3	NULL	NULL	3	Yes
1	4	NULL	4	4	Yes	NULL	NULL
select max(value) from t1 AS m LEFT JOIN t2 AS c1 ON 
m.c1id = c1.id AND c1.active = 'Yes' LEFT JOIN t3 AS c2 ON m.c2id = 
c2.id AND c2.active = 'Yes' WHERE m.pid=1  AND (c1.id IS NOT NULL OR c2.id IS 
NOT NULL);
max(value)
4
drop table t1,t2,t3;
create table t1 (a blob null);
insert into t1 values (NULL),(NULL),(NULL),(NULL),(NULL),(NULL),(NULL),(NULL),(NULL),(""),(""),(""),("b");
select a,count(*) from t1 group by a;
a	count(*)
NULL	9
	3
b	1
set option sql_big_tables=1;
select a,count(*) from t1 group by a;
a	count(*)
NULL	9
	3
b	1
drop table t1;
create table t1 (a int not null, b int not null);
insert into t1 values (1,1),(1,2),(3,1),(3,2),(2,2),(2,1);
create table t2 (a int not null, b int not null, key(a));
insert into t2 values (1,3),(3,1),(2,2),(1,1);
select t1.a,t2.b from t1,t2 where t1.a=t2.a group by t1.a,t2.b;
a	b
1	1
1	3
2	2
3	1
select t1.a,t2.b from t1,t2 where t1.a=t2.a group by t1.a,t2.b ORDER BY NULL;
a	b
1	3
3	1
2	2
1	1
explain select t1.a,t2.b from t1,t2 where t1.a=t2.a group by t1.a,t2.b;
id	select_type	table	type	possible_keys	key	key_len	ref	rows	Extra
1	SIMPLE	t1	ALL	NULL	NULL	NULL	NULL	6	Using temporary; Using filesort
1	SIMPLE	t2	ALL	a	NULL	NULL	NULL	4	Using where; Using join buffer
explain select t1.a,t2.b from t1,t2 where t1.a=t2.a group by t1.a,t2.b ORDER BY NULL;
id	select_type	table	type	possible_keys	key	key_len	ref	rows	Extra
1	SIMPLE	t1	ALL	NULL	NULL	NULL	NULL	6	Using temporary
1	SIMPLE	t2	ALL	a	NULL	NULL	NULL	4	Using where; Using join buffer
drop table t1,t2;
create table t1 (a int, b int);
insert into t1 values (1, 4),(10, 40),(1, 4),(10, 43),(1, 4),(10, 41),(1, 4),(10, 43),(1, 4);
select a, MAX(b), INTERVAL (MAX(b), 1,3,10,30,39,40,50,60,100,1000) from t1 group by a;
a	MAX(b)	INTERVAL (MAX(b), 1,3,10,30,39,40,50,60,100,1000)
1	4	2
10	43	6
select a, MAX(b), CASE MAX(b) when 4 then 4 when 43 then 43 else 0 end from t1 group by a;
a	MAX(b)	CASE MAX(b) when 4 then 4 when 43 then 43 else 0 end
1	4	4
10	43	43
select a, MAX(b), FIELD(MAX(b), '43', '4', '5') from t1 group by a;
a	MAX(b)	FIELD(MAX(b), '43', '4', '5')
1	4	2
10	43	1
select a, MAX(b), CONCAT_WS(MAX(b), '43', '4', '5') from t1 group by a;
a	MAX(b)	CONCAT_WS(MAX(b), '43', '4', '5')
1	4	434445
10	43	43434435
select a, MAX(b), ELT(MAX(b), 'a', 'b', 'c', 'd', 'e', 'f') from t1 group by a;
a	MAX(b)	ELT(MAX(b), 'a', 'b', 'c', 'd', 'e', 'f')
1	4	d
10	43	NULL
select a, MAX(b), MAKE_SET(MAX(b), 'a', 'b', 'c', 'd', 'e', 'f', 'g', 'h') from t1 group by a;
a	MAX(b)	MAKE_SET(MAX(b), 'a', 'b', 'c', 'd', 'e', 'f', 'g', 'h')
1	4	c
10	43	a,b,d,f
drop table t1;
create table t1 (id int not null, qty int not null);
insert into t1 values (1,2),(1,3),(2,4),(2,5);
select id, sum(qty) as sqty, count(qty) as cqty from t1 group by id having sum(qty)>2 and cqty>1;
id	sqty	cqty
1	5	2
2	9	2
select id, sum(qty) as sqty from t1 group by id having sqty>2 and count(qty)>1;
id	sqty
1	5
2	9
select id, sum(qty) as sqty, count(qty) as cqty from t1 group by id having sqty>2 and cqty>1;
id	sqty	cqty
1	5	2
2	9	2
select id, sum(qty) as sqty, count(qty) as cqty from t1 group by id having sum(qty)>2 and count(qty)>1;
id	sqty	cqty
1	5	2
2	9	2
select count(*), case interval(qty,2,3,4,5,6,7,8) when -1 then NULL when 0 then "zero" when 1 then "one" when 2 then "two" end as category from t1 group by category;
count(*)	category
2	NULL
1	one
1	two
select count(*), interval(qty,2,3,4,5,6,7,8) as category from t1 group by category;
count(*)	category
1	1
1	2
1	3
1	4
drop table t1;
CREATE TABLE t1 (
userid int(10) unsigned,
score smallint(5) unsigned,
key (score)
);
INSERT INTO t1 VALUES (1,1),(2,2),(1,1),(3,3),(3,3),(3,3),(3,3),(3,3);
SELECT userid,count(*) FROM t1 GROUP BY userid DESC;
userid	count(*)
3	5
2	1
1	2
EXPLAIN SELECT userid,count(*) FROM t1 GROUP BY userid DESC;
id	select_type	table	type	possible_keys	key	key_len	ref	rows	Extra
1	SIMPLE	t1	ALL	NULL	NULL	NULL	NULL	8	Using temporary; Using filesort
DROP TABLE t1;
CREATE TABLE t1 (
i int(11) default NULL,
j int(11) default NULL
);
INSERT INTO t1 VALUES (1,2),(2,3),(4,5),(3,5),(1,5),(23,5);
SELECT i, COUNT(DISTINCT(i)) FROM t1 GROUP BY j ORDER BY NULL;
i	COUNT(DISTINCT(i))
1	1
2	1
4	4
explain SELECT i, COUNT(DISTINCT(i)) FROM t1 GROUP BY j ORDER BY NULL;
id	select_type	table	type	possible_keys	key	key_len	ref	rows	Extra
1	SIMPLE	t1	ALL	NULL	NULL	NULL	NULL	6	Using filesort
DROP TABLE t1;
create table t1 (a int);
insert into t1 values(null);
select min(a) is null from t1;
min(a) is null
1
select min(a) is null or null from t1;
min(a) is null or null
1
select 1 and min(a) is null from t1;
1 and min(a) is null
1
drop table t1;
create table t1 ( col1 int, col2 int );
insert into t1 values (1,1),(1,2),(1,3),(2,1),(2,2);
select group_concat( distinct col1 ) as alias from t1
group by col2 having alias like '%';
alias
1,2
1,2
1
drop table t1;
create table t1 (a integer, b integer, c integer);
insert into t1 (a,b) values (1,2),(1,3),(2,5);
select a, 0.1*0+1 r2, sum(1) r1 from t1 where a = 1 group  by a having r1>1 and r2=1;
a	r2	r1
1	1.0	2
select a, round(rand(100)*10) r2, sum(1) r1 from t1 where a = 1 group  by a having r1>1 and r2<=2;
a	r2	r1
1	2	2
select a,sum(b) from t1 where a=1 group by c;
a	sum(b)
1	5
select a*sum(b) from t1 where a=1 group by c;
a*sum(b)
5
select sum(a)*sum(b) from t1 where a=1 group by c;
sum(a)*sum(b)
10
select a,sum(b) from t1 where a=1 group by c having a=1;
a	sum(b)
1	5
select a as d,sum(b) from t1 where a=1 group by c having d=1;
d	sum(b)
1	5
select sum(a)*sum(b) as d from t1 where a=1 group by c having d > 0;
d
10
drop table t1;
create table t1(a int);
insert into t1 values (0),(1),(2),(3),(4),(5),(6),(8),(9);
create table t2 (
a int,
b varchar(200) NOT NULL,
c varchar(50) NOT NULL,
d varchar(100) NOT NULL,
primary key (a,b(132),c,d),
key a (a,b)
) charset=utf8;
insert into t2 select 
x3.a,  -- 3
concat('val-', x3.a + 3*x4.a), -- 12
concat('val-', @a:=x3.a + 3*x4.a + 12*C.a), -- 120
concat('val-', @a + 120*D.a)
from t1 x3, t1 x4, t1 C, t1 D where x3.a < 3 and x4.a < 4 and D.a < 4;
delete from t2  where a = 2 and b = 'val-2' order by a,b,c,d limit 30;
explain select c from t2 where a = 2 and b = 'val-2' group by c;
id	select_type	table	type	possible_keys	key	key_len	ref	rows	Extra
1	SIMPLE	t2	ref	PRIMARY,a	PRIMARY	402	const,const	6	Using where
select c from t2 where a = 2 and b = 'val-2' group by c;
c
val-74
val-98
drop table t1,t2;
create table t1 (b int4 unsigned not null);
insert into t1 values(3000000000);
select * from t1;
b
3000000000
select min(b) from t1;
min(b)
3000000000
drop table t1;
CREATE TABLE t1 (id int PRIMARY KEY, user_id int, hostname longtext);
INSERT INTO t1 VALUES
(1, 7, 'cache-dtc-af05.proxy.aol.com'),
(2, 3, 'what.ever.com'),
(3, 7, 'cache-dtc-af05.proxy.aol.com'),
(4, 7, 'cache-dtc-af05.proxy.aol.com');
SELECT hostname, COUNT(DISTINCT user_id) as no FROM t1
WHERE hostname LIKE '%aol%'
    GROUP BY hostname;
hostname	no
cache-dtc-af05.proxy.aol.com	1
DROP TABLE t1;
CREATE TABLE t1 (a  int, b int);
INSERT INTO t1 VALUES (1,2), (1,3);
SELECT a, b FROM t1 GROUP BY 'const';
a	b
1	2
SELECT DISTINCT a, b FROM t1 GROUP BY 'const';
a	b
1	2
DROP TABLE t1;
CREATE TABLE t1 (id INT, dt DATETIME);
INSERT INTO t1 VALUES ( 1, '2005-05-01 12:30:00' );
INSERT INTO t1 VALUES ( 1, '2005-05-01 12:30:00' );
INSERT INTO t1 VALUES ( 1, '2005-05-01 12:30:00' );
INSERT INTO t1 VALUES ( 1, '2005-05-01 12:30:00' );
SELECT dt DIV 1 AS f, id FROM t1 GROUP BY f;
f	id
20050501123000	1
DROP TABLE t1;
CREATE TABLE t1 (id varchar(20) NOT NULL);
INSERT INTO t1 VALUES ('trans1'), ('trans2');
CREATE TABLE t2 (id varchar(20) NOT NULL, err_comment blob NOT NULL);
INSERT INTO t2 VALUES ('trans1', 'a problem');
SELECT COUNT(DISTINCT(t1.id)), LEFT(err_comment, 256) AS comment
FROM t1 LEFT JOIN t2 ON t1.id=t2.id GROUP BY comment;
COUNT(DISTINCT(t1.id))	comment
1	NULL
1	a problem
DROP TABLE t1, t2;
create table t1 (f1 date);
insert into t1 values('2005-06-06');
insert into t1 values('2005-06-06');
select date(left(f1+0,8)) from t1 group by 1;
date(left(f1+0,8))
2005-06-06
drop table t1;
CREATE TABLE t1 (n int);
INSERT INTO t1 VALUES (1);
SELECT n+1 AS n FROM t1 GROUP BY n;
n
2
Warnings:
Warning	1052	Column 'n' in group statement is ambiguous
DROP TABLE t1;
create table t1(f1 varchar(5) key);
insert into t1 values (1),(2);
select sql_buffer_result max(f1) is null from t1;
max(f1) is null
0
select sql_buffer_result max(f1)+1 from t1;
max(f1)+1
3
drop table t1;
CREATE TABLE t1(a INT);
INSERT INTO t1 VALUES (1),(2);
SELECT a FROM t1 GROUP BY 'a';
a
1
SELECT a FROM t1 GROUP BY "a";
a
1
SELECT a FROM t1 GROUP BY `a`;
a
1
2
set sql_mode=ANSI_QUOTES;
SELECT a FROM t1 GROUP BY "a";
a
1
2
SELECT a FROM t1 GROUP BY 'a';
a
1
SELECT a FROM t1 GROUP BY `a`;
a
1
2
set sql_mode='';
SELECT a FROM t1 HAVING 'a' > 1;
a
Warnings:
Warning	1292	Truncated incorrect DOUBLE value: 'a'
SELECT a FROM t1 HAVING "a" > 1;
a
Warnings:
Warning	1292	Truncated incorrect DOUBLE value: 'a'
SELECT a FROM t1 HAVING `a` > 1;
a
2
SELECT a FROM t1 ORDER BY 'a' DESC;
a
1
2
SELECT a FROM t1 ORDER BY "a" DESC;
a
1
2
SELECT a FROM t1 ORDER BY `a` DESC;
a
2
1
DROP TABLE t1;
CREATE TABLE t1 (
f1 int(10) unsigned NOT NULL auto_increment primary key,
f2 varchar(100) NOT NULL default ''
);
CREATE TABLE t2 (
f1 varchar(10) NOT NULL default '',
f2 char(3) NOT NULL default '',
PRIMARY KEY  (`f1`),
KEY `k1` (`f2`,`f1`)
);
INSERT INTO t1 values(NULL, '');
INSERT INTO `t2` VALUES ('486878','WDT'),('486910','WDT');
SELECT SQL_BUFFER_RESULT avg(t2.f1) FROM t1, t2 where t2.f2 = 'SIR' GROUP BY t1.f1;
avg(t2.f1)
SELECT avg(t2.f1) FROM t1, t2 where t2.f2 = 'SIR' GROUP BY t1.f1;
avg(t2.f1)
DROP TABLE t1, t2;
create table t1 (c1 char(3), c2 char(3));
create table t2 (c3 char(3), c4 char(3));
insert into t1 values ('aaa', 'bb1'), ('aaa', 'bb2');
insert into t2 values ('aaa', 'bb1'), ('aaa', 'bb2');
select t1.c1 as c2 from t1, t2 where t1.c2 = t2.c4
group by c2;
c2
aaa
aaa
Warnings:
Warning	1052	Column 'c2' in group statement is ambiguous
show warnings;
Level	Code	Message
Warning	1052	Column 'c2' in group statement is ambiguous
select t1.c1 as c2 from t1, t2 where t1.c2 = t2.c4
group by t1.c1;
c2
aaa
show warnings;
Level	Code	Message
drop table t1, t2;
CREATE TABLE t1 (a tinyint(3), b varchar(255), PRIMARY KEY  (a));
INSERT INTO t1 VALUES (1,'-----'), (6,'Allemagne'), (17,'Autriche'), 
(25,'Belgique'), (54,'Danemark'), (62,'Espagne'), (68,'France');
CREATE TABLE t2 (a tinyint(3), b tinyint(3), PRIMARY KEY  (a), KEY b (b));
INSERT INTO t2 VALUES (1,1), (2,1), (6,6), (18,17), (15,25), (16,25),
(17,25), (10,54), (5,62),(3,68);
CREATE VIEW v1 AS select t1.a, concat(t1.b,'') AS b, t1.b as real_b from t1;
explain 
SELECT straight_join sql_no_cache v1.a, v1.b, v1.real_b from t2, v1
where t2.b=v1.a GROUP BY t2.b;
id	select_type	table	type	possible_keys	key	key_len	ref	rows	Extra
1	SIMPLE	t2	index	b	b	2	NULL	10	Using index
1	SIMPLE	t1	eq_ref	PRIMARY	PRIMARY	1	test.t2.b	1	
SELECT straight_join sql_no_cache v1.a, v1.b, v1.real_b from t2, v1
where t2.b=v1.a GROUP BY t2.b;
a	b	real_b
1	-----	-----
6	Allemagne	Allemagne
17	Autriche	Autriche
25	Belgique	Belgique
54	Danemark	Danemark
62	Espagne	Espagne
68	France	France
DROP VIEW v1;
DROP TABLE t1,t2;
CREATE TABLE t1 (a INT PRIMARY KEY, b INT, key (b));
INSERT INTO t1 VALUES (1,      1);
INSERT INTO t1 SELECT  a + 1 , MOD(a + 1 , 20) FROM t1;
INSERT INTO t1 SELECT  a + 2 , MOD(a + 2 , 20) FROM t1;
INSERT INTO t1 SELECT  a + 4 , MOD(a + 4 , 20) FROM t1;
INSERT INTO t1 SELECT  a + 8 , MOD(a + 8 , 20) FROM t1;
INSERT INTO t1 SELECT  a + 16, MOD(a + 16, 20) FROM t1;
INSERT INTO t1 SELECT  a + 32, MOD(a + 32, 20) FROM t1;
INSERT INTO t1 SELECT  a + 64, MOD(a + 64, 20) FROM t1;
SELECT MIN(b), MAX(b) from t1;
MIN(b)	MAX(b)
0	19
EXPLAIN SELECT b, sum(1) FROM t1 GROUP BY b;
id	select_type	table	type	possible_keys	key	key_len	ref	rows	Extra
1	SIMPLE	t1	index	NULL	b	5	NULL	128	Using index
EXPLAIN SELECT SQL_BIG_RESULT b, sum(1) FROM t1 GROUP BY b;
id	select_type	table	type	possible_keys	key	key_len	ref	rows	Extra
1	SIMPLE	t1	index	NULL	b	5	NULL	128	Using index; Using filesort
SELECT b, sum(1) FROM t1 GROUP BY b;
b	sum(1)
0	6
1	7
2	7
3	7
4	7
5	7
6	7
7	7
8	7
9	6
10	6
11	6
12	6
13	6
14	6
15	6
16	6
17	6
18	6
19	6
SELECT SQL_BIG_RESULT b, sum(1) FROM t1 GROUP BY b;
b	sum(1)
0	6
1	7
2	7
3	7
4	7
5	7
6	7
7	7
8	7
9	6
10	6
11	6
12	6
13	6
14	6
15	6
16	6
17	6
18	6
19	6
DROP TABLE t1;
CREATE TABLE t1 (a INT PRIMARY KEY, b INT);
INSERT INTO t1 VALUES (1,1),(2,1),(3,2),(4,2),(5,3),(6,3);
SET SQL_MODE = 'ONLY_FULL_GROUP_BY';
SELECT MAX(a)-MIN(a) FROM t1 GROUP BY b;
MAX(a)-MIN(a)
1
1
1
SELECT CEILING(MIN(a)) FROM t1 GROUP BY b;
CEILING(MIN(a))
1
3
5
SELECT CASE WHEN AVG(a)>=0 THEN 'Positive' ELSE 'Negative' END FROM t1 
GROUP BY b;
CASE WHEN AVG(a)>=0 THEN 'Positive' ELSE 'Negative' END
Positive
Positive
Positive
SELECT a + 1 FROM t1 GROUP BY a;
a + 1
2
3
4
5
6
7
SELECT a + b FROM t1 GROUP BY b;
ERROR 42000: 'test.t1.a' isn't in GROUP BY
SELECT (SELECT t1_outer.a FROM t1 AS t1_inner GROUP BY b LIMIT 1) 
FROM t1 AS t1_outer;
(SELECT t1_outer.a FROM t1 AS t1_inner GROUP BY b LIMIT 1)
1
2
3
4
5
6
SELECT 1 FROM t1 as t1_outer GROUP BY a 
HAVING (SELECT t1_outer.a FROM t1 AS t1_inner GROUP BY b LIMIT 1);
1
1
1
1
1
1
1
SELECT (SELECT t1_outer.a FROM t1 AS t1_inner LIMIT 1) 
FROM t1 AS t1_outer GROUP BY t1_outer.b;
ERROR 42000: 'test.t1_outer.a' isn't in GROUP BY
SELECT 1 FROM t1 as t1_outer GROUP BY a 
HAVING (SELECT t1_outer.b FROM t1 AS t1_inner LIMIT 1);
ERROR 42S22: Unknown column 'test.t1_outer.b' in 'field list'
SELECT (SELECT SUM(t1_inner.a) FROM t1 AS t1_inner LIMIT 1) 
FROM t1 AS t1_outer GROUP BY t1_outer.b;
(SELECT SUM(t1_inner.a) FROM t1 AS t1_inner LIMIT 1)
21
21
21
SELECT (SELECT SUM(t1_inner.a) FROM t1 AS t1_inner GROUP BY t1_inner.b LIMIT 1)
FROM t1 AS t1_outer;
(SELECT SUM(t1_inner.a) FROM t1 AS t1_inner GROUP BY t1_inner.b LIMIT 1)
3
3
3
3
3
3
SELECT (SELECT SUM(t1_outer.a) FROM t1 AS t1_inner LIMIT 1) 
FROM t1 AS t1_outer GROUP BY t1_outer.b;
ERROR 42000: 'test.t1_outer.a' isn't in GROUP BY
SELECT 1 FROM t1 as t1_outer 
WHERE (SELECT t1_outer.b FROM t1 AS t1_inner GROUP BY t1_inner.b LIMIT 1);
1
1
1
1
1
1
1
SELECT b FROM t1 GROUP BY b HAVING CEILING(b) > 0;
b
1
2
3
SELECT 1 FROM t1 GROUP BY b HAVING b = 2 OR b = 3 OR SUM(a) > 12;
1
1
1
SELECT 1 FROM t1 GROUP BY b HAVING ROW (b,b) = ROW (1,1);
1
1
SELECT 1 FROM t1 GROUP BY b HAVING a = 2;
ERROR 42S22: Unknown column 'a' in 'having clause'
SELECT 1 FROM t1 GROUP BY SUM(b);
ERROR HY000: Invalid use of group function
SELECT b FROM t1 AS t1_outer GROUP BY a HAVING t1_outer.a IN 
(SELECT SUM(t1_inner.b)+t1_outer.b FROM t1 AS t1_inner GROUP BY t1_inner.a
HAVING SUM(t1_inner.b)+t1_outer.b > 5);
ERROR 42000: 'test.t1_outer.b' isn't in GROUP BY
DROP TABLE t1;
SET SQL_MODE = '';
SET SQL_MODE = 'ONLY_FULL_GROUP_BY';
create table t1(f1 int, f2 int);
select * from t1 group by f1;
ERROR 42000: 'test.t1.f2' isn't in GROUP BY
select * from t1 group by f2;
ERROR 42000: 'test.t1.f1' isn't in GROUP BY
select * from t1 group by f1, f2;
f1	f2
select t1.f1,t.* from t1, t1 t group by 1;
ERROR 42000: 'test.t.f1' isn't in GROUP BY
drop table t1;
SET SQL_MODE = '';
CREATE TABLE t1(
id INT AUTO_INCREMENT PRIMARY KEY, 
c1 INT NOT NULL, 
c2 INT NOT NULL,
UNIQUE KEY (c2,c1));
INSERT INTO t1(c1,c2) VALUES (5,1), (4,1), (3,5), (2,3), (1,3);
SELECT * FROM t1 ORDER BY c1;
id	c1	c2
5	1	3
4	2	3
3	3	5
2	4	1
1	5	1
SELECT * FROM t1 GROUP BY id ORDER BY c1;
id	c1	c2
5	1	3
4	2	3
3	3	5
2	4	1
1	5	1
SELECT * FROM t1 GROUP BY id ORDER BY id DESC;
id	c1	c2
5	1	3
4	2	3
3	3	5
2	4	1
1	5	1
SELECT * FROM t1 GROUP BY c2 ,c1, id ORDER BY c2, c1;
id	c1	c2
2	4	1
1	5	1
5	1	3
4	2	3
3	3	5
SELECT * FROM t1 GROUP BY c2, c1, id ORDER BY c2 DESC, c1;
id	c1	c2
3	3	5
5	1	3
4	2	3
2	4	1
1	5	1
SELECT * FROM t1 GROUP BY c2, c1, id ORDER BY c2 DESC, c1 DESC;
id	c1	c2
3	3	5
4	2	3
5	1	3
1	5	1
2	4	1
SELECT * FROM t1 GROUP BY c2  ORDER BY c2, c1;
id	c1	c2
1	5	1
4	2	3
3	3	5
SELECT * FROM t1 GROUP BY c2  ORDER BY c2 DESC, c1;
id	c1	c2
3	3	5
4	2	3
1	5	1
SELECT * FROM t1 GROUP BY c2  ORDER BY c2 DESC, c1 DESC;
id	c1	c2
3	3	5
4	2	3
1	5	1
DROP TABLE t1;
#
# Bug#27219: Aggregate functions in ORDER BY.  
#
SET @save_sql_mode=@@sql_mode;
SET @@sql_mode='ONLY_FULL_GROUP_BY';
CREATE TABLE t1 (a INT, b INT, c INT DEFAULT 0);
INSERT INTO t1 (a, b) VALUES (3,3), (2,2), (3,3), (2,2), (3,3), (4,4);
CREATE TABLE t2 SELECT * FROM t1;
SELECT 1 FROM t1 ORDER BY COUNT(*);
1
1
SELECT 1 FROM t1 ORDER BY COUNT(*) + 1;
1
1
SELECT 1 FROM t1 ORDER BY COUNT(*) + a;
ERROR 42000: Mixing of GROUP columns (MIN(),MAX(),COUNT(),...) with no GROUP columns is illegal if there is no GROUP BY clause
SELECT 1 FROM t1 ORDER BY COUNT(*), 1;
1
1
SELECT 1 FROM t1 ORDER BY COUNT(*), a;
ERROR 42000: Mixing of GROUP columns (MIN(),MAX(),COUNT(),...) with no GROUP columns is illegal if there is no GROUP BY clause
SELECT 1 FROM t1 ORDER BY SUM(a);
1
1
SELECT 1 FROM t1 ORDER BY SUM(a + 1);
1
1
SELECT 1 FROM t1 ORDER BY SUM(a) + 1;
1
1
SELECT 1 FROM t1 ORDER BY SUM(a), b;
ERROR 42000: Mixing of GROUP columns (MIN(),MAX(),COUNT(),...) with no GROUP columns is illegal if there is no GROUP BY clause
SELECT a FROM t1 ORDER BY COUNT(b);
ERROR 42000: Mixing of GROUP columns (MIN(),MAX(),COUNT(),...) with no GROUP columns is illegal if there is no GROUP BY clause
SELECT t1.a FROM t1 ORDER BY (SELECT SUM(t2.a) FROM t2);
a
3
2
3
2
3
4
SELECT t1.a FROM t1 ORDER BY (SELECT SUM(t2.a), t2.a FROM t2);
ERROR 42000: Mixing of GROUP columns (MIN(),MAX(),COUNT(),...) with no GROUP columns is illegal if there is no GROUP BY clause
SELECT t1.a FROM t1 ORDER BY (SELECT SUM(t2.a) FROM t2 ORDER BY t2.a);
ERROR 42000: Mixing of GROUP columns (MIN(),MAX(),COUNT(),...) with no GROUP columns is illegal if there is no GROUP BY clause
SELECT t1.a FROM t1 ORDER BY (SELECT t2.a FROM t2 ORDER BY SUM(t2.b) LIMIT 1);
ERROR 42000: Mixing of GROUP columns (MIN(),MAX(),COUNT(),...) with no GROUP columns is illegal if there is no GROUP BY clause
SELECT t1.a FROM t1
WHERE t1.a = (SELECT t2.a FROM t2 ORDER BY SUM(t2.b) LIMIT 1);
ERROR 42000: Mixing of GROUP columns (MIN(),MAX(),COUNT(),...) with no GROUP columns is illegal if there is no GROUP BY clause
SELECT t1.a FROM t1 GROUP BY t1.a
HAVING t1.a = (SELECT t2.a FROM t2 ORDER BY SUM(t2.a) LIMIT 1);
ERROR 42000: Mixing of GROUP columns (MIN(),MAX(),COUNT(),...) with no GROUP columns is illegal if there is no GROUP BY clause
SELECT t1.a FROM t1 GROUP BY t1.a
HAVING t1.a IN (SELECT t2.a FROM t2 ORDER BY SUM(t1.b));
a
2
3
4
SELECT t1.a FROM t1 GROUP BY t1.a
HAVING t1.a IN (SELECT t2.a FROM t2 ORDER BY t2.a, SUM(t2.b));
ERROR 42000: Mixing of GROUP columns (MIN(),MAX(),COUNT(),...) with no GROUP columns is illegal if there is no GROUP BY clause
SELECT t1.a FROM t1 GROUP BY t1.a
HAVING t1.a > ANY (SELECT t2.a FROM t2 ORDER BY t2.a, SUM(t2.b));
ERROR 42000: Mixing of GROUP columns (MIN(),MAX(),COUNT(),...) with no GROUP columns is illegal if there is no GROUP BY clause
SELECT t1.a FROM t1
WHERE t1.a = (SELECT t2.a FROM t2 ORDER BY SUM(t1.b));
ERROR 42000: Mixing of GROUP columns (MIN(),MAX(),COUNT(),...) with no GROUP columns is illegal if there is no GROUP BY clause
SELECT 1 FROM t1 GROUP BY t1.a
HAVING (SELECT AVG(SUM(t1.b) + 1) FROM t2 ORDER BY SUM(t2.a) LIMIT 1);
1
1
1
1
SELECT 1 FROM t1 GROUP BY t1.a
HAVING (SELECT AVG(SUM(t1.b) + t2.b) FROM t2 ORDER BY SUM(t2.a) LIMIT 1);
1
1
1
1
SELECT 1 FROM t1 GROUP BY t1.a
HAVING (SELECT AVG(t1.b + t2.b) FROM t2 ORDER BY SUM(t2.a) LIMIT 1);
1
1
1
1
SELECT 1 FROM t1 GROUP BY t1.a
HAVING (SELECT AVG(SUM(t1.b) + 1) FROM t2 ORDER BY t2.a LIMIT 1);
ERROR 42000: Mixing of GROUP columns (MIN(),MAX(),COUNT(),...) with no GROUP columns is illegal if there is no GROUP BY clause
SELECT 1 FROM t1 GROUP BY t1.a
HAVING (SELECT AVG(SUM(t1.b) + t2.b) FROM t2 ORDER BY t2.a LIMIT 1);
ERROR 42000: Mixing of GROUP columns (MIN(),MAX(),COUNT(),...) with no GROUP columns is illegal if there is no GROUP BY clause
SELECT 1 FROM t1 GROUP BY t1.a
HAVING (SELECT AVG(t1.b + t2.b) FROM t2 ORDER BY t2.a LIMIT 1);
ERROR 42000: Mixing of GROUP columns (MIN(),MAX(),COUNT(),...) with no GROUP columns is illegal if there is no GROUP BY clause
SELECT t1.a FROM t1 
WHERE t1.a = (SELECT t2.a FROM t2 GROUP BY t2.a
ORDER BY SUM(t2.b), SUM(t1.b) LIMIT 1);
a
4
SELECT t1.a, SUM(t1.b) FROM t1 
WHERE t1.a = (SELECT SUM(t2.b) FROM t2 GROUP BY t2.a
ORDER BY SUM(t2.b), SUM(t1.b) LIMIT 1)
GROUP BY t1.a;
a	SUM(t1.b)
4	4
SELECT t1.a, SUM(t1.b) FROM t1 
WHERE t1.a = (SELECT SUM(t2.b) FROM t2
ORDER BY SUM(t2.b) + SUM(t1.b) LIMIT 1)
GROUP BY t1.a;
a	SUM(t1.b)
SELECT t1.a, SUM(t1.b) FROM t1 
WHERE t1.a = (SELECT SUM(t2.b) FROM t2
ORDER BY SUM(t2.b + t1.a) LIMIT 1)
GROUP BY t1.a;
a	SUM(t1.b)
SELECT t1.a FROM t1 GROUP BY t1.a
HAVING (1, 1) = (SELECT SUM(t1.a), t1.a FROM t2 LIMIT 1);
a
select avg (
(select
(select sum(outr.a + innr.a) from t1 as innr limit 1) as tt
from t1 as outr order by outr.a limit 1))
from t1 as most_outer;
avg (
(select
(select sum(outr.a + innr.a) from t1 as innr limit 1) as tt
from t1 as outr order by outr.a limit 1))
29.0000
select avg (
(select (
(select sum(outr.a + innr.a) from t1 as innr limit 1)) as tt
from t1 as outr order by count(outr.a) limit 1)) as tt
from t1 as most_outer;
ERROR 42000: Mixing of GROUP columns (MIN(),MAX(),COUNT(),...) with no GROUP columns is illegal if there is no GROUP BY clause
select (select sum(outr.a + t1.a) from t1 limit 1) as tt from t1 as outr order by outr.a;
tt
29
29
35
35
35
41
SET sql_mode=@save_sql_mode;
DROP TABLE t1, t2;
# 
# BUG#38072: Wrong result: HAVING not observed in a query with aggregate
# 
CREATE TABLE t1 (
pk int(11) NOT NULL AUTO_INCREMENT,
int_nokey int(11) NOT NULL,
int_key int(11) NOT NULL,
varchar_key varchar(1) NOT NULL,
varchar_nokey varchar(1) NOT NULL,
PRIMARY KEY (pk),
KEY int_key (int_key),
KEY varchar_key (varchar_key)
);
INSERT INTO t1 VALUES 
(1,5,5, 'h','h'),
(2,1,1, '{','{'),
(3,1,1, 'z','z'),
(4,8,8, 'x','x'),
(5,7,7, 'o','o'),
(6,3,3, 'p','p'),
(7,9,9, 'c','c'),
(8,0,0, 'k','k'),
(9,6,6, 't','t'),
(10,0,0,'c','c');
explain SELECT COUNT(varchar_key) AS X FROM t1 WHERE pk = 8 having 'foo'='bar';
id	select_type	table	type	possible_keys	key	key_len	ref	rows	Extra
1	SIMPLE	NULL	NULL	NULL	NULL	NULL	NULL	NULL	Impossible HAVING
SELECT COUNT(varchar_key) AS X FROM t1 WHERE pk = 8 having 'foo'='bar';
X
drop table t1;
End of 5.0 tests
CREATE TABLE t1 (a INT, b INT,
PRIMARY KEY (a),
KEY i2(a,b));
INSERT INTO t1 VALUES (1,1),(2,2),(3,3),(4,4),(5,5),(6,6),(7,7),(8,8);
INSERT INTO t1 SELECT a + 8,b FROM t1;
INSERT INTO t1 SELECT a + 16,b FROM t1;
INSERT INTO t1 SELECT a + 32,b FROM t1;
INSERT INTO t1 SELECT a + 64,b FROM t1;
INSERT INTO t1 SELECT a + 128,b FROM t1 limit 16;
ANALYZE TABLE t1;
Table	Op	Msg_type	Msg_text
test.t1	analyze	status	OK
EXPLAIN SELECT a FROM t1 WHERE a < 2;
id	select_type	table	type	possible_keys	key	key_len	ref	rows	Extra
1	SIMPLE	t1	range	PRIMARY,i2	PRIMARY	4	NULL	1	Using where; Using index
EXPLAIN SELECT a FROM t1 WHERE a < 2 ORDER BY a;
id	select_type	table	type	possible_keys	key	key_len	ref	rows	Extra
1	SIMPLE	t1	range	PRIMARY,i2	PRIMARY	4	NULL	1	Using where; Using index
EXPLAIN SELECT a FROM t1 WHERE a < 2 GROUP BY a;
id	select_type	table	type	possible_keys	key	key_len	ref	rows	Extra
1	SIMPLE	t1	range	PRIMARY,i2	PRIMARY	4	NULL	1	Using where; Using index
EXPLAIN SELECT a FROM t1 IGNORE INDEX (PRIMARY,i2);
id	select_type	table	type	possible_keys	key	key_len	ref	rows	Extra
1	SIMPLE	t1	ALL	NULL	NULL	NULL	NULL	144	
EXPLAIN SELECT a FROM t1 IGNORE INDEX FOR JOIN (PRIMARY,i2);
id	select_type	table	type	possible_keys	key	key_len	ref	rows	Extra
1	SIMPLE	t1	ALL	NULL	NULL	NULL	NULL	144	
EXPLAIN SELECT a FROM t1 IGNORE INDEX FOR GROUP BY (PRIMARY,i2) GROUP BY a;
id	select_type	table	type	possible_keys	key	key_len	ref	rows	Extra
1	SIMPLE	t1	index	NULL	PRIMARY	4	NULL	144	Using index
EXPLAIN SELECT a FROM t1 IGNORE INDEX FOR ORDER BY (PRIMARY,i2) ORDER BY a;
id	select_type	table	type	possible_keys	key	key_len	ref	rows	Extra
1	SIMPLE	t1	index	NULL	PRIMARY	4	NULL	144	Using index
SELECT a FROM t1 IGNORE INDEX FOR ORDER BY (PRIMARY,i2) ORDER BY a;
a
1
2
3
4
5
6
7
8
9
10
11
12
13
14
15
16
17
18
19
20
21
22
23
24
25
26
27
28
29
30
31
32
33
34
35
36
37
38
39
40
41
42
43
44
45
46
47
48
49
50
51
52
53
54
55
56
57
58
59
60
61
62
63
64
65
66
67
68
69
70
71
72
73
74
75
76
77
78
79
80
81
82
83
84
85
86
87
88
89
90
91
92
93
94
95
96
97
98
99
100
101
102
103
104
105
106
107
108
109
110
111
112
113
114
115
116
117
118
119
120
121
122
123
124
125
126
127
128
129
130
131
132
133
134
135
136
137
138
139
140
141
142
143
144
EXPLAIN SELECT a FROM t1 IGNORE INDEX FOR ORDER BY (PRIMARY)
IGNORE INDEX FOR GROUP BY (i2) GROUP BY a;
id	select_type	table	type	possible_keys	key	key_len	ref	rows	Extra
1	SIMPLE	t1	index	NULL	PRIMARY	4	NULL	144	Using index
EXPLAIN SELECT a FROM t1 IGNORE INDEX (PRIMARY) IGNORE INDEX FOR ORDER BY (i2);
id	select_type	table	type	possible_keys	key	key_len	ref	rows	Extra
1	SIMPLE	t1	index	NULL	i2	9	NULL	144	Using index
EXPLAIN SELECT a FROM t1 FORCE INDEX (i2);
id	select_type	table	type	possible_keys	key	key_len	ref	rows	Extra
1	SIMPLE	t1	index	NULL	i2	9	NULL	144	Using index
EXPLAIN SELECT a FROM t1 USE INDEX ();
id	select_type	table	type	possible_keys	key	key_len	ref	rows	Extra
1	SIMPLE	t1	ALL	NULL	NULL	NULL	NULL	144	
EXPLAIN SELECT a FROM t1 USE INDEX () USE INDEX (i2);
id	select_type	table	type	possible_keys	key	key_len	ref	rows	Extra
1	SIMPLE	t1	ALL	NULL	NULL	NULL	NULL	144	
EXPLAIN SELECT a FROM t1 
FORCE INDEX (PRIMARY) 
IGNORE INDEX FOR GROUP BY (i2)
IGNORE INDEX FOR ORDER BY (i2)
USE INDEX (i2);
ERROR HY000: Incorrect usage of USE INDEX and FORCE INDEX
EXPLAIN SELECT a FROM t1 USE INDEX (i2) USE INDEX ();
id	select_type	table	type	possible_keys	key	key_len	ref	rows	Extra
1	SIMPLE	t1	index	NULL	i2	9	NULL	144	Using index
EXPLAIN SELECT a FROM t1 FORCE INDEX ();
ERROR 42000: You have an error in your SQL syntax; check the manual that corresponds to your MySQL server version for the right syntax to use near ')' at line 1
EXPLAIN SELECT a FROM t1 IGNORE INDEX ();
ERROR 42000: You have an error in your SQL syntax; check the manual that corresponds to your MySQL server version for the right syntax to use near ')' at line 1
EXPLAIN SELECT a FROM t1 USE INDEX FOR JOIN (i2) 
USE INDEX FOR GROUP BY (i2) GROUP BY a;
id	select_type	table	type	possible_keys	key	key_len	ref	rows	Extra
1	SIMPLE	t1	#	NULL	i2	#	NULL	#	#
EXPLAIN SELECT a FROM t1 FORCE INDEX FOR JOIN (i2) 
FORCE INDEX FOR GROUP BY (i2) GROUP BY a;
id	select_type	table	type	possible_keys	key	key_len	ref	rows	Extra
1	SIMPLE	t1	range	NULL	i2	4	NULL	145	Using index for group-by
EXPLAIN SELECT a FROM t1 USE INDEX () IGNORE INDEX (i2);
id	select_type	table	type	possible_keys	key	key_len	ref	rows	Extra
1	SIMPLE	t1	ALL	NULL	NULL	NULL	NULL	144	
EXPLAIN SELECT a FROM t1 IGNORE INDEX (i2) USE INDEX ();
id	select_type	table	type	possible_keys	key	key_len	ref	rows	Extra
1	SIMPLE	t1	ALL	NULL	NULL	NULL	NULL	144	
EXPLAIN SELECT a FROM t1 
USE INDEX FOR GROUP BY (i2) 
USE INDEX FOR ORDER BY (i2)
USE INDEX FOR JOIN (i2);
id	select_type	table	type	possible_keys	key	key_len	ref	rows	Extra
1	SIMPLE	t1	index	NULL	i2	9	NULL	144	Using index
EXPLAIN SELECT a FROM t1 
USE INDEX FOR JOIN (i2) 
USE INDEX FOR JOIN (i2) 
USE INDEX FOR JOIN (i2,i2);
id	select_type	table	type	possible_keys	key	key_len	ref	rows	Extra
1	SIMPLE	t1	index	NULL	i2	9	NULL	144	Using index
EXPLAIN SELECT 1 FROM t1 WHERE a IN
(SELECT a FROM t1 USE INDEX (i2) IGNORE INDEX (i2));
id	select_type	table	type	possible_keys	key	key_len	ref	rows	Extra
1	PRIMARY	t1	index	NULL	PRIMARY	4	NULL	144	Using where; Using index
2	DEPENDENT SUBQUERY	t1	ALL	NULL	NULL	NULL	NULL	144	Using where
CREATE TABLE t2 (a INT, b INT, KEY(a));
INSERT INTO t2 VALUES (1, 1), (2, 2), (3,3), (4,4);
EXPLAIN SELECT a, SUM(b) FROM t2 GROUP BY a LIMIT 2;
id	select_type	table	type	possible_keys	key	key_len	ref	rows	Extra
1	SIMPLE	t2	index	NULL	a	5	NULL	2	
EXPLAIN SELECT a, SUM(b) FROM t2 IGNORE INDEX (a) GROUP BY a LIMIT 2;
id	select_type	table	type	possible_keys	key	key_len	ref	rows	Extra
1	SIMPLE	t2	ALL	NULL	NULL	NULL	NULL	4	Using temporary; Using filesort
EXPLAIN SELECT 1 FROM t2 WHERE a IN
(SELECT a FROM t1 USE INDEX (i2) IGNORE INDEX (i2));
id	select_type	table	type	possible_keys	key	key_len	ref	rows	Extra
1	PRIMARY	t2	index	NULL	a	5	NULL	4	Using where; Using index
2	DEPENDENT SUBQUERY	t1	ALL	NULL	NULL	NULL	NULL	144	Using where
SHOW VARIABLES LIKE 'old';
Variable_name	Value
old	OFF
SET @@old = off;
ERROR HY000: Variable 'old' is a read only variable
DROP TABLE t1, t2;
CREATE TABLE t1(
a INT, 
b INT NOT NULL, 
c INT NOT NULL, 
d INT, 
UNIQUE KEY (c,b)
);
INSERT INTO t1 VALUES (1,1,1,50), (1,2,3,40), (2,1,3,4);
CREATE TABLE t2(
a INT,
b INT,
UNIQUE KEY(a,b)
);
INSERT INTO t2 VALUES (NULL, NULL), (NULL, NULL), (NULL, 1), (1, NULL), (1, 1), (1,2);
EXPLAIN SELECT c,b,d FROM t1 GROUP BY c,b,d;
id	select_type	table	type	possible_keys	key	key_len	ref	rows	Extra
1	SIMPLE	t1	ALL	NULL	NULL	NULL	NULL	3	Using filesort
SELECT c,b,d FROM t1 GROUP BY c,b,d;
c	b	d
1	1	50
3	1	4
3	2	40
EXPLAIN SELECT c,b,d FROM t1 GROUP BY c,b,d ORDER BY NULL;
id	select_type	table	type	possible_keys	key	key_len	ref	rows	Extra
1	SIMPLE	t1	ALL	NULL	NULL	NULL	NULL	3	
SELECT c,b,d FROM t1 GROUP BY c,b,d ORDER BY NULL;
c	b	d
1	1	50
3	2	40
3	1	4
EXPLAIN SELECT c,b,d FROM t1 ORDER BY c,b,d;
id	select_type	table	type	possible_keys	key	key_len	ref	rows	Extra
1	SIMPLE	t1	ALL	NULL	NULL	NULL	NULL	3	Using filesort
SELECT c,b,d FROM t1 ORDER BY c,b,d;
c	b	d
1	1	50
3	1	4
3	2	40
EXPLAIN SELECT c,b,d FROM t1 GROUP BY c,b;
id	select_type	table	type	possible_keys	key	key_len	ref	rows	Extra
1	SIMPLE	t1	ALL	NULL	NULL	NULL	NULL	3	Using filesort
SELECT c,b,d FROM t1 GROUP BY c,b;
c	b	d
1	1	50
3	1	4
3	2	40
EXPLAIN SELECT c,b   FROM t1 GROUP BY c,b;
id	select_type	table	type	possible_keys	key	key_len	ref	rows	Extra
1	SIMPLE	t1	index	NULL	c	8	NULL	3	Using index
SELECT c,b   FROM t1 GROUP BY c,b;
c	b
1	1
3	1
3	2
EXPLAIN SELECT a,b from t2 ORDER BY a,b;
id	select_type	table	type	possible_keys	key	key_len	ref	rows	Extra
1	SIMPLE	t2	index	NULL	a	10	NULL	6	Using index
SELECT a,b from t2 ORDER BY a,b;
a	b
NULL	NULL
NULL	NULL
NULL	1
1	NULL
1	1
1	2
EXPLAIN SELECT a,b from t2 GROUP BY a,b;
id	select_type	table	type	possible_keys	key	key_len	ref	rows	Extra
1	SIMPLE	t2	index	NULL	a	10	NULL	6	Using index
SELECT a,b from t2 GROUP BY a,b;
a	b
NULL	NULL
NULL	1
1	NULL
1	1
1	2
EXPLAIN SELECT a from t2 GROUP BY a;
id	select_type	table	type	possible_keys	key	key_len	ref	rows	Extra
1	SIMPLE	t2	index	NULL	a	10	NULL	6	Using index
SELECT a from t2 GROUP BY a;
a
NULL
1
EXPLAIN SELECT b from t2 GROUP BY b;
id	select_type	table	type	possible_keys	key	key_len	ref	rows	Extra
1	SIMPLE	t2	index	NULL	a	10	NULL	6	Using index; Using temporary; Using filesort
SELECT b from t2 GROUP BY b;
b
NULL
1
2
DROP TABLE t1;
DROP TABLE t2;
CREATE TABLE t1 ( a INT, b INT );
SELECT b c, (SELECT a FROM t1 WHERE b = c)
FROM t1;
c	(SELECT a FROM t1 WHERE b = c)
SELECT b c, (SELECT a FROM t1 WHERE b = c)
FROM t1 
HAVING b = 10;
c	(SELECT a FROM t1 WHERE b = c)
SELECT MAX(b) c, (SELECT a FROM t1 WHERE b = c)
FROM t1 
HAVING b = 10;
ERROR 42S22: Reference 'c' not supported (reference to group function)
SET @old_sql_mode = @@sql_mode;
SET @@sql_mode='ONLY_FULL_GROUP_BY';
SELECT b c, (SELECT a FROM t1 WHERE b = c)
FROM t1;
c	(SELECT a FROM t1 WHERE b = c)
SELECT b c, (SELECT a FROM t1 WHERE b = c)
FROM t1 
HAVING b = 10;
ERROR 42000: non-grouping field 'b' is used in HAVING clause
SELECT MAX(b) c, (SELECT a FROM t1 WHERE b = c)
FROM t1 
HAVING b = 10;
ERROR 42S22: Reference 'c' not supported (reference to group function)
INSERT INTO t1 VALUES (1, 1);
SELECT b c, (SELECT a FROM t1 WHERE b = c)
FROM t1;
c	(SELECT a FROM t1 WHERE b = c)
1	1
INSERT INTO t1 VALUES (2, 1);
SELECT b c, (SELECT a FROM t1 WHERE b = c)
FROM t1;
ERROR 21000: Subquery returns more than 1 row
DROP TABLE t1;
SET @@sql_mode = @old_sql_mode;
SET @old_sql_mode = @@sql_mode;
SET @@sql_mode='ONLY_FULL_GROUP_BY';
CREATE TABLE t1(i INT);
INSERT INTO t1 VALUES (1), (10);
SELECT COUNT(i) FROM t1;
COUNT(i)
2
SELECT COUNT(i) FROM t1 WHERE i > 1;
COUNT(i)
1
DROP TABLE t1;
SET @@sql_mode = @old_sql_mode;
#
# Bug #45640: optimizer bug produces wrong results
#
CREATE TABLE t1 (a INT, b INT);
INSERT INTO t1 VALUES (4, 40), (1, 10), (2, 20), (2, 20), (3, 30);
# should return 4 ordered records:
SELECT (SELECT t1.a) aa, COUNT(DISTINCT b) FROM t1 GROUP BY aa;
aa	COUNT(DISTINCT b)
1	1
2	1
3	1
4	1
SELECT (SELECT (SELECT t1.a)) aa, COUNT(DISTINCT b) FROM t1 GROUP BY aa;
aa	COUNT(DISTINCT b)
1	1
2	1
3	1
4	1
SELECT (SELECT t1.a) aa, COUNT(DISTINCT b) FROM t1 GROUP BY aa+0;
aa	COUNT(DISTINCT b)
1	1
2	1
3	1
4	1
# should return the same result in a reverse order:
SELECT (SELECT t1.a) aa, COUNT(DISTINCT b) FROM t1 GROUP BY -aa;
aa	COUNT(DISTINCT b)
4	1
3	1
2	1
1	1
# execution plan should not use temporary table:
EXPLAIN EXTENDED
SELECT (SELECT t1.a) aa, COUNT(DISTINCT b) FROM t1 GROUP BY aa+0;
id	select_type	table	type	possible_keys	key	key_len	ref	rows	filtered	Extra
1	PRIMARY	t1	ALL	NULL	NULL	NULL	NULL	5	100.00	Using filesort
2	DEPENDENT SUBQUERY	NULL	NULL	NULL	NULL	NULL	NULL	NULL	NULL	No tables used
Warnings:
Note	1276	Field or reference 'test.t1.a' of SELECT #2 was resolved in SELECT #1
Note	1003	select (select `test`.`t1`.`a`) AS `aa`,count(distinct `test`.`t1`.`b`) AS `COUNT(DISTINCT b)` from `test`.`t1` group by ((select `test`.`t1`.`a`) + 0)
EXPLAIN EXTENDED
SELECT (SELECT t1.a) aa, COUNT(DISTINCT b) FROM t1 GROUP BY -aa;
id	select_type	table	type	possible_keys	key	key_len	ref	rows	filtered	Extra
1	PRIMARY	t1	ALL	NULL	NULL	NULL	NULL	5	100.00	Using filesort
2	DEPENDENT SUBQUERY	NULL	NULL	NULL	NULL	NULL	NULL	NULL	NULL	No tables used
Warnings:
Note	1276	Field or reference 'test.t1.a' of SELECT #2 was resolved in SELECT #1
Note	1003	select (select `test`.`t1`.`a`) AS `aa`,count(distinct `test`.`t1`.`b`) AS `COUNT(DISTINCT b)` from `test`.`t1` group by -((select `test`.`t1`.`a`))
# should return only one record
SELECT (SELECT tt.a FROM t1 tt LIMIT 1) aa, COUNT(DISTINCT b) FROM t1
GROUP BY aa;
aa	COUNT(DISTINCT b)
4	4
CREATE TABLE t2 SELECT DISTINCT a FROM t1;
# originally reported queries (1st two columns of next two query
# results should be same):
SELECT (SELECT t2.a FROM t2 WHERE t2.a = t1.a) aa, b, COUNT(DISTINCT b)
FROM t1 GROUP BY aa, b;
aa	b	COUNT(DISTINCT b)
1	10	1
2	20	1
3	30	1
4	40	1
SELECT (SELECT t2.a FROM t2 WHERE t2.a = t1.a) aa, b, COUNT(         b)
FROM t1 GROUP BY aa, b;
aa	b	COUNT(         b)
1	10	1
2	20	2
3	30	1
4	40	1
# ORDER BY for sure:
SELECT (SELECT t2.a FROM t2 WHERE t2.a = t1.a) aa, b, COUNT(DISTINCT b)
FROM t1 GROUP BY aa, b ORDER BY -aa, -b;
aa	b	COUNT(DISTINCT b)
4	40	1
3	30	1
2	20	1
1	10	1
SELECT (SELECT t2.a FROM t2 WHERE t2.a = t1.a) aa, b, COUNT(         b)
FROM t1 GROUP BY aa, b ORDER BY -aa, -b;
aa	b	COUNT(         b)
4	40	1
3	30	1
2	20	2
1	10	1
DROP TABLE t1, t2;
#
# Bug#52051: Aggregate functions incorrectly returns NULL from outer
# join query
#
CREATE TABLE t1 (a INT PRIMARY KEY);
CREATE TABLE t2 (a INT PRIMARY KEY);
INSERT INTO t2 VALUES (1), (2);
EXPLAIN SELECT MIN(t2.a) FROM t2 LEFT JOIN t1 ON t2.a = t1.a;
id	select_type	table	type	possible_keys	key	key_len	ref	rows	Extra
1	SIMPLE	NULL	NULL	NULL	NULL	NULL	NULL	NULL	Select tables optimized away
SELECT MIN(t2.a) FROM t2 LEFT JOIN t1 ON t2.a = t1.a;
MIN(t2.a)
1
EXPLAIN SELECT MAX(t2.a) FROM t2 LEFT JOIN t1 ON t2.a = t1.a;
id	select_type	table	type	possible_keys	key	key_len	ref	rows	Extra
1	SIMPLE	NULL	NULL	NULL	NULL	NULL	NULL	NULL	Select tables optimized away
SELECT MAX(t2.a) FROM t2 LEFT JOIN t1 ON t2.a = t1.a;
MAX(t2.a)
2
DROP TABLE t1, t2;
#
# Bug#55188: GROUP BY, GROUP_CONCAT and TEXT - inconsistent results
#
CREATE TABLE t1 (a text, b varchar(10));
INSERT INTO t1 VALUES (repeat('1', 1300),'one'), (repeat('1', 1300),'two');
EXPLAIN 
SELECT SUBSTRING(a,1,10), LENGTH(a), GROUP_CONCAT(b) FROM t1 GROUP BY a;
id	1
select_type	SIMPLE
table	t1
type	ALL
possible_keys	NULL
key	NULL
key_len	NULL
ref	NULL
rows	2
Extra	Using filesort
SELECT SUBSTRING(a,1,10), LENGTH(a), GROUP_CONCAT(b) FROM t1 GROUP BY a;
SUBSTRING(a,1,10)	LENGTH(a)	GROUP_CONCAT(b)
1111111111	1300	one,two
EXPLAIN 
SELECT SUBSTRING(a,1,10), LENGTH(a) FROM t1 GROUP BY a;
id	1
select_type	SIMPLE
table	t1
type	ALL
possible_keys	NULL
key	NULL
key_len	NULL
ref	NULL
rows	2
Extra	Using temporary; Using filesort
SELECT SUBSTRING(a,1,10), LENGTH(a) FROM t1 GROUP BY a;
SUBSTRING(a,1,10)	LENGTH(a)
1111111111	1300
DROP TABLE t1;
#
# Bug#57688 Assertion `!table || (!table->write_set || bitmap_is_set(table->write_set, field
#
CREATE TABLE t1(f1 INT NOT NULL);
INSERT INTO t1 VALUES (16777214),(0);
SELECT COUNT(*) FROM t1 LEFT JOIN t1 t2
ON 1 WHERE t2.f1 > 1 GROUP BY t2.f1;
COUNT(*)
2
DROP TABLE t1;
<<<<<<< HEAD
# End of 5.1 tests
#
# Bug#49771: Incorrect MIN (date) when minimum value is 0000-00-00
#
CREATE TABLE t1 (f1 int, f2 DATE);
INSERT INTO t1 VALUES (1,'2004-04-19'), (1,'0000-00-00'), (1,'2004-04-18'),
(2,'2004-05-19'), (2,'0001-01-01'), (3,'2004-04-10');
SELECT MIN(f2),MAX(f2) FROM t1;
MIN(f2)	MAX(f2)
0000-00-00	2004-05-19
SELECT f1,MIN(f2),MAX(f2) FROM t1 GROUP BY 1;
f1	MIN(f2)	MAX(f2)
1	0000-00-00	2004-04-19
2	0001-01-01	2004-05-19
3	2004-04-10	2004-04-10
DROP TABLE t1;
CREATE TABLE t1 ( f1 int, f2 time);
INSERT INTO t1 VALUES (1,'01:27:35'), (1,'06:11:01'), (2,'19:53:05'),
(2,'21:44:25'), (3,'10:55:12'), (3,'05:45:11'), (4,'00:25:00');
SELECT MIN(f2),MAX(f2) FROM t1;
MIN(f2)	MAX(f2)
00:25:00	21:44:25
SELECT f1,MIN(f2),MAX(f2) FROM t1 GROUP BY 1;
f1	MIN(f2)	MAX(f2)
1	01:27:35	06:11:01
2	19:53:05	21:44:25
3	05:45:11	10:55:12
4	00:25:00	00:25:00
DROP TABLE t1;
#End of test#49771
=======
#
# Bug#59839: Aggregation followed by subquery yields wrong result
#
CREATE TABLE t1 (
a INT,
b INT,
c INT,
KEY (a, b)
);
INSERT INTO t1 VALUES
( 1, 1,  1 ),
( 1, 2,  2 ),
( 1, 3,  3 ),
( 1, 4,  6 ),
( 1, 5,  5 ),
( 1, 9, 13 ),
( 2, 1,  6 ),
( 2, 2,  7 ),
( 2, 3,  8 );
EXPLAIN
SELECT a, AVG(t1.b),
(SELECT t11.c FROM t1 t11 WHERE t11.a = t1.a AND t11.b = AVG(t1.b)) AS t11c,
(SELECT t12.c FROM t1 t12 WHERE t12.a = t1.a AND t12.b = AVG(t1.b)) AS t12c
FROM t1 GROUP BY a;
id	select_type	table	type	possible_keys	key	key_len	ref	rows	Extra
1	PRIMARY	t1	index	NULL	a	10	NULL	9	Using index
3	DEPENDENT SUBQUERY	t12	ref	a	a	10	func,func	2	Using where
2	DEPENDENT SUBQUERY	t11	ref	a	a	10	func,func	2	Using where
SELECT a, AVG(t1.b),
(SELECT t11.c FROM t1 t11 WHERE t11.a = t1.a AND t11.b = AVG(t1.b)) AS t11c,
(SELECT t12.c FROM t1 t12 WHERE t12.a = t1.a AND t12.b = AVG(t1.b)) AS t12c
FROM t1 GROUP BY a;
a	AVG(t1.b)	t11c	t12c
1	4.0000	6	6
2	2.0000	7	7
DROP TABLE t1;
# End of 5.1 tests
>>>>>>> cd4c263d
<|MERGE_RESOLUTION|>--- conflicted
+++ resolved
@@ -1856,7 +1856,42 @@
 COUNT(*)
 2
 DROP TABLE t1;
-<<<<<<< HEAD
+#
+# Bug#59839: Aggregation followed by subquery yields wrong result
+#
+CREATE TABLE t1 (
+a INT,
+b INT,
+c INT,
+KEY (a, b)
+);
+INSERT INTO t1 VALUES
+( 1, 1,  1 ),
+( 1, 2,  2 ),
+( 1, 3,  3 ),
+( 1, 4,  6 ),
+( 1, 5,  5 ),
+( 1, 9, 13 ),
+( 2, 1,  6 ),
+( 2, 2,  7 ),
+( 2, 3,  8 );
+EXPLAIN
+SELECT a, AVG(t1.b),
+(SELECT t11.c FROM t1 t11 WHERE t11.a = t1.a AND t11.b = AVG(t1.b)) AS t11c,
+(SELECT t12.c FROM t1 t12 WHERE t12.a = t1.a AND t12.b = AVG(t1.b)) AS t12c
+FROM t1 GROUP BY a;
+id	select_type	table	type	possible_keys	key	key_len	ref	rows	Extra
+1	PRIMARY	t1	index	NULL	a	10	NULL	9	Using index
+3	DEPENDENT SUBQUERY	t12	ref	a	a	10	func,func	2	Using where
+2	DEPENDENT SUBQUERY	t11	ref	a	a	10	func,func	2	Using where
+SELECT a, AVG(t1.b),
+(SELECT t11.c FROM t1 t11 WHERE t11.a = t1.a AND t11.b = AVG(t1.b)) AS t11c,
+(SELECT t12.c FROM t1 t12 WHERE t12.a = t1.a AND t12.b = AVG(t1.b)) AS t12c
+FROM t1 GROUP BY a;
+a	AVG(t1.b)	t11c	t12c
+1	4.0000	6	6
+2	2.0000	7	7
+DROP TABLE t1;
 # End of 5.1 tests
 #
 # Bug#49771: Incorrect MIN (date) when minimum value is 0000-00-00
@@ -1886,43 +1921,4 @@
 3	05:45:11	10:55:12
 4	00:25:00	00:25:00
 DROP TABLE t1;
-#End of test#49771
-=======
-#
-# Bug#59839: Aggregation followed by subquery yields wrong result
-#
-CREATE TABLE t1 (
-a INT,
-b INT,
-c INT,
-KEY (a, b)
-);
-INSERT INTO t1 VALUES
-( 1, 1,  1 ),
-( 1, 2,  2 ),
-( 1, 3,  3 ),
-( 1, 4,  6 ),
-( 1, 5,  5 ),
-( 1, 9, 13 ),
-( 2, 1,  6 ),
-( 2, 2,  7 ),
-( 2, 3,  8 );
-EXPLAIN
-SELECT a, AVG(t1.b),
-(SELECT t11.c FROM t1 t11 WHERE t11.a = t1.a AND t11.b = AVG(t1.b)) AS t11c,
-(SELECT t12.c FROM t1 t12 WHERE t12.a = t1.a AND t12.b = AVG(t1.b)) AS t12c
-FROM t1 GROUP BY a;
-id	select_type	table	type	possible_keys	key	key_len	ref	rows	Extra
-1	PRIMARY	t1	index	NULL	a	10	NULL	9	Using index
-3	DEPENDENT SUBQUERY	t12	ref	a	a	10	func,func	2	Using where
-2	DEPENDENT SUBQUERY	t11	ref	a	a	10	func,func	2	Using where
-SELECT a, AVG(t1.b),
-(SELECT t11.c FROM t1 t11 WHERE t11.a = t1.a AND t11.b = AVG(t1.b)) AS t11c,
-(SELECT t12.c FROM t1 t12 WHERE t12.a = t1.a AND t12.b = AVG(t1.b)) AS t12c
-FROM t1 GROUP BY a;
-a	AVG(t1.b)	t11c	t12c
-1	4.0000	6	6
-2	2.0000	7	7
-DROP TABLE t1;
-# End of 5.1 tests
->>>>>>> cd4c263d
+#End of test#49771