--- conflicted
+++ resolved
@@ -21,10 +21,6 @@
 4096
 start slave;
 show slave status;
-<<<<<<< HEAD
-Slave_IO_State	Master_Host	Master_User	Master_Port	Connect_Retry	Master_Log_File	Read_Master_Log_Pos	Relay_Log_File	Relay_Log_Pos	Relay_Master_Log_File	Slave_IO_Running	Slave_SQL_Running	Replicate_Do_DB	Replicate_Ignore_DB	Replicate_Do_Table	Replicate_Ignore_Table	Replicate_Wild_Do_Table	Replicate_Wild_Ignore_Table	Last_Errno	Last_Error	Skip_Counter	Exec_Master_Log_Pos	Relay_Log_Space	Until_Condition	Until_Log_File	Until_Log_Pos	Master_SSL_Allowed	Master_SSL_CA_File	Master_SSL_CA_Path	Master_SSL_Cert	Master_SSL_Cipher	Master_SSL_Key	Seconds_Behind_Master
-#	127.0.0.1	root	MASTER_PORT	1	master-bin.000001	72952	#	#	master-bin.000001	Yes	Yes							0		0	72952	#	None		0	No						#
-=======
 Slave_IO_State	#
 Master_Host	127.0.0.1
 Master_User	root
@@ -61,7 +57,6 @@
 #
 # Test 2
 #
->>>>>>> 9538acf5
 stop slave;
 reset slave;
 set global max_relay_log_size=(5*4096);
@@ -69,10 +64,6 @@
 @@global.max_relay_log_size	20480
 start slave;
 show slave status;
-<<<<<<< HEAD
-Slave_IO_State	Master_Host	Master_User	Master_Port	Connect_Retry	Master_Log_File	Read_Master_Log_Pos	Relay_Log_File	Relay_Log_Pos	Relay_Master_Log_File	Slave_IO_Running	Slave_SQL_Running	Replicate_Do_DB	Replicate_Ignore_DB	Replicate_Do_Table	Replicate_Ignore_Table	Replicate_Wild_Do_Table	Replicate_Wild_Ignore_Table	Last_Errno	Last_Error	Skip_Counter	Exec_Master_Log_Pos	Relay_Log_Space	Until_Condition	Until_Log_File	Until_Log_Pos	Master_SSL_Allowed	Master_SSL_CA_File	Master_SSL_CA_Path	Master_SSL_Cert	Master_SSL_Cipher	Master_SSL_Key	Seconds_Behind_Master
-#	127.0.0.1	root	MASTER_PORT	1	master-bin.000001	72952	#	#	master-bin.000001	Yes	Yes							0		0	72952	#	None		0	No						#
-=======
 Slave_IO_State	#
 Master_Host	127.0.0.1
 Master_User	root
@@ -109,7 +100,6 @@
 #
 # Test 3: max_relay_log_size = 0
 #
->>>>>>> 9538acf5
 stop slave;
 reset slave;
 set global max_relay_log_size=0;
@@ -117,10 +107,6 @@
 @@global.max_relay_log_size	0
 start slave;
 show slave status;
-<<<<<<< HEAD
-Slave_IO_State	Master_Host	Master_User	Master_Port	Connect_Retry	Master_Log_File	Read_Master_Log_Pos	Relay_Log_File	Relay_Log_Pos	Relay_Master_Log_File	Slave_IO_Running	Slave_SQL_Running	Replicate_Do_DB	Replicate_Ignore_DB	Replicate_Do_Table	Replicate_Ignore_Table	Replicate_Wild_Do_Table	Replicate_Wild_Ignore_Table	Last_Errno	Last_Error	Skip_Counter	Exec_Master_Log_Pos	Relay_Log_Space	Until_Condition	Until_Log_File	Until_Log_Pos	Master_SSL_Allowed	Master_SSL_CA_File	Master_SSL_CA_Path	Master_SSL_Cert	Master_SSL_Cipher	Master_SSL_Key	Seconds_Behind_Master
-#	127.0.0.1	root	MASTER_PORT	1	master-bin.000001	72952	#	#	master-bin.000001	Yes	Yes							0		0	72952	#	None		0	No						#
-=======
 Slave_IO_State	#
 Master_Host	127.0.0.1
 Master_User	root
@@ -157,15 +143,10 @@
 #
 # Test 4: Tests below are mainly to ensure that we have not coded with wrong assumptions
 #
->>>>>>> 9538acf5
-stop slave;
-reset slave;
-flush logs;
-show slave status;
-<<<<<<< HEAD
-Slave_IO_State	Master_Host	Master_User	Master_Port	Connect_Retry	Master_Log_File	Read_Master_Log_Pos	Relay_Log_File	Relay_Log_Pos	Relay_Master_Log_File	Slave_IO_Running	Slave_SQL_Running	Replicate_Do_DB	Replicate_Ignore_DB	Replicate_Do_Table	Replicate_Ignore_Table	Replicate_Wild_Do_Table	Replicate_Wild_Ignore_Table	Last_Errno	Last_Error	Skip_Counter	Exec_Master_Log_Pos	Relay_Log_Space	Until_Condition	Until_Log_File	Until_Log_Pos	Master_SSL_Allowed	Master_SSL_CA_File	Master_SSL_CA_Path	Master_SSL_Cert	Master_SSL_Cipher	Master_SSL_Key	Seconds_Behind_Master
-#	127.0.0.1	root	MASTER_PORT	1		4	#	#		No	No							0		0	0	#	None		0	No						#
-=======
+stop slave;
+reset slave;
+flush logs;
+show slave status;
 Slave_IO_State	#
 Master_Host	127.0.0.1
 Master_User	root
@@ -202,25 +183,11 @@
 #
 # Test 5
 #
->>>>>>> 9538acf5
 reset slave;
 start slave;
 flush logs;
 create table t1 (a int);
 show slave status;
-<<<<<<< HEAD
-Slave_IO_State	Master_Host	Master_User	Master_Port	Connect_Retry	Master_Log_File	Read_Master_Log_Pos	Relay_Log_File	Relay_Log_Pos	Relay_Master_Log_File	Slave_IO_Running	Slave_SQL_Running	Replicate_Do_DB	Replicate_Ignore_DB	Replicate_Do_Table	Replicate_Ignore_Table	Replicate_Wild_Do_Table	Replicate_Wild_Ignore_Table	Last_Errno	Last_Error	Skip_Counter	Exec_Master_Log_Pos	Relay_Log_Space	Until_Condition	Until_Log_File	Until_Log_Pos	Master_SSL_Allowed	Master_SSL_CA_File	Master_SSL_CA_Path	Master_SSL_Cert	Master_SSL_Cipher	Master_SSL_Key	Seconds_Behind_Master
-#	127.0.0.1	root	MASTER_PORT	1	master-bin.000001	73038	#	#	master-bin.000001	Yes	Yes							0		0	73038	#	None		0	No						#
-flush logs;
-drop table t1;
-show slave status;
-Slave_IO_State	Master_Host	Master_User	Master_Port	Connect_Retry	Master_Log_File	Read_Master_Log_Pos	Relay_Log_File	Relay_Log_Pos	Relay_Master_Log_File	Slave_IO_Running	Slave_SQL_Running	Replicate_Do_DB	Replicate_Ignore_DB	Replicate_Do_Table	Replicate_Ignore_Table	Replicate_Wild_Do_Table	Replicate_Wild_Ignore_Table	Last_Errno	Last_Error	Skip_Counter	Exec_Master_Log_Pos	Relay_Log_Space	Until_Condition	Until_Log_File	Until_Log_Pos	Master_SSL_Allowed	Master_SSL_CA_File	Master_SSL_CA_Path	Master_SSL_Cert	Master_SSL_Cipher	Master_SSL_Key	Seconds_Behind_Master
-#	127.0.0.1	root	MASTER_PORT	1	master-bin.000001	73114	#	#	master-bin.000001	Yes	Yes							0		0	73114	#	None		0	No						#
-flush logs;
-show master status;
-File	Position	Binlog_Do_DB	Binlog_Ignore_DB
-master-bin.000002	98		
-=======
 Slave_IO_State	#
 Master_Host	127.0.0.1
 Master_User	root
@@ -298,5 +265,4 @@
 File	master-bin.000002
 Position	4
 Binlog_Do_DB	
-Binlog_Ignore_DB	
->>>>>>> 9538acf5
+Binlog_Ignore_DB	