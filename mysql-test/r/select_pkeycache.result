drop table if exists t1,t2,t3,t4,t11;
drop table if exists t1_1,t1_2,t9_1,t9_2,t1aa,t2aa;
drop view if exists v1;
SET @save_optimizer_switch=@@optimizer_switch;
SET optimizer_switch=ifnull(@optimizer_switch_for_select_test,'outer_join_with_cache=off');
set join_cache_level=1;
CREATE TABLE t1 (
Period smallint(4) unsigned zerofill DEFAULT '0000' NOT NULL,
Varor_period smallint(4) unsigned DEFAULT '0' NOT NULL
);
INSERT INTO t1 VALUES (9410,9412);
select period from t1;
period
9410
select * from t1;
Period	Varor_period
9410	9412
select t1.* from t1;
Period	Varor_period
9410	9412
CREATE TABLE t2 (
auto int not null auto_increment,
fld1 int(6) unsigned zerofill DEFAULT '000000' NOT NULL,
companynr tinyint(2) unsigned zerofill DEFAULT '00' NOT NULL,
fld3 char(30) DEFAULT '' NOT NULL,
fld4 char(35) DEFAULT '' NOT NULL,
fld5 char(35) DEFAULT '' NOT NULL,
fld6 char(4) DEFAULT '' NOT NULL,
UNIQUE fld1 (fld1),
KEY fld3 (fld3),
PRIMARY KEY (auto)
);
select t2.fld3 from t2 where companynr = 58 and fld3 like "%imaginable%";
fld3
imaginable
select fld3 from t2 where fld3 like "%cultivation" ;
fld3
cultivation
select t2.fld3,companynr from t2 where companynr = 57+1 order by fld3;
fld3	companynr
concoct	58
druggists	58
engrossing	58
Eurydice	58
exclaimers	58
ferociousness	58
hopelessness	58
Huey	58
imaginable	58
judges	58
merging	58
ostrich	58
peering	58
Phelps	58
presumes	58
Ruth	58
sentences	58
Shylock	58
straggled	58
synergy	58
thanking	58
tying	58
unlocks	58
select fld3,companynr from t2 where companynr = 58 order by fld3;
fld3	companynr
concoct	58
druggists	58
engrossing	58
Eurydice	58
exclaimers	58
ferociousness	58
hopelessness	58
Huey	58
imaginable	58
judges	58
merging	58
ostrich	58
peering	58
Phelps	58
presumes	58
Ruth	58
sentences	58
Shylock	58
straggled	58
synergy	58
thanking	58
tying	58
unlocks	58
select fld3 from t2 order by fld3 desc limit 10;
fld3
youthfulness
yelped
Wotan
workers
Witt
witchcraft
Winsett
Willy
willed
wildcats
select fld3 from t2 order by fld3 desc limit 5;
fld3
youthfulness
yelped
Wotan
workers
Witt
select fld3 from t2 order by fld3 desc limit 5,5;
fld3
witchcraft
Winsett
Willy
willed
wildcats
select t2.fld3 from t2 where fld3 = 'honeysuckle';
fld3
honeysuckle
select t2.fld3 from t2 where fld3 LIKE 'honeysuckl_';
fld3
honeysuckle
select t2.fld3 from t2 where fld3 LIKE 'hon_ysuckl_';
fld3
honeysuckle
select t2.fld3 from t2 where fld3 LIKE 'honeysuckle%';
fld3
honeysuckle
select t2.fld3 from t2 where fld3 LIKE 'h%le';
fld3
honeysuckle
select t2.fld3 from t2 where fld3 LIKE 'honeysuckle_';
fld3
select t2.fld3 from t2 where fld3 LIKE 'don_t_find_me_please%';
fld3
explain select t2.fld3 from t2 where fld3 = 'honeysuckle';
id	select_type	table	type	possible_keys	key	key_len	ref	rows	Extra
1	SIMPLE	t2	ref	fld3	fld3	30	const	1	Using where; Using index
explain select fld3 from t2 ignore index (fld3) where fld3 = 'honeysuckle';
id	select_type	table	type	possible_keys	key	key_len	ref	rows	Extra
1	SIMPLE	t2	ALL	NULL	NULL	NULL	NULL	1199	Using where
explain select fld3 from t2 use index (fld1) where fld3 = 'honeysuckle';
id	select_type	table	type	possible_keys	key	key_len	ref	rows	Extra
1	SIMPLE	t2	ALL	NULL	NULL	NULL	NULL	1199	Using where
explain select fld3 from t2 use index (fld3) where fld3 = 'honeysuckle';
id	select_type	table	type	possible_keys	key	key_len	ref	rows	Extra
1	SIMPLE	t2	ref	fld3	fld3	30	const	1	Using where; Using index
explain select fld3 from t2 use index (fld1,fld3) where fld3 = 'honeysuckle';
id	select_type	table	type	possible_keys	key	key_len	ref	rows	Extra
1	SIMPLE	t2	ref	fld3	fld3	30	const	1	Using where; Using index
explain select fld3 from t2 ignore index (fld3,not_used);
ERROR 42000: Key 'not_used' doesn't exist in table 't2'
explain select fld3 from t2 use index (not_used);
ERROR 42000: Key 'not_used' doesn't exist in table 't2'
select t2.fld3 from t2 where fld3 >= 'honeysuckle' and fld3 <= 'honoring' order by fld3;
fld3
honeysuckle
honoring
explain select t2.fld3 from t2 where fld3 >= 'honeysuckle' and fld3 <= 'honoring' order by fld3;
id	select_type	table	type	possible_keys	key	key_len	ref	rows	Extra
1	SIMPLE	t2	range	fld3	fld3	30	NULL	2	Using where; Using index
select fld1,fld3 from t2 where fld3="Colombo" or fld3 = "nondecreasing" order by fld3;
fld1	fld3
148504	Colombo
068305	Colombo
000000	nondecreasing
select fld1,fld3 from t2 where companynr = 37 and fld3 = 'appendixes';
fld1	fld3
232605	appendixes
1232605	appendixes
1232606	appendixes
1232607	appendixes
1232608	appendixes
1232609	appendixes
select fld1 from t2 where fld1=250501 or fld1="250502";
fld1
250501
250502
explain select fld1 from t2 where fld1=250501 or fld1="250502";
id	select_type	table	type	possible_keys	key	key_len	ref	rows	Extra
1	SIMPLE	t2	range	fld1	fld1	4	NULL	2	Using where; Using index
select fld1 from t2 where fld1=250501 or fld1=250502 or fld1 >= 250505 and fld1 <= 250601 or fld1 between 250501 and 250502;
fld1
250501
250502
250505
250601
explain select fld1 from t2 where fld1=250501 or fld1=250502 or fld1 >= 250505 and fld1 <= 250601 or fld1 between 250501 and 250502;
id	select_type	table	type	possible_keys	key	key_len	ref	rows	Extra
1	SIMPLE	t2	range	fld1	fld1	4	NULL	4	Using where; Using index
select fld1,fld3 from t2 where companynr = 37 and fld3 like 'f%';
fld1	fld3
218401	faithful
018007	fanatic
228311	fated
018017	featherweight
218022	feed
088303	feminine
058004	Fenton
038017	fetched
018054	fetters
208101	fiftieth
238007	filial
013606	fingerings
218008	finishers
038205	firearm
188505	fitting
202301	Fitzpatrick
238008	fixedly
012001	flanking
018103	flint
018104	flopping
188007	flurried
013602	foldout
226205	foothill
232102	forgivably
228306	forthcoming
186002	freakish
208113	freest
231315	freezes
036002	funereal
226209	furnishings
198006	furthermore
select fld3 from t2 where fld3 like "L%" and fld3 = "ok";
fld3
select fld3 from t2 where (fld3 like "C%" and fld3 = "Chantilly");
fld3
Chantilly
select fld1,fld3 from t2 where fld1 like "25050%";
fld1	fld3
250501	poisoning
250502	Iraqis
250503	heaving
250504	population
250505	bomb
select fld1,fld3 from t2 where fld1 like "25050_";
fld1	fld3
250501	poisoning
250502	Iraqis
250503	heaving
250504	population
250505	bomb
select distinct companynr from t2;
companynr
00
37
36
50
58
29
40
53
65
41
34
68
select distinct companynr from t2 order by companynr;
companynr
00
29
34
36
37
40
41
50
53
58
65
68
select distinct companynr from t2 order by companynr desc;
companynr
68
65
58
53
50
41
40
37
36
34
29
00
select distinct t2.fld3,period from t2,t1 where companynr=37 and fld3 like "O%";
fld3	period
obliterates	9410
offload	9410
opaquely	9410
organizer	9410
overestimating	9410
overlay	9410
select distinct fld3 from t2 where companynr = 34 order by fld3;
fld3
absentee
accessed
ahead
alphabetic
Asiaticizations
attitude
aye
bankruptcies
belays
Blythe
bomb
boulevard
bulldozes
cannot
caressing
charcoal
checksumming
chess
clubroom
colorful
cosy
creator
crying
Darius
diffusing
duality
Eiffel
Epiphany
Ernestine
explorers
exterminated
famine
forked
Gershwins
heaving
Hodges
Iraqis
Italianization
Lagos
landslide
libretto
Majorca
mastering
narrowed
occurred
offerers
Palestine
Peruvianizes
pharmaceutic
poisoning
population
Pygmalion
rats
realest
recording
regimented
retransmitting
reviver
rouses
scars
sicker
sleepwalk
stopped
sugars
translatable
uncles
unexpected
uprisings
versatility
vest
select distinct fld3 from t2 limit 10;
fld3
abates
abiding
Abraham
abrogating
absentee
abut
accessed
accruing
accumulating
accuracies
select distinct fld3 from t2 having fld3 like "A%" limit 10;
fld3
abates
abiding
Abraham
abrogating
absentee
abut
accessed
accruing
accumulating
accuracies
select distinct substring(fld3,1,3) from t2 where fld3 like "A%";
substring(fld3,1,3)
aba
abi
Abr
abs
abu
acc
acq
acu
Ade
adj
Adl
adm
Ado
ads
adv
aer
aff
afi
afl
afo
agi
ahe
aim
air
Ald
alg
ali
all
alp
alr
ama
ame
amm
ana
and
ane
Ang
ani
Ann
Ant
api
app
aqu
Ara
arc
Arm
arr
Art
Asi
ask
asp
ass
ast
att
aud
Aug
aut
ave
avo
awe
aye
Azt
select distinct substring(fld3,1,3) as a from t2 having a like "A%" order by a limit 10;
a
aba
abi
Abr
abs
abu
acc
acq
acu
Ade
adj
select distinct substring(fld3,1,3) from t2 where fld3 like "A%" limit 10;
substring(fld3,1,3)
aba
abi
Abr
abs
abu
acc
acq
acu
Ade
adj
select distinct substring(fld3,1,3) as a from t2 having a like "A%" limit 10;
a
aba
abi
Abr
abs
abu
acc
acq
acu
Ade
adj
create table t3 (
period    int not null,
name      char(32) not null,
companynr int not null,
price     double(11,0),
price2     double(11,0),
key (period),
key (name)
);
create temporary table tmp engine = myisam select * from t3;
insert into t3 select * from tmp;
insert into tmp select * from t3;
insert into t3 select * from tmp;
insert into tmp select * from t3;
insert into t3 select * from tmp;
insert into tmp select * from t3;
insert into t3 select * from tmp;
insert into tmp select * from t3;
insert into t3 select * from tmp;
insert into tmp select * from t3;
insert into t3 select * from tmp;
insert into tmp select * from t3;
insert into t3 select * from tmp;
insert into tmp select * from t3;
insert into t3 select * from tmp;
insert into tmp select * from t3;
insert into t3 select * from tmp;
alter table t3 add t2nr int not null auto_increment primary key first;
drop table tmp;
SET SQL_BIG_TABLES=1;
select distinct concat(fld3," ",fld3) as namn from t2,t3 where t2.fld1=t3.t2nr order by namn limit 10;
namn
Abraham Abraham
abrogating abrogating
admonishing admonishing
Adolph Adolph
afield afield
aging aging
ammonium ammonium
analyzable analyzable
animals animals
animized animized
SET SQL_BIG_TABLES=0;
select distinct concat(fld3," ",fld3) from t2,t3 where t2.fld1=t3.t2nr order by fld3 limit 10;
concat(fld3," ",fld3)
Abraham Abraham
abrogating abrogating
admonishing admonishing
Adolph Adolph
afield afield
aging aging
ammonium ammonium
analyzable analyzable
animals animals
animized animized
select distinct fld5 from t2 limit 10;
fld5
neat
Steinberg
jarring
tinily
balled
persist
attainments
fanatic
measures
rightfulness
select distinct fld3,count(*) from t2 group by companynr,fld3 limit 10;
fld3	count(*)
affixed	1
and	1
annoyers	1
Anthony	1
assayed	1
assurers	1
attendants	1
bedlam	1
bedpost	1
boasted	1
SET SQL_BIG_TABLES=1;
select distinct fld3,count(*) from t2 group by companynr,fld3 limit 10;
fld3	count(*)
affixed	1
and	1
annoyers	1
Anthony	1
assayed	1
assurers	1
attendants	1
bedlam	1
bedpost	1
boasted	1
SET SQL_BIG_TABLES=0;
select distinct fld3,repeat("a",length(fld3)),count(*) from t2 group by companynr,fld3 limit 100,10;
fld3	repeat("a",length(fld3))	count(*)
circus	aaaaaa	1
cited	aaaaa	1
Colombo	aaaaaaa	1
congresswoman	aaaaaaaaaaaaa	1
contrition	aaaaaaaaaa	1
corny	aaaaa	1
cultivation	aaaaaaaaaaa	1
definiteness	aaaaaaaaaaaa	1
demultiplex	aaaaaaaaaaa	1
disappointing	aaaaaaaaaaaaa	1
select distinct companynr,rtrim(space(512+companynr)) from t3 order by 1,2;
companynr	rtrim(space(512+companynr))
37	
78	
101	
154	
311	
447	
512	
select distinct fld3 from t2,t3 where t2.companynr = 34 and t2.fld1=t3.t2nr order by fld3;
fld3
explain select t3.t2nr,fld3 from t2,t3 where t2.companynr = 34 and t2.fld1=t3.t2nr order by t3.t2nr,fld3;
id	select_type	table	type	possible_keys	key	key_len	ref	rows	Extra
1	SIMPLE	t2	ALL	fld1	NULL	NULL	NULL	1199	Using where; Using temporary; Using filesort
1	SIMPLE	t3	eq_ref	PRIMARY	PRIMARY	4	test.t2.fld1	1	Using where; Using index
explain select * from t3 as t1,t3 where t1.period=t3.period order by t3.period;
id	select_type	table	type	possible_keys	key	key_len	ref	rows	Extra
1	SIMPLE	t1	ALL	period	NULL	NULL	NULL	41810	Using temporary; Using filesort
1	SIMPLE	t3	ref	period	period	4	test.t1.period	4181	
explain select * from t3 as t1,t3 where t1.period=t3.period order by t3.period limit 10;
id	select_type	table	type	possible_keys	key	key_len	ref	rows	Extra
1	SIMPLE	t3	index	period	period	4	NULL	1	
1	SIMPLE	t1	ref	period	period	4	test.t3.period	4181	
explain select * from t3 as t1,t3 where t1.period=t3.period order by t1.period limit 10;
id	select_type	table	type	possible_keys	key	key_len	ref	rows	Extra
1	SIMPLE	t1	index	period	period	4	NULL	1	
1	SIMPLE	t3	ref	period	period	4	test.t1.period	4181	
select period from t1;
period
9410
select period from t1 where period=1900;
period
select fld3,period from t1,t2 where fld1 = 011401 order by period;
fld3	period
breaking	9410
select fld3,period from t2,t3 where t2.fld1 = 011401 and t2.fld1=t3.t2nr and t3.period=1001;
fld3	period
breaking	1001
explain select fld3,period from t2,t3 where t2.fld1 = 011401 and t3.t2nr=t2.fld1 and 1001 = t3.period;
id	select_type	table	type	possible_keys	key	key_len	ref	rows	Extra
1	SIMPLE	t2	const	fld1	fld1	4	const	1	
1	SIMPLE	t3	const	PRIMARY,period	PRIMARY	4	const	1	
select fld3,period from t2,t1 where companynr*10 = 37*10;
fld3	period
breaking	9410
Romans	9410
intercepted	9410
bewilderingly	9410
astound	9410
admonishing	9410
sumac	9410
flanking	9410
combed	9410
subjective	9410
scatterbrain	9410
Eulerian	9410
Kane	9410
overlay	9410
perturb	9410
goblins	9410
annihilates	9410
Wotan	9410
snatching	9410
concludes	9410
laterally	9410
yelped	9410
grazing	9410
Baird	9410
celery	9410
misunderstander	9410
handgun	9410
foldout	9410
mystic	9410
succumbed	9410
Nabisco	9410
fingerings	9410
aging	9410
afield	9410
ammonium	9410
boat	9410
intelligibility	9410
Augustine	9410
teethe	9410
dreaded	9410
scholastics	9410
audiology	9410
wallet	9410
parters	9410
eschew	9410
quitter	9410
neat	9410
Steinberg	9410
jarring	9410
tinily	9410
balled	9410
persist	9410
attainments	9410
fanatic	9410
measures	9410
rightfulness	9410
capably	9410
impulsive	9410
starlet	9410
terminators	9410
untying	9410
announces	9410
featherweight	9410
pessimist	9410
daughter	9410
decliner	9410
lawgiver	9410
stated	9410
readable	9410
attrition	9410
cascade	9410
motors	9410
interrogate	9410
pests	9410
stairway	9410
dopers	9410
testicle	9410
Parsifal	9410
leavings	9410
postulation	9410
squeaking	9410
contrasted	9410
leftover	9410
whiteners	9410
erases	9410
Punjab	9410
Merritt	9410
Quixotism	9410
sweetish	9410
dogging	9410
scornfully	9410
bellow	9410
bills	9410
cupboard	9410
sureties	9410
puddings	9410
fetters	9410
bivalves	9410
incurring	9410
Adolph	9410
pithed	9410
Miles	9410
trimmings	9410
tragedies	9410
skulking	9410
flint	9410
flopping	9410
relaxing	9410
offload	9410
suites	9410
lists	9410
animized	9410
multilayer	9410
standardizes	9410
Judas	9410
vacuuming	9410
dentally	9410
humanness	9410
inch	9410
Weissmuller	9410
irresponsibly	9410
luckily	9410
culled	9410
medical	9410
bloodbath	9410
subschema	9410
animals	9410
Micronesia	9410
repetitions	9410
Antares	9410
ventilate	9410
pityingly	9410
interdependent	9410
Graves	9410
neonatal	9410
chafe	9410
honoring	9410
realtor	9410
elite	9410
funereal	9410
abrogating	9410
sorters	9410
Conley	9410
lectured	9410
Abraham	9410
Hawaii	9410
cage	9410
hushes	9410
Simla	9410
reporters	9410
Dutchman	9410
descendants	9410
groupings	9410
dissociate	9410
coexist	9410
Beebe	9410
Taoism	9410
Connally	9410
fetched	9410
checkpoints	9410
rusting	9410
galling	9410
obliterates	9410
traitor	9410
resumes	9410
analyzable	9410
terminator	9410
gritty	9410
firearm	9410
minima	9410
Selfridge	9410
disable	9410
witchcraft	9410
betroth	9410
Manhattanize	9410
imprint	9410
peeked	9410
swelling	9410
interrelationships	9410
riser	9410
Gandhian	9410
peacock	9410
bee	9410
kanji	9410
dental	9410
scarf	9410
chasm	9410
insolence	9410
syndicate	9410
alike	9410
imperial	9410
convulsion	9410
railway	9410
validate	9410
normalizes	9410
comprehensive	9410
chewing	9410
denizen	9410
schemer	9410
chronicle	9410
Kline	9410
Anatole	9410
partridges	9410
brunch	9410
recruited	9410
dimensions	9410
Chicana	9410
announced	9410
praised	9410
employing	9410
linear	9410
quagmire	9410
western	9410
relishing	9410
serving	9410
scheduling	9410
lore	9410
eventful	9410
arteriole	9410
disentangle	9410
cured	9410
Fenton	9410
avoidable	9410
drains	9410
detectably	9410
husky	9410
impelling	9410
undoes	9410
evened	9410
squeezes	9410
destroyer	9410
rudeness	9410
beaner	9410
boorish	9410
Everhart	9410
encompass	9410
mushrooms	9410
Alison	9410
externally	9410
pellagra	9410
cult	9410
creek	9410
Huffman	9410
Majorca	9410
governing	9410
gadfly	9410
reassigned	9410
intentness	9410
craziness	9410
psychic	9410
squabbled	9410
burlesque	9410
capped	9410
extracted	9410
DiMaggio	9410
exclamation	9410
subdirectory	9410
Gothicism	9410
feminine	9410
metaphysically	9410
sanding	9410
Miltonism	9410
freakish	9410
index	9410
straight	9410
flurried	9410
denotative	9410
coming	9410
commencements	9410
gentleman	9410
gifted	9410
Shanghais	9410
sportswriting	9410
sloping	9410
navies	9410
leaflet	9410
shooter	9410
Joplin	9410
babies	9410
assails	9410
admiring	9410
swaying	9410
Goldstine	9410
fitting	9410
Norwalk	9410
analogy	9410
deludes	9410
cokes	9410
Clayton	9410
exhausts	9410
causality	9410
sating	9410
icon	9410
throttles	9410
communicants	9410
dehydrate	9410
priceless	9410
publicly	9410
incidentals	9410
commonplace	9410
mumbles	9410
furthermore	9410
cautioned	9410
parametrized	9410
registration	9410
sadly	9410
positioning	9410
babysitting	9410
eternal	9410
hoarder	9410
congregates	9410
rains	9410
workers	9410
sags	9410
unplug	9410
garage	9410
boulder	9410
specifics	9410
Teresa	9410
Winsett	9410
convenient	9410
buckboards	9410
amenities	9410
resplendent	9410
sews	9410
participated	9410
Simon	9410
certificates	9410
Fitzpatrick	9410
Evanston	9410
misted	9410
textures	9410
save	9410
count	9410
rightful	9410
chaperone	9410
Lizzy	9410
clenched	9410
effortlessly	9410
accessed	9410
beaters	9410
Hornblower	9410
vests	9410
indulgences	9410
infallibly	9410
unwilling	9410
excrete	9410
spools	9410
crunches	9410
overestimating	9410
ineffective	9410
humiliation	9410
sophomore	9410
star	9410
rifles	9410
dialysis	9410
arriving	9410
indulge	9410
clockers	9410
languages	9410
Antarctica	9410
percentage	9410
ceiling	9410
specification	9410
regimented	9410
ciphers	9410
pictures	9410
serpents	9410
allot	9410
realized	9410
mayoral	9410
opaquely	9410
hostess	9410
fiftieth	9410
incorrectly	9410
decomposition	9410
stranglings	9410
mixture	9410
electroencephalography	9410
similarities	9410
charges	9410
freest	9410
Greenberg	9410
tinting	9410
expelled	9410
warm	9410
smoothed	9410
deductions	9410
Romano	9410
bitterroot	9410
corset	9410
securing	9410
environing	9410
cute	9410
Crays	9410
heiress	9410
inform	9410
avenge	9410
universals	9410
Kinsey	9410
ravines	9410
bestseller	9410
equilibrium	9410
extents	9410
relatively	9410
pressure	9410
critiques	9410
befouled	9410
rightfully	9410
mechanizing	9410
Latinizes	9410
timesharing	9410
Aden	9410
embassies	9410
males	9410
shapelessly	9410
mastering	9410
Newtonian	9410
finishers	9410
abates	9410
teem	9410
kiting	9410
stodgy	9410
feed	9410
guitars	9410
airships	9410
store	9410
denounces	9410
Pyle	9410
Saxony	9410
serializations	9410
Peruvian	9410
taxonomically	9410
kingdom	9410
stint	9410
Sault	9410
faithful	9410
Ganymede	9410
tidiness	9410
gainful	9410
contrary	9410
Tipperary	9410
tropics	9410
theorizers	9410
renew	9410
already	9410
terminal	9410
Hegelian	9410
hypothesizer	9410
warningly	9410
journalizing	9410
nested	9410
Lars	9410
saplings	9410
foothill	9410
labeled	9410
imperiously	9410
reporters	9410
furnishings	9410
precipitable	9410
discounts	9410
excises	9410
Stalin	9410
despot	9410
ripeness	9410
Arabia	9410
unruly	9410
mournfulness	9410
boom	9410
slaughter	9410
Sabine	9410
handy	9410
rural	9410
organizer	9410
shipyard	9410
civics	9410
inaccuracy	9410
rules	9410
juveniles	9410
comprised	9410
investigations	9410
stabilizes	9410
seminaries	9410
Hunter	9410
sporty	9410
test	9410
weasels	9410
CERN	9410
tempering	9410
afore	9410
Galatean	9410
techniques	9410
error	9410
veranda	9410
severely	9410
Cassites	9410
forthcoming	9410
guides	9410
vanish	9410
lied	9410
sawtooth	9410
fated	9410
gradually	9410
widens	9410
preclude	9410
evenhandedly	9410
percentage	9410
disobedience	9410
humility	9410
gleaning	9410
petted	9410
bloater	9410
minion	9410
marginal	9410
apiary	9410
measures	9410
precaution	9410
repelled	9410
primary	9410
coverings	9410
Artemia	9410
navigate	9410
spatial	9410
Gurkha	9410
meanwhile	9410
Melinda	9410
Butterfield	9410
Aldrich	9410
previewing	9410
glut	9410
unaffected	9410
inmate	9410
mineral	9410
impending	9410
meditation	9410
ideas	9410
miniaturizes	9410
lewdly	9410
title	9410
youthfulness	9410
creak	9410
Chippewa	9410
clamored	9410
freezes	9410
forgivably	9410
reduce	9410
McGovern	9410
Nazis	9410
epistle	9410
socializes	9410
conceptions	9410
Kevin	9410
uncovering	9410
chews	9410
appendixes	9410
appendixes	9410
appendixes	9410
appendixes	9410
appendixes	9410
appendixes	9410
raining	9410
infest	9410
compartment	9410
minting	9410
ducks	9410
roped	9410
waltz	9410
Lillian	9410
repressions	9410
chillingly	9410
noncritical	9410
lithograph	9410
spongers	9410
parenthood	9410
posed	9410
instruments	9410
filial	9410
fixedly	9410
relives	9410
Pandora	9410
watering	9410
ungrateful	9410
secures	9410
poison	9410
dusted	9410
encompasses	9410
presentation	9410
Kantian	9410
select fld3,period,price,price2 from t2,t3 where t2.fld1=t3.t2nr and period >= 1001 and period <= 1002 and t2.companynr = 37 order by fld3,period, price;
fld3	period	price	price2
admonishing	1002	28357832	8723648
analyzable	1002	28357832	8723648
annihilates	1001	5987435	234724
Antares	1002	28357832	8723648
astound	1001	5987435	234724
audiology	1001	5987435	234724
Augustine	1002	28357832	8723648
Baird	1002	28357832	8723648
bewilderingly	1001	5987435	234724
breaking	1001	5987435	234724
Conley	1001	5987435	234724
dentally	1002	28357832	8723648
dissociate	1002	28357832	8723648
elite	1001	5987435	234724
eschew	1001	5987435	234724
Eulerian	1001	5987435	234724
flanking	1001	5987435	234724
foldout	1002	28357832	8723648
funereal	1002	28357832	8723648
galling	1002	28357832	8723648
Graves	1001	5987435	234724
grazing	1001	5987435	234724
groupings	1001	5987435	234724
handgun	1001	5987435	234724
humility	1002	28357832	8723648
impulsive	1002	28357832	8723648
inch	1001	5987435	234724
intelligibility	1001	5987435	234724
jarring	1001	5987435	234724
lawgiver	1001	5987435	234724
lectured	1002	28357832	8723648
Merritt	1002	28357832	8723648
neonatal	1001	5987435	234724
offload	1002	28357832	8723648
parters	1002	28357832	8723648
pityingly	1002	28357832	8723648
puddings	1002	28357832	8723648
Punjab	1001	5987435	234724
quitter	1002	28357832	8723648
realtor	1001	5987435	234724
relaxing	1001	5987435	234724
repetitions	1001	5987435	234724
resumes	1001	5987435	234724
Romans	1002	28357832	8723648
rusting	1001	5987435	234724
scholastics	1001	5987435	234724
skulking	1002	28357832	8723648
stated	1002	28357832	8723648
suites	1002	28357832	8723648
sureties	1001	5987435	234724
testicle	1002	28357832	8723648
tinily	1002	28357832	8723648
tragedies	1001	5987435	234724
trimmings	1001	5987435	234724
vacuuming	1001	5987435	234724
ventilate	1001	5987435	234724
wallet	1001	5987435	234724
Weissmuller	1002	28357832	8723648
Wotan	1002	28357832	8723648
select t2.fld1,fld3,period,price,price2 from t2,t3 where t2.fld1>= 18201 and t2.fld1 <= 18811 and t2.fld1=t3.t2nr and period = 1001 and t2.companynr = 37;
fld1	fld3	period	price	price2
018201	relaxing	1001	5987435	234724
018601	vacuuming	1001	5987435	234724
018801	inch	1001	5987435	234724
018811	repetitions	1001	5987435	234724
create table t4 (
companynr tinyint(2) unsigned zerofill NOT NULL default '00',
companyname char(30) NOT NULL default '',
PRIMARY KEY (companynr),
UNIQUE KEY companyname(companyname)
) ENGINE=MyISAM MAX_ROWS=50 PACK_KEYS=1 COMMENT='companynames';
select STRAIGHT_JOIN t2.companynr,companyname from t4,t2 where t2.companynr=t4.companynr group by t2.companynr;
companynr	companyname
00	Unknown
29	company 1
34	company 2
36	company 3
37	company 4
40	company 5
41	company 6
50	company 11
53	company 7
58	company 8
65	company 9
68	company 10
select SQL_SMALL_RESULT t2.companynr,companyname from t4,t2 where t2.companynr=t4.companynr group by t2.companynr;
companynr	companyname
00	Unknown
29	company 1
34	company 2
36	company 3
37	company 4
40	company 5
41	company 6
50	company 11
53	company 7
58	company 8
65	company 9
68	company 10
select * from t1,t1 t12;
Period	Varor_period	Period	Varor_period
9410	9412	9410	9412
select t2.fld1,t22.fld1 from t2,t2 t22 where t2.fld1 >= 250501 and t2.fld1 <= 250505 and t22.fld1 >= 250501 and t22.fld1 <= 250505;
fld1	fld1
250501	250501
250502	250501
250503	250501
250504	250501
250505	250501
250501	250502
250502	250502
250503	250502
250504	250502
250505	250502
250501	250503
250502	250503
250503	250503
250504	250503
250505	250503
250501	250504
250502	250504
250503	250504
250504	250504
250505	250504
250501	250505
250502	250505
250503	250505
250504	250505
250505	250505
insert into t2 (fld1, companynr) values (999999,99);
select t2.companynr,companyname from t2 left join t4 using (companynr) where t4.companynr is null;
companynr	companyname
99	NULL
select count(*) from t2 left join t4 using (companynr) where t4.companynr is not null;
count(*)
1199
explain select t2.companynr,companyname from t2 left join t4 using (companynr) where t4.companynr is null;
id	select_type	table	type	possible_keys	key	key_len	ref	rows	Extra
1	SIMPLE	t2	ALL	NULL	NULL	NULL	NULL	1200	
1	SIMPLE	t4	eq_ref	PRIMARY	PRIMARY	1	test.t2.companynr	1	Using where; Not exists
explain select t2.companynr,companyname from t4 left join t2 using (companynr) where t2.companynr is null;
id	select_type	table	type	possible_keys	key	key_len	ref	rows	Extra
1	SIMPLE	t4	ALL	NULL	NULL	NULL	NULL	12	
1	SIMPLE	t2	ALL	NULL	NULL	NULL	NULL	1200	Using where; Not exists
select companynr,companyname from t2 left join t4 using (companynr) where companynr is null;
companynr	companyname
select count(*) from t2 left join t4 using (companynr) where companynr is not null;
count(*)
1200
explain select companynr,companyname from t2 left join t4 using (companynr) where companynr is null;
id	select_type	table	type	possible_keys	key	key_len	ref	rows	Extra
1	SIMPLE	NULL	NULL	NULL	NULL	NULL	NULL	NULL	Impossible WHERE
explain select companynr,companyname from t4 left join t2 using (companynr) where companynr is null;
id	select_type	table	type	possible_keys	key	key_len	ref	rows	Extra
1	SIMPLE	NULL	NULL	NULL	NULL	NULL	NULL	NULL	Impossible WHERE
delete from t2 where fld1=999999;
explain select t2.companynr,companyname from t4 left join t2 using (companynr) where t2.companynr > 0;
id	select_type	table	type	possible_keys	key	key_len	ref	rows	Extra
1	SIMPLE	t2	ALL	NULL	NULL	NULL	NULL	1199	Using where
1	SIMPLE	t4	eq_ref	PRIMARY	PRIMARY	1	test.t2.companynr	1	
explain select t2.companynr,companyname from t4 left join t2 using (companynr) where t2.companynr > 0 or t2.companynr < 0;
id	select_type	table	type	possible_keys	key	key_len	ref	rows	Extra
1	SIMPLE	t2	ALL	NULL	NULL	NULL	NULL	1199	Using where
1	SIMPLE	t4	eq_ref	PRIMARY	PRIMARY	1	test.t2.companynr	1	
explain select t2.companynr,companyname from t4 left join t2 using (companynr) where t2.companynr > 0 and t4.companynr > 0;
id	select_type	table	type	possible_keys	key	key_len	ref	rows	Extra
1	SIMPLE	t2	ALL	NULL	NULL	NULL	NULL	1199	Using where
1	SIMPLE	t4	eq_ref	PRIMARY	PRIMARY	1	test.t2.companynr	1	
explain select companynr,companyname from t4 left join t2 using (companynr) where companynr > 0;
id	select_type	table	type	possible_keys	key	key_len	ref	rows	Extra
1	SIMPLE	t4	ALL	PRIMARY	NULL	NULL	NULL	12	Using where
1	SIMPLE	t2	ALL	NULL	NULL	NULL	NULL	1199	Using where
explain select companynr,companyname from t4 left join t2 using (companynr) where companynr > 0 or companynr < 0;
id	select_type	table	type	possible_keys	key	key_len	ref	rows	Extra
1	SIMPLE	t4	ALL	PRIMARY	NULL	NULL	NULL	12	Using where
1	SIMPLE	t2	ALL	NULL	NULL	NULL	NULL	1199	Using where
explain select companynr,companyname from t4 left join t2 using (companynr) where companynr > 0 and companynr > 0;
id	select_type	table	type	possible_keys	key	key_len	ref	rows	Extra
1	SIMPLE	t4	ALL	PRIMARY	NULL	NULL	NULL	12	Using where
1	SIMPLE	t2	ALL	NULL	NULL	NULL	NULL	1199	Using where
explain select t2.companynr,companyname from t4 left join t2 using (companynr) where t2.companynr > 0 or t2.companynr is null;
id	select_type	table	type	possible_keys	key	key_len	ref	rows	Extra
1	SIMPLE	t4	ALL	NULL	NULL	NULL	NULL	12	
1	SIMPLE	t2	ALL	NULL	NULL	NULL	NULL	1199	Using where
explain select t2.companynr,companyname from t4 left join t2 using (companynr) where t2.companynr > 0 or t2.companynr < 0 or t4.companynr > 0;
id	select_type	table	type	possible_keys	key	key_len	ref	rows	Extra
1	SIMPLE	t4	ALL	PRIMARY	NULL	NULL	NULL	12	
1	SIMPLE	t2	ALL	NULL	NULL	NULL	NULL	1199	Using where
explain select t2.companynr,companyname from t4 left join t2 using (companynr) where ifnull(t2.companynr,1)>0;
id	select_type	table	type	possible_keys	key	key_len	ref	rows	Extra
1	SIMPLE	t4	ALL	NULL	NULL	NULL	NULL	12	
1	SIMPLE	t2	ALL	NULL	NULL	NULL	NULL	1199	Using where
explain select companynr,companyname from t4 left join t2 using (companynr) where companynr > 0 or companynr is null;
id	select_type	table	type	possible_keys	key	key_len	ref	rows	Extra
1	SIMPLE	t4	ALL	PRIMARY	NULL	NULL	NULL	12	Using where
1	SIMPLE	t2	ALL	NULL	NULL	NULL	NULL	1199	Using where
explain select companynr,companyname from t4 left join t2 using (companynr) where companynr > 0 or companynr < 0 or companynr > 0;
id	select_type	table	type	possible_keys	key	key_len	ref	rows	Extra
1	SIMPLE	t4	ALL	PRIMARY	NULL	NULL	NULL	12	Using where
1	SIMPLE	t2	ALL	NULL	NULL	NULL	NULL	1199	Using where
explain select companynr,companyname from t4 left join t2 using (companynr) where ifnull(companynr,1)>0;
id	select_type	table	type	possible_keys	key	key_len	ref	rows	Extra
1	SIMPLE	t4	ALL	NULL	NULL	NULL	NULL	12	Using where
1	SIMPLE	t2	ALL	NULL	NULL	NULL	NULL	1199	Using where
select distinct t2.companynr,t4.companynr from t2,t4 where t2.companynr=t4.companynr+1;
companynr	companynr
37	36
41	40
explain select distinct t2.companynr,t4.companynr from t2,t4 where t2.companynr=t4.companynr+1;
id	select_type	table	type	possible_keys	key	key_len	ref	rows	Extra
1	SIMPLE	t4	index	NULL	PRIMARY	1	NULL	12	Using index; Using temporary
1	SIMPLE	t2	ALL	NULL	NULL	NULL	NULL	1199	Using where; Using join buffer (flat, BNL join)
select t2.fld1,t2.companynr,fld3,period from t3,t2 where t2.fld1 = 38208 and t2.fld1=t3.t2nr and period = 1008 or t2.fld1 = 38008 and t2.fld1 =t3.t2nr and period = 1008;
fld1	companynr	fld3	period
038008	37	reporters	1008
038208	37	Selfridge	1008
select t2.fld1,t2.companynr,fld3,period from t3,t2 where (t2.fld1 = 38208 or t2.fld1 = 38008) and t2.fld1=t3.t2nr and period>=1008 and period<=1009;
fld1	companynr	fld3	period
038008	37	reporters	1008
038208	37	Selfridge	1008
select t2.fld1,t2.companynr,fld3,period from t3,t2 where (t3.t2nr = 38208 or t3.t2nr = 38008) and t2.fld1=t3.t2nr and period>=1008 and period<=1009;
fld1	companynr	fld3	period
038008	37	reporters	1008
038208	37	Selfridge	1008
select period from t1 where (((period > 0) or period < 10000 or (period = 1900)) and (period=1900 and period <= 1901) or (period=1903 and (period=1903)) and period>=1902) or ((period=1904 or period=1905) or (period=1906 or period>1907)) or (period=1908 and period = 1909);
period
9410
select period from t1 where ((period > 0 and period < 1) or (((period > 0 and period < 100) and (period > 10)) or (period > 10)) or (period > 0 and (period > 5 or period > 6)));
period
9410
select a.fld1 from t2 as a,t2 b where ((a.fld1 = 250501 and a.fld1=b.fld1) or a.fld1=250502 or a.fld1=250503 or (a.fld1=250505 and a.fld1<=b.fld1 and b.fld1>=a.fld1)) and a.fld1=b.fld1;
fld1
250501
250502
250503
250505
select fld1 from t2 where fld1 in (250502,98005,98006,250503,250605,250606) and fld1 >=250502 and fld1 not in (250605,250606);
fld1
250502
250503
select fld1 from t2 where fld1 between 250502 and 250504;
fld1
250502
250503
250504
select fld3 from t2 where (((fld3 like "_%L%" ) or (fld3 like "%ok%")) and ( fld3 like "L%" or fld3 like "G%")) and fld3 like "L%" ;
fld3
label
labeled
labeled
landslide
laterally
leaflet
lewdly
Lillian
luckily
select count(*) from t1;
count(*)
1
select companynr,count(*),sum(fld1) from t2 group by companynr;
companynr	count(*)	sum(fld1)
00	82	10355753
29	95	14473298
34	70	17788966
36	215	22786296
37	588	83602098
40	37	6618386
41	52	12816335
50	11	1595438
53	4	793210
58	23	2254293
65	10	2284055
68	12	3097288
select companynr,count(*) from t2 group by companynr order by companynr desc limit 5;
companynr	count(*)
68	12
65	10
58	23
53	4
50	11
select count(*),min(fld4),max(fld4),sum(fld1),avg(fld1),std(fld1),variance(fld1) from t2 where companynr = 34 and fld4<>"";
count(*)	min(fld4)	max(fld4)	sum(fld1)	avg(fld1)	std(fld1)	variance(fld1)
70	absentee	vest	17788966	254128.0857	3272.5940	10709871.3069
explain extended select count(*),min(fld4),max(fld4),sum(fld1),avg(fld1),std(fld1),variance(fld1) from t2 where companynr = 34 and fld4<>"";
id	select_type	table	type	possible_keys	key	key_len	ref	rows	filtered	Extra
1	SIMPLE	t2	ALL	NULL	NULL	NULL	NULL	1199	100.00	Using where
Warnings:
Note	1003	select count(0) AS `count(*)`,min(`test`.`t2`.`fld4`) AS `min(fld4)`,max(`test`.`t2`.`fld4`) AS `max(fld4)`,sum(`test`.`t2`.`fld1`) AS `sum(fld1)`,avg(`test`.`t2`.`fld1`) AS `avg(fld1)`,std(`test`.`t2`.`fld1`) AS `std(fld1)`,variance(`test`.`t2`.`fld1`) AS `variance(fld1)` from `test`.`t2` where ((`test`.`t2`.`companynr` = 34) and (`test`.`t2`.`fld4` <> ''))
select companynr,count(*),min(fld4),max(fld4),sum(fld1),avg(fld1),std(fld1),variance(fld1) from t2 group by companynr limit 3;
companynr	count(*)	min(fld4)	max(fld4)	sum(fld1)	avg(fld1)	std(fld1)	variance(fld1)
00	82	Anthony	windmills	10355753	126289.6707	115550.9757	13352027981.7087
29	95	abut	wetness	14473298	152350.5053	8368.5480	70032594.9026
34	70	absentee	vest	17788966	254128.0857	3272.5940	10709871.3069
select companynr,t2nr,count(price),sum(price),min(price),max(price),avg(price) from t3 where companynr = 37 group by companynr,t2nr limit 10;
companynr	t2nr	count(price)	sum(price)	min(price)	max(price)	avg(price)
37	1	1	5987435	5987435	5987435	5987435.0000
37	2	1	28357832	28357832	28357832	28357832.0000
37	3	1	39654943	39654943	39654943	39654943.0000
37	11	1	5987435	5987435	5987435	5987435.0000
37	12	1	28357832	28357832	28357832	28357832.0000
37	13	1	39654943	39654943	39654943	39654943.0000
37	21	1	5987435	5987435	5987435	5987435.0000
37	22	1	28357832	28357832	28357832	28357832.0000
37	23	1	39654943	39654943	39654943	39654943.0000
37	31	1	5987435	5987435	5987435	5987435.0000
select /*! SQL_SMALL_RESULT */ companynr,t2nr,count(price),sum(price),min(price),max(price),avg(price) from t3 where companynr = 37 group by companynr,t2nr limit 10;
companynr	t2nr	count(price)	sum(price)	min(price)	max(price)	avg(price)
37	1	1	5987435	5987435	5987435	5987435.0000
37	2	1	28357832	28357832	28357832	28357832.0000
37	3	1	39654943	39654943	39654943	39654943.0000
37	11	1	5987435	5987435	5987435	5987435.0000
37	12	1	28357832	28357832	28357832	28357832.0000
37	13	1	39654943	39654943	39654943	39654943.0000
37	21	1	5987435	5987435	5987435	5987435.0000
37	22	1	28357832	28357832	28357832	28357832.0000
37	23	1	39654943	39654943	39654943	39654943.0000
37	31	1	5987435	5987435	5987435	5987435.0000
select companynr,count(price),sum(price),min(price),max(price),avg(price) from t3 group by companynr ;
companynr	count(price)	sum(price)	min(price)	max(price)	avg(price)
37	12543	309394878010	5987435	39654943	24666736.6667
78	8362	414611089292	726498	98439034	49582766.0000
101	4181	3489454238	834598	834598	834598.0000
154	4181	4112197254950	983543950	983543950	983543950.0000
311	4181	979599938	234298	234298	234298.0000
447	4181	9929180954	2374834	2374834	2374834.0000
512	4181	3288532102	786542	786542	786542.0000
select distinct mod(companynr,10) from t4 group by companynr;
mod(companynr,10)
0
9
4
6
7
1
3
8
5
select distinct 1 from t4 group by companynr;
1
1
select count(distinct fld1) from t2;
count(distinct fld1)
1199
select companynr,count(distinct fld1) from t2 group by companynr;
companynr	count(distinct fld1)
00	82
29	95
34	70
36	215
37	588
40	37
41	52
50	11
53	4
58	23
65	10
68	12
select companynr,count(*) from t2 group by companynr;
companynr	count(*)
00	82
29	95
34	70
36	215
37	588
40	37
41	52
50	11
53	4
58	23
65	10
68	12
select companynr,count(distinct concat(fld1,repeat(65,1000))) from t2 group by companynr;
companynr	count(distinct concat(fld1,repeat(65,1000)))
00	82
29	95
34	70
36	215
37	588
40	37
41	52
50	11
53	4
58	23
65	10
68	12
select companynr,count(distinct concat(fld1,repeat(65,200))) from t2 group by companynr;
companynr	count(distinct concat(fld1,repeat(65,200)))
00	82
29	95
34	70
36	215
37	588
40	37
41	52
50	11
53	4
58	23
65	10
68	12
select companynr,count(distinct floor(fld1/100)) from t2 group by companynr;
companynr	count(distinct floor(fld1/100))
00	47
29	35
34	14
36	69
37	108
40	16
41	11
50	9
53	1
58	1
65	1
68	1
select companynr,count(distinct concat(repeat(65,1000),floor(fld1/100))) from t2 group by companynr;
companynr	count(distinct concat(repeat(65,1000),floor(fld1/100)))
00	47
29	35
34	14
36	69
37	108
40	16
41	11
50	9
53	1
58	1
65	1
68	1
select sum(fld1),fld3 from t2 where fld3="Romans" group by fld1 limit 10;
sum(fld1)	fld3
11402	Romans
select name,count(*) from t3 where name='cloakroom' group by name;
name	count(*)
cloakroom	4181
select name,count(*) from t3 where name='cloakroom' and price>10 group by name;
name	count(*)
cloakroom	4181
select count(*) from t3 where name='cloakroom' and price2=823742;
count(*)
4181
select name,count(*) from t3 where name='cloakroom' and price2=823742 group by name;
name	count(*)
cloakroom	4181
select name,count(*) from t3 where name >= "extramarital" and price <= 39654943 group by name;
name	count(*)
extramarital	4181
gazer	4181
gems	4181
Iranizes	4181
spates	4181
tucked	4181
violinist	4181
select t2.fld3,count(*) from t2,t3 where t2.fld1=158402 and t3.name=t2.fld3 group by t3.name;
fld3	count(*)
spates	4181
select companynr|0,companyname from t4 group by 1;
companynr|0	companyname
0	Unknown
29	company 1
34	company 2
36	company 3
37	company 4
40	company 5
41	company 6
50	company 11
53	company 7
58	company 8
65	company 9
68	company 10
select t2.companynr,companyname,count(*) from t2,t4 where t2.companynr=t4.companynr group by t2.companynr order by companyname;
companynr	companyname	count(*)
29	company 1	95
68	company 10	12
50	company 11	11
34	company 2	70
36	company 3	215
37	company 4	588
40	company 5	37
41	company 6	52
53	company 7	4
58	company 8	23
65	company 9	10
00	Unknown	82
select t2.fld1,count(*) from t2,t3 where t2.fld1=158402 and t3.name=t2.fld3 group by t3.name;
fld1	count(*)
158402	4181
select sum(Period)/count(*) from t1;
sum(Period)/count(*)
9410.0000
select companynr,count(price) as "count",sum(price) as "sum" ,abs(sum(price)/count(price)-avg(price)) as "diff",(0+count(price))*companynr as func from t3 group by companynr;
companynr	count	sum	diff	func
37	12543	309394878010	0.0000	464091
78	8362	414611089292	0.0000	652236
101	4181	3489454238	0.0000	422281
154	4181	4112197254950	0.0000	643874
311	4181	979599938	0.0000	1300291
447	4181	9929180954	0.0000	1868907
512	4181	3288532102	0.0000	2140672
select companynr,sum(price)/count(price) as avg from t3 group by companynr having avg > 70000000 order by avg;
companynr	avg
154	983543950.0000
select companynr,count(*) from t2 group by companynr order by 2 desc;
companynr	count(*)
37	588
36	215
29	95
00	82
34	70
41	52
40	37
58	23
68	12
50	11
65	10
53	4
select companynr,count(*) from t2 where companynr > 40 group by companynr order by 2 desc;
companynr	count(*)
41	52
58	23
68	12
50	11
65	10
53	4
select t2.fld4,t2.fld1,count(price),sum(price),min(price),max(price),avg(price) from t3,t2 where t3.companynr = 37 and t2.fld1 = t3.t2nr group by fld1,t2.fld4;
fld4	fld1	count(price)	sum(price)	min(price)	max(price)	avg(price)
teethe	000001	1	5987435	5987435	5987435	5987435.0000
dreaded	011401	1	5987435	5987435	5987435	5987435.0000
scholastics	011402	1	28357832	28357832	28357832	28357832.0000
audiology	011403	1	39654943	39654943	39654943	39654943.0000
wallet	011501	1	5987435	5987435	5987435	5987435.0000
parters	011701	1	5987435	5987435	5987435	5987435.0000
eschew	011702	1	28357832	28357832	28357832	28357832.0000
quitter	011703	1	39654943	39654943	39654943	39654943.0000
neat	012001	1	5987435	5987435	5987435	5987435.0000
Steinberg	012003	1	39654943	39654943	39654943	39654943.0000
balled	012301	1	5987435	5987435	5987435	5987435.0000
persist	012302	1	28357832	28357832	28357832	28357832.0000
attainments	012303	1	39654943	39654943	39654943	39654943.0000
capably	012501	1	5987435	5987435	5987435	5987435.0000
impulsive	012602	1	28357832	28357832	28357832	28357832.0000
starlet	012603	1	39654943	39654943	39654943	39654943.0000
featherweight	012701	1	5987435	5987435	5987435	5987435.0000
pessimist	012702	1	28357832	28357832	28357832	28357832.0000
daughter	012703	1	39654943	39654943	39654943	39654943.0000
lawgiver	013601	1	5987435	5987435	5987435	5987435.0000
stated	013602	1	28357832	28357832	28357832	28357832.0000
readable	013603	1	39654943	39654943	39654943	39654943.0000
testicle	013801	1	5987435	5987435	5987435	5987435.0000
Parsifal	013802	1	28357832	28357832	28357832	28357832.0000
leavings	013803	1	39654943	39654943	39654943	39654943.0000
squeaking	013901	1	5987435	5987435	5987435	5987435.0000
contrasted	016001	1	5987435	5987435	5987435	5987435.0000
leftover	016201	1	5987435	5987435	5987435	5987435.0000
whiteners	016202	1	28357832	28357832	28357832	28357832.0000
erases	016301	1	5987435	5987435	5987435	5987435.0000
Punjab	016302	1	28357832	28357832	28357832	28357832.0000
Merritt	016303	1	39654943	39654943	39654943	39654943.0000
sweetish	018001	1	5987435	5987435	5987435	5987435.0000
dogging	018002	1	28357832	28357832	28357832	28357832.0000
scornfully	018003	1	39654943	39654943	39654943	39654943.0000
fetters	018012	1	28357832	28357832	28357832	28357832.0000
bivalves	018013	1	39654943	39654943	39654943	39654943.0000
skulking	018021	1	5987435	5987435	5987435	5987435.0000
flint	018022	1	28357832	28357832	28357832	28357832.0000
flopping	018023	1	39654943	39654943	39654943	39654943.0000
Judas	018032	1	28357832	28357832	28357832	28357832.0000
vacuuming	018033	1	39654943	39654943	39654943	39654943.0000
medical	018041	1	5987435	5987435	5987435	5987435.0000
bloodbath	018042	1	28357832	28357832	28357832	28357832.0000
subschema	018043	1	39654943	39654943	39654943	39654943.0000
interdependent	018051	1	5987435	5987435	5987435	5987435.0000
Graves	018052	1	28357832	28357832	28357832	28357832.0000
neonatal	018053	1	39654943	39654943	39654943	39654943.0000
sorters	018061	1	5987435	5987435	5987435	5987435.0000
epistle	018062	1	28357832	28357832	28357832	28357832.0000
Conley	018101	1	5987435	5987435	5987435	5987435.0000
lectured	018102	1	28357832	28357832	28357832	28357832.0000
Abraham	018103	1	39654943	39654943	39654943	39654943.0000
cage	018201	1	5987435	5987435	5987435	5987435.0000
hushes	018202	1	28357832	28357832	28357832	28357832.0000
Simla	018402	1	28357832	28357832	28357832	28357832.0000
reporters	018403	1	39654943	39654943	39654943	39654943.0000
coexist	018601	1	5987435	5987435	5987435	5987435.0000
Beebe	018602	1	28357832	28357832	28357832	28357832.0000
Taoism	018603	1	39654943	39654943	39654943	39654943.0000
Connally	018801	1	5987435	5987435	5987435	5987435.0000
fetched	018802	1	28357832	28357832	28357832	28357832.0000
checkpoints	018803	1	39654943	39654943	39654943	39654943.0000
gritty	018811	1	5987435	5987435	5987435	5987435.0000
firearm	018812	1	28357832	28357832	28357832	28357832.0000
minima	019101	1	5987435	5987435	5987435	5987435.0000
Selfridge	019102	1	28357832	28357832	28357832	28357832.0000
disable	019103	1	39654943	39654943	39654943	39654943.0000
witchcraft	019201	1	5987435	5987435	5987435	5987435.0000
betroth	030501	1	5987435	5987435	5987435	5987435.0000
Manhattanize	030502	1	28357832	28357832	28357832	28357832.0000
imprint	030503	1	39654943	39654943	39654943	39654943.0000
swelling	031901	1	5987435	5987435	5987435	5987435.0000
interrelationships	036001	1	5987435	5987435	5987435	5987435.0000
riser	036002	1	28357832	28357832	28357832	28357832.0000
bee	038001	1	5987435	5987435	5987435	5987435.0000
kanji	038002	1	28357832	28357832	28357832	28357832.0000
dental	038003	1	39654943	39654943	39654943	39654943.0000
railway	038011	1	5987435	5987435	5987435	5987435.0000
validate	038012	1	28357832	28357832	28357832	28357832.0000
normalizes	038013	1	39654943	39654943	39654943	39654943.0000
Kline	038101	1	5987435	5987435	5987435	5987435.0000
Anatole	038102	1	28357832	28357832	28357832	28357832.0000
partridges	038103	1	39654943	39654943	39654943	39654943.0000
recruited	038201	1	5987435	5987435	5987435	5987435.0000
dimensions	038202	1	28357832	28357832	28357832	28357832.0000
Chicana	038203	1	39654943	39654943	39654943	39654943.0000
select t3.companynr,fld3,sum(price) from t3,t2 where t2.fld1 = t3.t2nr and t3.companynr = 512 group by companynr,fld3;
companynr	fld3	sum(price)
512	boat	786542
512	capably	786542
512	cupboard	786542
512	decliner	786542
512	descendants	786542
512	dopers	786542
512	erases	786542
512	Micronesia	786542
512	Miles	786542
512	skies	786542
select t2.companynr,count(*),min(fld3),max(fld3),sum(price),avg(price) from t2,t3 where t3.companynr >= 30 and t3.companynr <= 58 and t3.t2nr = t2.fld1 and 1+1=2 group by t2.companynr;
companynr	count(*)	min(fld3)	max(fld3)	sum(price)	avg(price)
00	1	Omaha	Omaha	5987435	5987435.0000
36	1	dubbed	dubbed	28357832	28357832.0000
37	83	Abraham	Wotan	1908978016	22999735.1325
50	2	scribbled	tapestry	68012775	34006387.5000
select t3.companynr+0,t3.t2nr,fld3,sum(price) from t3,t2 where t2.fld1 = t3.t2nr and t3.companynr = 37 group by 1,t3.t2nr,fld3,fld3,fld3,fld3,fld3 order by fld1;
t3.companynr+0	t2nr	fld3	sum(price)
37	1	Omaha	5987435
37	11401	breaking	5987435
37	11402	Romans	28357832
37	11403	intercepted	39654943
37	11501	bewilderingly	5987435
37	11701	astound	5987435
37	11702	admonishing	28357832
37	11703	sumac	39654943
37	12001	flanking	5987435
37	12003	combed	39654943
37	12301	Eulerian	5987435
37	12302	dubbed	28357832
37	12303	Kane	39654943
37	12501	annihilates	5987435
37	12602	Wotan	28357832
37	12603	snatching	39654943
37	12701	grazing	5987435
37	12702	Baird	28357832
37	12703	celery	39654943
37	13601	handgun	5987435
37	13602	foldout	28357832
37	13603	mystic	39654943
37	13801	intelligibility	5987435
37	13802	Augustine	28357832
37	13803	teethe	39654943
37	13901	scholastics	5987435
37	16001	audiology	5987435
37	16201	wallet	5987435
37	16202	parters	28357832
37	16301	eschew	5987435
37	16302	quitter	28357832
37	16303	neat	39654943
37	18001	jarring	5987435
37	18002	tinily	28357832
37	18003	balled	39654943
37	18012	impulsive	28357832
37	18013	starlet	39654943
37	18021	lawgiver	5987435
37	18022	stated	28357832
37	18023	readable	39654943
37	18032	testicle	28357832
37	18033	Parsifal	39654943
37	18041	Punjab	5987435
37	18042	Merritt	28357832
37	18043	Quixotism	39654943
37	18051	sureties	5987435
37	18052	puddings	28357832
37	18053	tapestry	39654943
37	18061	trimmings	5987435
37	18062	humility	28357832
37	18101	tragedies	5987435
37	18102	skulking	28357832
37	18103	flint	39654943
37	18201	relaxing	5987435
37	18202	offload	28357832
37	18402	suites	28357832
37	18403	lists	39654943
37	18601	vacuuming	5987435
37	18602	dentally	28357832
37	18603	humanness	39654943
37	18801	inch	5987435
37	18802	Weissmuller	28357832
37	18803	irresponsibly	39654943
37	18811	repetitions	5987435
37	18812	Antares	28357832
37	19101	ventilate	5987435
37	19102	pityingly	28357832
37	19103	interdependent	39654943
37	19201	Graves	5987435
37	30501	neonatal	5987435
37	30502	scribbled	28357832
37	30503	chafe	39654943
37	31901	realtor	5987435
37	36001	elite	5987435
37	36002	funereal	28357832
37	38001	Conley	5987435
37	38002	lectured	28357832
37	38003	Abraham	39654943
37	38011	groupings	5987435
37	38012	dissociate	28357832
37	38013	coexist	39654943
37	38101	rusting	5987435
37	38102	galling	28357832
37	38103	obliterates	39654943
37	38201	resumes	5987435
37	38202	analyzable	28357832
37	38203	terminator	39654943
select sum(price) from t3,t2 where t2.fld1 = t3.t2nr and t3.companynr = 512 and t3.t2nr = 38008 and t2.fld1 = 38008 or t2.fld1= t3.t2nr and t3.t2nr = 38008 and t2.fld1 = 38008;
sum(price)
234298
select t2.fld1,sum(price) from t3,t2 where t2.fld1 = t3.t2nr and t3.companynr = 512 and t3.t2nr = 38008 and t2.fld1 = 38008 or t2.fld1 = t3.t2nr and t3.t2nr = 38008 and t2.fld1 = 38008 or t3.t2nr = t2.fld1 and t2.fld1 = 38008 group by t2.fld1;
fld1	sum(price)
038008	234298
explain select fld3 from t2 where 1>2 or 2>3;
id	select_type	table	type	possible_keys	key	key_len	ref	rows	Extra
1	SIMPLE	NULL	NULL	NULL	NULL	NULL	NULL	NULL	Impossible WHERE
explain select fld3 from t2 where fld1=fld1;
id	select_type	table	type	possible_keys	key	key_len	ref	rows	Extra
1	SIMPLE	t2	ALL	NULL	NULL	NULL	NULL	1199	
select companynr,fld1 from t2 HAVING fld1=250501 or fld1=250502;
companynr	fld1
34	250501
34	250502
select companynr,fld1 from t2 WHERE fld1>=250501 HAVING fld1<=250502;
companynr	fld1
34	250501
34	250502
select companynr,count(*) as count,sum(fld1) as sum from t2 group by companynr having count > 40 and sum/count >= 120000;
companynr	count	sum
00	82	10355753
29	95	14473298
34	70	17788966
37	588	83602098
41	52	12816335
select companynr from t2 group by companynr having count(*) > 40 and sum(fld1)/count(*) >= 120000 ;
companynr
00
29
34
37
41
select t2.companynr,companyname,count(*) from t2,t4 where t2.companynr=t4.companynr group by companyname having t2.companynr >= 40;
companynr	companyname	count(*)
68	company 10	12
50	company 11	11
40	company 5	37
41	company 6	52
53	company 7	4
58	company 8	23
65	company 9	10
select count(*) from t2;
count(*)
1199
select count(*) from t2 where fld1 < 098024;
count(*)
387
select min(fld1) from t2 where fld1>= 098024;
min(fld1)
98024
select max(fld1) from t2 where fld1>= 098024;
max(fld1)
1232609
select count(*) from t3 where price2=76234234;
count(*)
4181
select count(*) from t3 where companynr=512 and price2=76234234;
count(*)
4181
explain select min(fld1),max(fld1),count(*) from t2;
id	select_type	table	type	possible_keys	key	key_len	ref	rows	Extra
1	SIMPLE	NULL	NULL	NULL	NULL	NULL	NULL	NULL	Select tables optimized away
select min(fld1),max(fld1),count(*) from t2;
min(fld1)	max(fld1)	count(*)
0	1232609	1199
select min(t2nr),max(t2nr) from t3 where t2nr=2115 and price2=823742;
min(t2nr)	max(t2nr)
2115	2115
select count(*),min(t2nr),max(t2nr) from t3 where name='spates' and companynr=78;
count(*)	min(t2nr)	max(t2nr)
4181	4	41804
select t2nr,count(*) from t3 where name='gems' group by t2nr limit 20;
t2nr	count(*)
9	1
19	1
29	1
39	1
49	1
59	1
69	1
79	1
89	1
99	1
109	1
119	1
129	1
139	1
149	1
159	1
169	1
179	1
189	1
199	1
select max(t2nr) from t3 where price=983543950;
max(t2nr)
41807
select t1.period from t3 = t1 limit 1;
period
1001
select t1.period from t1 as t1 limit 1;
period
9410
select t1.period as "Nuvarande period" from t1 as t1 limit 1;
Nuvarande period
9410
select period as ok_period from t1 limit 1;
ok_period
9410
select period as ok_period from t1 group by ok_period limit 1;
ok_period
9410
select 1+1 as summa from t1 group by summa limit 1;
summa
2
select period as "Nuvarande period" from t1 group by "Nuvarande period" limit 1;
Nuvarande period
9410
show tables;
Tables_in_test
t1
t2
t3
t4
show tables from test like "s%";
Tables_in_test (s%)
show tables from test like "t?";
Tables_in_test (t?)
show full columns from t2;
Field	Type	Collation	Null	Key	Default	Extra	Privileges	Comment
auto	int(11)	NULL	NO	PRI	NULL	auto_increment	#	
fld1	int(6) unsigned zerofill	NULL	NO	UNI	000000		#	
companynr	tinyint(2) unsigned zerofill	NULL	NO		00		#	
fld3	char(30)	latin1_swedish_ci	NO	MUL			#	
fld4	char(35)	latin1_swedish_ci	NO				#	
fld5	char(35)	latin1_swedish_ci	NO				#	
fld6	char(4)	latin1_swedish_ci	NO				#	
show full columns from t2 from test like 'f%';
Field	Type	Collation	Null	Key	Default	Extra	Privileges	Comment
fld1	int(6) unsigned zerofill	NULL	NO	UNI	000000		#	
fld3	char(30)	latin1_swedish_ci	NO	MUL			#	
fld4	char(35)	latin1_swedish_ci	NO				#	
fld5	char(35)	latin1_swedish_ci	NO				#	
fld6	char(4)	latin1_swedish_ci	NO				#	
show full columns from t2 from test like 's%';
Field	Type	Collation	Null	Key	Default	Extra	Privileges	Comment
show keys from t2;
Table	Non_unique	Key_name	Seq_in_index	Column_name	Collation	Cardinality	Sub_part	Packed	Null	Index_type	Comment
t2	0	PRIMARY	1	auto	A	1199	NULL	NULL		BTREE	
t2	0	fld1	1	fld1	A	1199	NULL	NULL		BTREE	
t2	1	fld3	1	fld3	A	NULL	NULL	NULL		BTREE	
drop table t4, t3, t2, t1;
DO 1;
DO benchmark(100,1+1),1,1;
do default;
ERROR 42000: You have an error in your SQL syntax; check the manual that corresponds to your MySQL server version for the right syntax to use near '' at line 1
do foobar;
ERROR 42S22: Unknown column 'foobar' in 'field list'
CREATE TABLE t1 (
id mediumint(8) unsigned NOT NULL auto_increment,
pseudo varchar(35) NOT NULL default '',
PRIMARY KEY  (id),
UNIQUE KEY pseudo (pseudo)
);
INSERT INTO t1 (pseudo) VALUES ('test');
INSERT INTO t1 (pseudo) VALUES ('test1');
SELECT 1 as rnd1 from t1 where rand() > 2;
rnd1
DROP TABLE t1;
CREATE TABLE t1 (gvid int(10) unsigned default NULL,  hmid int(10) unsigned default NULL,  volid int(10) unsigned default NULL,  mmid int(10) unsigned default NULL,  hdid int(10) unsigned default NULL,  fsid int(10) unsigned default NULL,  ctid int(10) unsigned default NULL,  dtid int(10) unsigned default NULL,  cost int(10) unsigned default NULL,  performance int(10) unsigned default NULL,  serialnumber bigint(20) unsigned default NULL,  monitored tinyint(3) unsigned default '1',  removed tinyint(3) unsigned default '0',  target tinyint(3) unsigned default '0',  dt_modified timestamp NOT NULL,  name varchar(255) binary default NULL,  description varchar(255) default NULL,  UNIQUE KEY hmid (hmid,volid)) ENGINE=MyISAM;
INSERT INTO t1 VALUES (200001,2,1,1,100,1,1,1,0,0,0,1,0,1,20020425060057,'\\\\ARKIVIO-TESTPDC\\E$',''),(200002,2,2,1,101,1,1,1,0,0,0,1,0,1,20020425060057,'\\\\ARKIVIO-TESTPDC\\C$',''),(200003,1,3,2,NULL,NULL,NULL,NULL,NULL,NULL,NULL,1,0,1,20020425060427,'c:',NULL);
CREATE TABLE t2 (  hmid int(10) unsigned default NULL,  volid int(10) unsigned default NULL,  sampletid smallint(5) unsigned default NULL,  sampletime datetime default NULL,  samplevalue bigint(20) unsigned default NULL,  KEY idx1 (hmid,volid,sampletid,sampletime)) ENGINE=MyISAM;
INSERT INTO t2 VALUES (1,3,10,'2002-06-01 08:00:00',35),(1,3,1010,'2002-06-01 12:00:01',35);
SELECT a.gvid, (SUM(CASE b.sampletid WHEN 140 THEN b.samplevalue ELSE 0 END)) as the_success,(SUM(CASE b.sampletid WHEN 141 THEN b.samplevalue ELSE 0 END)) as the_fail,(SUM(CASE b.sampletid WHEN 142 THEN b.samplevalue ELSE 0 END)) as the_size,(SUM(CASE b.sampletid WHEN 143 THEN b.samplevalue ELSE 0 END)) as the_time FROM t1 a, t2 b WHERE a.hmid = b.hmid AND a.volid = b.volid AND b.sampletime >= 'wrong-date-value' AND b.sampletime < 'wrong-date-value' AND b.sampletid IN (140, 141, 142, 143) GROUP BY a.gvid;
gvid	the_success	the_fail	the_size	the_time
Warnings:
Warning	1292	Incorrect datetime value: 'wrong-date-value'
Warning	1292	Incorrect datetime value: 'wrong-date-value'
SELECT a.gvid, (SUM(CASE b.sampletid WHEN 140 THEN b.samplevalue ELSE 0 END)) as the_success,(SUM(CASE b.sampletid WHEN 141 THEN b.samplevalue ELSE 0 END)) as the_fail,(SUM(CASE b.sampletid WHEN 142 THEN b.samplevalue ELSE 0 END)) as the_size,(SUM(CASE b.sampletid WHEN 143 THEN b.samplevalue ELSE 0 END)) as the_time FROM t1 a, t2 b WHERE a.hmid = b.hmid AND a.volid = b.volid AND b.sampletime >= NULL AND b.sampletime < NULL AND b.sampletid IN (140, 141, 142, 143) GROUP BY a.gvid;
gvid	the_success	the_fail	the_size	the_time
DROP TABLE t1,t2;
create table  t1 (  A_Id bigint(20) NOT NULL default '0',  A_UpdateBy char(10) NOT NULL default '',  A_UpdateDate bigint(20) NOT NULL default '0',  A_UpdateSerial int(11) NOT NULL default '0',  other_types bigint(20) NOT NULL default '0',  wss_type bigint(20) NOT NULL default '0');
INSERT INTO t1 VALUES (102935998719055004,'brade',1029359987,2,102935229116544068,102935229216544093);
select wss_type from t1 where wss_type ='102935229216544106';
wss_type
select wss_type from t1 where wss_type ='102935229216544105';
wss_type
select wss_type from t1 where wss_type ='102935229216544104';
wss_type
select wss_type from t1 where wss_type ='102935229216544093';
wss_type
102935229216544093
select wss_type from t1 where wss_type =102935229216544093;
wss_type
102935229216544093
drop table t1;
select 1+2,"aaaa",3.13*2.0 into @a,@b,@c;
select @a;
@a
3
select @b;
@b
aaaa
select @c;
@c
6.260
create table t1 (a int not null auto_increment primary key);
insert into t1 values ();
insert into t1 values ();
insert into t1 values ();
select * from (t1 as t2 left join t1 as t3 using (a)), t1;
a	a
1	1
2	1
3	1
1	2
2	2
3	2
1	3
2	3
3	3
select * from t1, (t1 as t2 left join t1 as t3 using (a));
a	a
1	1
2	1
3	1
1	2
2	2
3	2
1	3
2	3
3	3
select * from (t1 as t2 left join t1 as t3 using (a)) straight_join t1;
a	a
1	1
2	1
3	1
1	2
2	2
3	2
1	3
2	3
3	3
select * from t1 straight_join (t1 as t2 left join t1 as t3 using (a));
a	a
1	1
2	1
3	1
1	2
2	2
3	2
1	3
2	3
3	3
select * from (t1 as t2 left join t1 as t3 using (a)) inner join t1 on t1.a>1;
a	a
1	2
1	3
2	2
2	3
3	2
3	3
select * from t1 inner join (t1 as t2 left join t1 as t3 using (a)) on t1.a>1;
a	a
2	1
3	1
2	2
3	2
2	3
3	3
select * from (t1 as t2 left join t1 as t3 using (a)) inner join t1 using ( a );
a
1
2
3
select * from t1 inner join (t1 as t2 left join t1 as t3 using (a)) using ( a );
a
1
2
3
select * from (t1 as t2 left join t1 as t3 using (a)) left outer join t1 on t1.a>1;
a	a
1	2
1	3
2	2
2	3
3	2
3	3
select * from t1 left outer join (t1 as t2 left join t1 as t3 using (a)) on t1.a>1;
a	a
1	NULL
2	1
2	2
2	3
3	1
3	2
3	3
select * from (t1 as t2 left join t1 as t3 using (a)) left join t1 using ( a );
a
1
2
3
select * from t1 left join (t1 as t2 left join t1 as t3 using (a)) using ( a );
a
1
2
3
select * from (t1 as t2 left join t1 as t3 using (a)) natural left join t1;
a
1
2
3
select * from t1 natural left join (t1 as t2 left join t1 as t3 using (a));
a
1
2
3
select * from (t1 as t2 left join t1 as t3 using (a)) right join t1 on t1.a>1;
a	a
NULL	1
1	2
2	2
3	2
1	3
2	3
3	3
select * from t1 right join (t1 as t2 left join t1 as t3 using (a)) on t1.a>1;
a	a
2	1
3	1
2	2
3	2
2	3
3	3
select * from (t1 as t2 left join t1 as t3 using (a)) right outer join t1 using ( a );
a
1
2
3
select * from t1 right outer join (t1 as t2 left join t1 as t3 using (a)) using ( a );
a
1
2
3
select * from (t1 as t2 left join t1 as t3 using (a)) natural right join t1;
a
1
2
3
select * from t1 natural right join (t1 as t2 left join t1 as t3 using (a));
a
1
2
3
select * from t1 natural join (t1 as t2 left join t1 as t3 using (a));
a
1
2
3
select * from (t1 as t2 left join t1 as t3 using (a)) natural join t1;
a
1
2
3
drop table t1;
CREATE TABLE t1 (  aa char(2),  id int(11) NOT NULL auto_increment,  t2_id int(11) NOT NULL default '0',  PRIMARY KEY  (id),  KEY replace_id (t2_id)) ENGINE=MyISAM;
INSERT INTO t1 VALUES ("1",8264,2506),("2",8299,2517),("3",8301,2518),("4",8302,2519),("5",8303,2520),("6",8304,2521),("7",8305,2522);
CREATE TABLE t2 ( id int(11) NOT NULL auto_increment,  PRIMARY KEY  (id)) ENGINE=MyISAM;
INSERT INTO t2 VALUES (2517), (2518), (2519), (2520), (2521), (2522);
select * from t1, t2 WHERE t1.t2_id = t2.id and t1.t2_id > 0   order by t1.id   LIMIT 0, 5;
aa	id	t2_id	id
2	8299	2517	2517
3	8301	2518	2518
4	8302	2519	2519
5	8303	2520	2520
6	8304	2521	2521
drop table t1,t2;
create table t1 (id1 int NOT NULL);
create table t2 (id2 int NOT NULL);
create table t3 (id3 int NOT NULL);
create table t4 (id4 int NOT NULL, id44 int NOT NULL, KEY (id4));
insert into t1 values (1);
insert into t1 values (2);
insert into t2 values (1);
insert into t4 values (1,1);
explain select * from t1 left join t2 on id1 = id2 left join t3 on id1 = id3
left join t4 on id3 = id4 where id2 = 1 or id4 = 1;
id	select_type	table	type	possible_keys	key	key_len	ref	rows	Extra
1	SIMPLE	t3	system	NULL	NULL	NULL	NULL	0	const row not found
1	SIMPLE	t4	const	id4	NULL	NULL	NULL	1	
1	SIMPLE	t1	ALL	NULL	NULL	NULL	NULL	2	
1	SIMPLE	t2	ALL	NULL	NULL	NULL	NULL	1	Using where
select * from t1 left join t2 on id1 = id2 left join t3 on id1 = id3
left join t4 on id3 = id4 where id2 = 1 or id4 = 1;
id1	id2	id3	id4	id44
1	1	NULL	NULL	NULL
drop table t1,t2,t3,t4;
create table t1(s varchar(10) not null);
create table t2(s varchar(10) not null primary key);
create table t3(s varchar(10) not null primary key);
insert into t1 values ('one\t'), ('two\t');
insert into t2 values ('one\r'), ('two\t');
insert into t3 values ('one '), ('two\t');
select * from t1 where s = 'one';
s
select * from t2 where s = 'one';
s
select * from t3 where s = 'one';
s
one 
select * from t1,t2 where t1.s = t2.s;
s	s
two		two	
select * from t2,t3 where t2.s = t3.s;
s	s
two		two	
drop table t1, t2, t3;
create table t1 (a integer,  b integer, index(a), index(b));
create table t2 (c integer,  d integer, index(c), index(d));
insert into t1 values (1,2), (2,2), (3,2), (4,2);
insert into t2 values (1,3), (2,3), (3,4), (4,4);
explain select * from t1 left join t2 on a=c where d in (4);
id	select_type	table	type	possible_keys	key	key_len	ref	rows	Extra
1	SIMPLE	t2	ref	c,d	d	5	const	2	
1	SIMPLE	t1	ALL	a	NULL	NULL	NULL	4	Using where; Using join buffer (flat, BNL join)
select * from t1 left join t2 on a=c where d in (4);
a	b	c	d
3	2	3	4
4	2	4	4
explain select * from t1 left join t2 on a=c where d = 4;
id	select_type	table	type	possible_keys	key	key_len	ref	rows	Extra
1	SIMPLE	t2	ref	c,d	d	5	const	2	
1	SIMPLE	t1	ALL	a	NULL	NULL	NULL	4	Using where; Using join buffer (flat, BNL join)
select * from t1 left join t2 on a=c where d = 4;
a	b	c	d
3	2	3	4
4	2	4	4
drop table t1, t2;
CREATE TABLE t1 (
i int(11) NOT NULL default '0',
c char(10) NOT NULL default '',
PRIMARY KEY  (i),
UNIQUE KEY c (c)
) ENGINE=MyISAM;
INSERT INTO t1 VALUES (1,'a');
INSERT INTO t1 VALUES (2,'b');
INSERT INTO t1 VALUES (3,'c');
EXPLAIN SELECT i FROM t1 WHERE i=1;
id	select_type	table	type	possible_keys	key	key_len	ref	rows	Extra
1	SIMPLE	t1	const	PRIMARY	PRIMARY	4	const	1	Using index
DROP TABLE t1;
CREATE TABLE t1 ( a BLOB, INDEX (a(20)) );
CREATE TABLE t2 ( a BLOB, INDEX (a(20)) );
INSERT INTO t1 VALUES ('one'),('two'),('three'),('four'),('five');
INSERT INTO t2 VALUES ('one'),('two'),('three'),('four'),('five');
INSERT INTO t2 VALUES ('one'),('two'),('three'),('four'),('five');
EXPLAIN SELECT * FROM t1 LEFT JOIN t2 USE INDEX (a) ON t1.a=t2.a;
id	select_type	table	type	possible_keys	key	key_len	ref	rows	Extra
1	SIMPLE	t1	ALL	NULL	NULL	NULL	NULL	5	
1	SIMPLE	t2	ref	a	a	23	test.t1.a	2	Using where
EXPLAIN SELECT * FROM t1 LEFT JOIN t2 FORCE INDEX (a) ON t1.a=t2.a;
id	select_type	table	type	possible_keys	key	key_len	ref	rows	Extra
1	SIMPLE	t1	ALL	NULL	NULL	NULL	NULL	5	
1	SIMPLE	t2	ref	a	a	23	test.t1.a	2	Using where
DROP TABLE t1, t2;
CREATE TABLE t1 ( city char(30) );
INSERT INTO t1 VALUES ('London');
INSERT INTO t1 VALUES ('Paris');
SELECT * FROM t1 WHERE city='London';
city
London
SELECT * FROM t1 WHERE city='london';
city
London
EXPLAIN SELECT * FROM t1 WHERE city='London' AND city='london';
id	select_type	table	type	possible_keys	key	key_len	ref	rows	Extra
1	SIMPLE	t1	ALL	NULL	NULL	NULL	NULL	2	Using where
SELECT * FROM t1 WHERE city='London' AND city='london';
city
London
EXPLAIN SELECT * FROM t1 WHERE city LIKE '%london%' AND city='London';
id	select_type	table	type	possible_keys	key	key_len	ref	rows	Extra
1	SIMPLE	t1	ALL	NULL	NULL	NULL	NULL	2	Using where
SELECT * FROM t1 WHERE city LIKE '%london%' AND city='London';
city
London
DROP TABLE t1;
create table t1 (a int(11) unsigned, b int(11) unsigned);
insert into t1 values (1,0), (1,1), (1,2);
select a-b  from t1 order by 1;
a-b
0
1
18446744073709551615
select a-b , (a-b < 0)  from t1 order by 1;
a-b	(a-b < 0)
0	0
1	0
18446744073709551615	0
select a-b as d, (a-b >= 0), b from t1 group by b having d >= 0;
d	(a-b >= 0)	b
1	1	0
0	1	1
18446744073709551615	1	2
select cast((a - b) as unsigned) from t1 order by 1;
cast((a - b) as unsigned)
0
1
18446744073709551615
drop table t1;
create table t1 (a int(11));
select all all * from t1;
a
select distinct distinct * from t1;
a
select all distinct * from t1;
ERROR HY000: Incorrect usage of ALL and DISTINCT
select distinct all * from t1;
ERROR HY000: Incorrect usage of ALL and DISTINCT
drop table t1;
CREATE TABLE t1 (
kunde_intern_id int(10) unsigned NOT NULL default '0',
kunde_id int(10) unsigned NOT NULL default '0',
FK_firma_id int(10) unsigned NOT NULL default '0',
aktuell enum('Ja','Nein') NOT NULL default 'Ja',
vorname varchar(128) NOT NULL default '',
nachname varchar(128) NOT NULL default '',
geloescht enum('Ja','Nein') NOT NULL default 'Nein',
firma varchar(128) NOT NULL default ''
);
INSERT INTO t1 VALUES 
(3964,3051,1,'Ja','Vorname1','1Nachname','Nein','Print Schau XXXX'),
(3965,3051111,1,'Ja','Vorname1111','1111Nachname','Nein','Print Schau XXXX');
SELECT kunde_id ,FK_firma_id ,aktuell, vorname, nachname, geloescht FROM t1
WHERE
(
(
( '' != '' AND firma LIKE CONCAT('%', '', '%'))
OR
(vorname LIKE CONCAT('%', 'Vorname1', '%') AND 
nachname LIKE CONCAT('%', '1Nachname', '%') AND 
'Vorname1' != '' AND 'xxxx' != '')
)
AND
(
aktuell = 'Ja' AND geloescht = 'Nein' AND FK_firma_id = 2
)
)
;
kunde_id	FK_firma_id	aktuell	vorname	nachname	geloescht
SELECT kunde_id ,FK_firma_id ,aktuell, vorname, nachname,
geloescht FROM t1
WHERE
(
(
aktuell = 'Ja' AND geloescht = 'Nein' AND FK_firma_id = 2
)
AND
(
( '' != '' AND firma LIKE CONCAT('%', '', '%')  )
OR
(  vorname LIKE CONCAT('%', 'Vorname1', '%') AND
nachname LIKE CONCAT('%', '1Nachname', '%') AND 'Vorname1' != '' AND
'xxxx' != '')
)
)
;
kunde_id	FK_firma_id	aktuell	vorname	nachname	geloescht
SELECT COUNT(*) FROM t1 WHERE 
( 0 OR (vorname LIKE '%Vorname1%' AND nachname LIKE '%1Nachname%' AND 1)) 
AND FK_firma_id = 2;
COUNT(*)
0
drop table t1;
CREATE TABLE t1 (b BIGINT(20) UNSIGNED NOT NULL, PRIMARY KEY (b));
INSERT INTO t1 VALUES (0x8000000000000000);
SELECT b FROM t1 WHERE b=0x8000000000000000;
b
9223372036854775808
DROP TABLE t1;
CREATE TABLE `t1` ( `gid` int(11) default NULL, `uid` int(11) default NULL);
CREATE TABLE `t2` ( `ident` int(11) default NULL, `level` char(16) default NULL);
INSERT INTO `t2` VALUES (0,'READ');
CREATE TABLE `t3` ( `id` int(11) default NULL, `name` char(16) default NULL);
INSERT INTO `t3` VALUES (1,'fs');
select * from t3 left join t1 on t3.id = t1.uid, t2 where t2.ident in (0, t1.gid, t3.id, 0);
id	name	gid	uid	ident	level
1	fs	NULL	NULL	0	READ
drop table t1,t2,t3;
CREATE TABLE t1 (
acct_id int(11) NOT NULL default '0',
profile_id smallint(6) default NULL,
UNIQUE KEY t1$acct_id (acct_id),
KEY t1$profile_id (profile_id)
);
INSERT INTO t1 VALUES (132,17),(133,18);
CREATE TABLE t2 (
profile_id smallint(6) default NULL,
queue_id int(11) default NULL,
seq int(11) default NULL,
KEY t2$queue_id (queue_id)
);
INSERT INTO t2 VALUES (17,31,4),(17,30,3),(17,36,2),(17,37,1);
CREATE TABLE t3 (
id int(11) NOT NULL default '0',
qtype int(11) default NULL,
seq int(11) default NULL,
warn_lvl int(11) default NULL,
crit_lvl int(11) default NULL,
rr1 tinyint(4) NOT NULL default '0',
rr2 int(11) default NULL,
default_queue tinyint(4) NOT NULL default '0',
KEY t3$qtype (qtype),
KEY t3$id (id)
);
INSERT INTO t3 VALUES (30,1,29,NULL,NULL,0,NULL,0),(31,1,28,NULL,NULL,0,NULL,0),
(36,1,34,NULL,NULL,0,NULL,0),(37,1,35,NULL,NULL,0,121,0);
SELECT COUNT(*) FROM t1 a STRAIGHT_JOIN t2 pq STRAIGHT_JOIN t3 q 
WHERE 
(pq.profile_id = a.profile_id) AND (a.acct_id = 132) AND 
(pq.queue_id = q.id) AND (q.rr1 <> 1);
COUNT(*)
4
drop table t1,t2,t3;
create table t1 (f1 int);
insert into t1 values (1),(NULL);
create table t2 (f2 int, f3 int, f4 int);
create index idx1 on t2 (f4);
insert into t2 values (1,2,3),(2,4,6);
select A.f2 from t1 left join t2 A on A.f2 = f1 where A.f3=(select min(f3)
from  t2 C where A.f4 = C.f4) or A.f3 IS NULL;
f2
1
NULL
drop table t1,t2;
create table t2 (a tinyint unsigned);
create index t2i on t2(a);
insert into t2 values (0), (254), (255);
explain select * from t2 where a > -1;
id	select_type	table	type	possible_keys	key	key_len	ref	rows	Extra
1	SIMPLE	t2	index	t2i	t2i	2	NULL	3	Using where; Using index
select * from t2 where a > -1;
a
0
254
255
drop table t2;
CREATE TABLE t1 (a int, b int, c int);
INSERT INTO t1
SELECT 50, 3, 3 FROM DUAL
WHERE NOT EXISTS
(SELECT * FROM t1 WHERE a = 50 AND b = 3);
SELECT * FROM t1;
a	b	c
50	3	3
INSERT INTO t1
SELECT 50, 3, 3 FROM DUAL
WHERE NOT EXISTS
(SELECT * FROM t1 WHERE a = 50 AND b = 3);
select found_rows();
found_rows()
0
SELECT * FROM t1;
a	b	c
50	3	3
select count(*) from t1;
count(*)
1
select found_rows();
found_rows()
1
select count(*) from t1 limit 2,3;
count(*)
select found_rows();
found_rows()
0
select SQL_CALC_FOUND_ROWS count(*) from t1 limit 2,3;
count(*)
select found_rows();
found_rows()
1
DROP TABLE t1;
CREATE TABLE t1 (a INT, b INT);
(SELECT a, b AS c FROM t1) ORDER BY c+1;
a	c
(SELECT a, b AS c FROM t1) ORDER BY b+1;
a	c
SELECT a, b AS c FROM t1 ORDER BY c+1;
a	c
SELECT a, b AS c FROM t1 ORDER BY b+1;
a	c
drop table t1;
create table t1(f1 int, f2 int);
create table t2(f3 int);
select f1 from t1,t2 where f1=f2 and (f1,f2) = ((1,1));
f1
select f1 from t1,t2 where f1=f2 and (f1,NULL) = ((1,1));
f1
select f1 from t1,t2 where f1=f2 and (f1,f2) = ((1,NULL));
f1
insert into t1 values(1,1),(2,null);
insert into t2 values(2);
select * from t1,t2 where f1=f3 and (f1,f2) = (2,null);
f1	f2	f3
select * from t1,t2 where f1=f3 and (f1,f2) <=> (2,null);
f1	f2	f3
2	NULL	2
drop table t1,t2;
create table t1 (f1 int not null auto_increment primary key, f2 varchar(10));
create table t11 like t1;
insert into t1 values(1,""),(2,"");
show table status like 't1%';
Name	Engine	Version	Row_format	Rows	Avg_row_length	Data_length	Max_data_length	Index_length	Data_free	Auto_increment	Create_time	Update_time	Check_time	Collation	Checksum	Create_options	Comment
t1	MyISAM	10	Dynamic	2	20	X	X	X	X	X	X	X	X	latin1_swedish_ci	NULL		
t11	MyISAM	10	Dynamic	0	0	X	X	X	X	X	X	X	X	latin1_swedish_ci	NULL		
select 123 as a from t1 where f1 is null;
a
drop table t1,t11;
CREATE TABLE t1 ( a INT NOT NULL, b INT NOT NULL, UNIQUE idx (a,b) );
INSERT INTO t1 VALUES (1,1),(1,2),(1,3),(1,4);
CREATE TABLE t2 ( a INT NOT NULL, b INT NOT NULL, e INT );
INSERT INTO t2 VALUES ( 1,10,1), (1,10,2), (1,11,1), (1,11,2), (1,2,1), (1,2,2),(1,2,3);
SELECT t2.a, t2.b, IF(t1.b IS NULL,'',e) AS c, COUNT(*) AS d FROM t2 LEFT JOIN
t1 ON t2.a = t1.a AND t2.b = t1.b GROUP BY a, b, c;
a	b	c	d
1	2	1	1
1	2	2	1
1	2	3	1
1	10		2
1	11		2
SELECT t2.a, t2.b, IF(t1.b IS NULL,'',e) AS c, COUNT(*) AS d FROM t2 LEFT JOIN
t1 ON t2.a = t1.a AND t2.b = t1.b GROUP BY t1.a, t1.b, c;
a	b	c	d
1	10		4
1	2	1	1
1	2	2	1
1	2	3	1
SELECT t2.a, t2.b, IF(t1.b IS NULL,'',e) AS c, COUNT(*) AS d FROM t2 LEFT JOIN
t1 ON t2.a = t1.a AND t2.b = t1.b GROUP BY t2.a, t2.b, c;
a	b	c	d
1	2	1	1
1	2	2	1
1	2	3	1
1	10		2
1	11		2
SELECT t2.a, t2.b, IF(t1.b IS NULL,'',e) AS c, COUNT(*) AS d FROM t2,t1
WHERE t2.a = t1.a AND t2.b = t1.b GROUP BY a, b, c;
a	b	c	d
1	2	1	1
1	2	2	1
1	2	3	1
DROP TABLE IF EXISTS t1, t2;
create table t1 (f1 int primary key, f2 int);
create table t2 (f3 int, f4 int, primary key(f3,f4));
insert into t1 values (1,1);
insert into t2 values (1,1),(1,2);
select distinct count(f2) >0 from t1 left join t2 on f1=f3 group by f1;
count(f2) >0
1
drop table t1,t2;
create table t1 (f1 int,f2 int);
insert into t1 values(1,1);
create table t2 (f3 int, f4 int, primary key(f3,f4));
insert into t2 values(1,1);
select * from t1 where f1 in (select f3 from t2 where (f3,f4)= (select f3,f4 from t2));
f1	f2
1	1
drop table t1,t2;
CREATE TABLE t1(a int, b int, c int, KEY b(b), KEY c(c));
insert into t1 values (1,0,0),(2,0,0);
CREATE TABLE t2 (a int, b varchar(2), c varchar(2), PRIMARY KEY(a));
insert into t2 values (1,'',''), (2,'','');
CREATE TABLE t3 (a int, b int, PRIMARY KEY (a,b), KEY a (a), KEY b (b));
insert into t3 values (1,1),(1,2);
explain select straight_join DISTINCT t2.a,t2.b, t1.c from t1, t3, t2 
where (t1.c=t2.a or (t1.c=t3.a and t2.a=t3.b)) and t1.b=556476786 and 
t2.b like '%%' order by t2.b limit 0,1;
id	select_type	table	type	possible_keys	key	key_len	ref	rows	Extra
1	SIMPLE	t1	ref	b,c	b	5	const	1	Using temporary; Using filesort
1	SIMPLE	t3	index	PRIMARY,a,b	PRIMARY	8	NULL	2	Using index; Using join buffer (flat, BNL join)
1	SIMPLE	t2	ALL	PRIMARY	NULL	NULL	NULL	2	Range checked for each record (index map: 0x1)
DROP TABLE t1,t2,t3;
CREATE TABLE t1 (a int, INDEX idx(a));
INSERT INTO t1 VALUES (2), (3), (1);
EXPLAIN SELECT * FROM t1 IGNORE INDEX (idx);
id	select_type	table	type	possible_keys	key	key_len	ref	rows	Extra
1	SIMPLE	t1	ALL	NULL	NULL	NULL	NULL	3	
EXPLAIN SELECT * FROM t1 IGNORE INDEX (a);
ERROR 42000: Key 'a' doesn't exist in table 't1'
EXPLAIN SELECT * FROM t1 FORCE INDEX (a);
ERROR 42000: Key 'a' doesn't exist in table 't1'
DROP TABLE t1;
CREATE TABLE t1 (a int, b int);
INSERT INTO t1 VALUES (1,1), (2,1), (4,10);
CREATE TABLE t2 (a int PRIMARY KEY, b int, KEY b (b));
INSERT INTO t2 VALUES (1,NULL), (2,10);
ALTER TABLE t1 ENABLE KEYS;
EXPLAIN SELECT STRAIGHT_JOIN SQL_NO_CACHE COUNT(*) FROM t2, t1 WHERE t1.b = t2.b OR t2.b IS NULL;
id	select_type	table	type	possible_keys	key	key_len	ref	rows	Extra
1	SIMPLE	t2	index	b	b	5	NULL	2	Using index
1	SIMPLE	t1	ALL	NULL	NULL	NULL	NULL	3	Using where; Using join buffer (flat, BNL join)
SELECT STRAIGHT_JOIN SQL_NO_CACHE * FROM t2, t1 WHERE t1.b = t2.b OR t2.b IS NULL;
a	b	a	b
1	NULL	1	1
1	NULL	2	1
1	NULL	4	10
2	10	4	10
EXPLAIN SELECT STRAIGHT_JOIN SQL_NO_CACHE COUNT(*) FROM t2, t1 WHERE t1.b = t2.b OR t2.b IS NULL;
id	select_type	table	type	possible_keys	key	key_len	ref	rows	Extra
1	SIMPLE	t2	index	b	b	5	NULL	2	Using index
1	SIMPLE	t1	ALL	NULL	NULL	NULL	NULL	3	Using where; Using join buffer (flat, BNL join)
SELECT STRAIGHT_JOIN SQL_NO_CACHE * FROM t2, t1 WHERE t1.b = t2.b OR t2.b IS NULL;
a	b	a	b
1	NULL	1	1
1	NULL	2	1
1	NULL	4	10
2	10	4	10
DROP TABLE IF EXISTS t1,t2;
CREATE TABLE t1 (key1 float default NULL, UNIQUE KEY key1 (key1));
CREATE TABLE t2 (key2 float default NULL, UNIQUE KEY key2 (key2));
INSERT INTO t1 VALUES (0.3762),(0.3845),(0.6158),(0.7941);
INSERT INTO t2 VALUES (1.3762),(1.3845),(1.6158),(1.7941);
explain select max(key1) from t1 where key1 <= 0.6158;
id	select_type	table	type	possible_keys	key	key_len	ref	rows	Extra
1	SIMPLE	NULL	NULL	NULL	NULL	NULL	NULL	NULL	Select tables optimized away
explain select max(key2) from t2 where key2 <= 1.6158;
id	select_type	table	type	possible_keys	key	key_len	ref	rows	Extra
1	SIMPLE	NULL	NULL	NULL	NULL	NULL	NULL	NULL	Select tables optimized away
explain select min(key1) from t1 where key1 >= 0.3762;
id	select_type	table	type	possible_keys	key	key_len	ref	rows	Extra
1	SIMPLE	NULL	NULL	NULL	NULL	NULL	NULL	NULL	Select tables optimized away
explain select min(key2) from t2 where key2 >= 1.3762;
id	select_type	table	type	possible_keys	key	key_len	ref	rows	Extra
1	SIMPLE	NULL	NULL	NULL	NULL	NULL	NULL	NULL	Select tables optimized away
explain select max(key1), min(key2) from t1, t2
where key1 <= 0.6158 and key2 >= 1.3762;
id	select_type	table	type	possible_keys	key	key_len	ref	rows	Extra
1	SIMPLE	NULL	NULL	NULL	NULL	NULL	NULL	NULL	Select tables optimized away
explain select max(key1) from t1 where key1 <= 0.6158 and rand() + 0.5 >= 0.5;
id	select_type	table	type	possible_keys	key	key_len	ref	rows	Extra
1	SIMPLE	t1	index	key1	key1	5	NULL	4	Using where; Using index
explain select min(key1) from t1 where key1 >= 0.3762 and rand() + 0.5 >= 0.5;
id	select_type	table	type	possible_keys	key	key_len	ref	rows	Extra
1	SIMPLE	t1	range	key1	key1	5	NULL	3	Using where; Using index
select max(key1) from t1 where key1 <= 0.6158;
max(key1)
0.615800023078918
select max(key2) from t2 where key2 <= 1.6158;
max(key2)
1.61580002307892
select min(key1) from t1 where key1 >= 0.3762;
min(key1)
0.376199990510941
select min(key2) from t2 where key2 >= 1.3762;
min(key2)
1.37619996070862
select max(key1), min(key2) from t1, t2
where key1 <= 0.6158 and key2 >= 1.3762;
max(key1)	min(key2)
0.615800023078918	1.37619996070862
select max(key1) from t1 where key1 <= 0.6158 and rand() + 0.5 >= 0.5;
max(key1)
0.384499996900558
select min(key1) from t1 where key1 >= 0.3762 and rand() + 0.5 >= 0.5;
min(key1)
0.384499996900558
DROP TABLE t1,t2;
CREATE TABLE t1 (i BIGINT UNSIGNED NOT NULL);
INSERT INTO t1 VALUES (10);
SELECT i='1e+01',i=1e+01, i in (1e+01,1e+01), i in ('1e+01','1e+01') FROM t1;
i='1e+01'	i=1e+01	i in (1e+01,1e+01)	i in ('1e+01','1e+01')
1	1	1	1
DROP TABLE t1;
create table t1(a bigint unsigned, b bigint);
insert into t1 values (0xfffffffffffffffff, 0xfffffffffffffffff), 
(0x10000000000000000, 0x10000000000000000), 
(0x8fffffffffffffff, 0x8fffffffffffffff);
Warnings:
Warning	1264	Out of range value for column 'a' at row 1
Warning	1264	Out of range value for column 'b' at row 1
Warning	1264	Out of range value for column 'a' at row 2
Warning	1264	Out of range value for column 'b' at row 2
Warning	1264	Out of range value for column 'b' at row 3
select hex(a), hex(b) from t1;
hex(a)	hex(b)
FFFFFFFFFFFFFFFF	7FFFFFFFFFFFFFFF
FFFFFFFFFFFFFFFF	7FFFFFFFFFFFFFFF
8FFFFFFFFFFFFFFF	7FFFFFFFFFFFFFFF
drop table t1;
CREATE TABLE t1 (c0 int);
CREATE TABLE t2 (c0 int);
INSERT INTO t1 VALUES(@@connect_timeout);
INSERT INTO t2 VALUES(@@connect_timeout);
SELECT * FROM t1 JOIN t2 ON t1.c0 = t2.c0 WHERE (t1.c0 <=> @@connect_timeout);
c0	c0
X	X
DROP TABLE t1, t2;
End of 4.1 tests
CREATE TABLE t1 ( 
K2C4 varchar(4) character set latin1 collate latin1_bin NOT NULL default '', 
K4N4 varchar(4) character set latin1 collate latin1_bin NOT NULL default '0000', 
F2I4 int(11) NOT NULL default '0' 
) ENGINE=MyISAM DEFAULT CHARSET=latin1;
INSERT INTO t1 VALUES 
('W%RT', '0100',  1), 
('W-RT', '0100', 1), 
('WART', '0100', 1), 
('WART', '0200', 1), 
('WERT', '0100', 2), 
('WORT','0200', 2), 
('WT', '0100', 2), 
('W_RT', '0100', 2), 
('WaRT', '0100', 3), 
('WART', '0300', 3), 
('WRT' , '0400', 3), 
('WURM', '0500', 3), 
('W%T', '0600', 4), 
('WA%T', '0700', 4), 
('WA_T', '0800', 4);
SELECT K2C4, K4N4, F2I4 FROM t1
WHERE  K2C4 = 'WART' AND 
(F2I4 = 2 AND K2C4 = 'WART' OR (F2I4 = 2 OR K4N4 = '0200'));
K2C4	K4N4	F2I4
WART	0200	1
SELECT K2C4, K4N4, F2I4 FROM t1
WHERE  K2C4 = 'WART' AND (K2C4 = 'WART' OR K4N4 = '0200');
K2C4	K4N4	F2I4
WART	0100	1
WART	0200	1
WART	0300	3
DROP TABLE t1;
create table t1 (a int, b int);
create table t2 like t1;
select t1.a from (t1 inner join t2 on t1.a=t2.a) where t2.a=1;
a
select t1.a from ((t1 inner join t2 on t1.a=t2.a)) where t2.a=1;
a
select x.a, y.a, z.a from ( (t1 x inner join t2 y on x.a=y.a) inner join t2 z on y.a=z.a) WHERE x.a=1;
a	a	a
drop table t1,t2;
create table t1 (s1 varchar(5));
insert into t1 values ('Wall');
select min(s1) from t1 group by s1 with rollup;
min(s1)
Wall
Wall
drop table t1;
create table t1 (s1 int) engine=myisam;
insert into t1 values (0);
select avg(distinct s1) from t1 group by s1 with rollup;
avg(distinct s1)
0.0000
0.0000
drop table t1;
create table t1 (s1 int);
insert into t1 values (null),(1);
select distinct avg(s1) as x from t1 group by s1 with rollup;
x
NULL
1.0000
drop table t1;
CREATE TABLE t1 (a int);
CREATE TABLE t2 (a int);
INSERT INTO t1 VALUES (1), (2), (3), (4), (5);
INSERT INTO t2 VALUES (2), (4), (6);
SELECT t1.a FROM t1 STRAIGHT_JOIN t2 ON t1.a=t2.a;
a
2
4
EXPLAIN SELECT t1.a FROM t1 STRAIGHT_JOIN t2 ON t1.a=t2.a;
id	select_type	table	type	possible_keys	key	key_len	ref	rows	Extra
1	SIMPLE	t1	ALL	NULL	NULL	NULL	NULL	5	
1	SIMPLE	t2	ALL	NULL	NULL	NULL	NULL	3	Using where; Using join buffer (flat, BNL join)
EXPLAIN SELECT t1.a FROM t1 INNER JOIN t2 ON t1.a=t2.a;
id	select_type	table	type	possible_keys	key	key_len	ref	rows	Extra
1	SIMPLE	t2	ALL	NULL	NULL	NULL	NULL	3	
1	SIMPLE	t1	ALL	NULL	NULL	NULL	NULL	5	Using where; Using join buffer (flat, BNL join)
DROP TABLE t1,t2;
select x'10' + 0, X'10' + 0, b'10' + 0, B'10' + 0;
x'10' + 0	X'10' + 0	b'10' + 0	B'10' + 0
16	16	2	2
create table t1 (f1 varchar(6) default NULL, f2 int(6) primary key not null);
create table t2 (f3 varchar(5) not null, f4 varchar(5) not null, UNIQUE KEY UKEY (f3,f4));
insert into t1 values (" 2", 2);
insert into t2 values (" 2", " one "),(" 2", " two ");
select * from t1 left join t2 on f1 = f3;
f1	f2	f3	f4
 2	2	 2	 one 
 2	2	 2	 two 
drop table t1,t2;
create table t1 (empnum smallint, grp int);
create table t2 (empnum int, name char(5));
insert into t1 values(1,1);
insert into t2 values(1,'bob');
create view v1 as select * from t2 inner join t1 using (empnum);
select * from v1;
empnum	name	grp
1	bob	1
drop table t1,t2;
drop view v1;
create table t1 (pk int primary key, b int);
create table t2 (pk int primary key, c int);
select pk from t1 inner join t2 using (pk);
pk
drop table t1,t2;
create table t1 (s1 int, s2 char(5), s3 decimal(10));
create view v1 as select s1, s2, 'x' as s3 from t1;
select * from t1 natural join v1;
s1	s2	s3
insert into t1 values (1,'x',5);
select * from t1 natural join v1;
s1	s2	s3
Warnings:
Warning	1292	Truncated incorrect DOUBLE value: 'x'
drop table t1;
drop view v1;
create table t1(a1 int);
create table t2(a2 int);
insert into t1 values(1),(2);
insert into t2 values(1),(2);
create view v2 (c) as select a1 from t1;
select * from t1 natural left join t2;
a1	a2
1	1
1	2
2	1
2	2
select * from t1 natural right join t2;
a2	a1
1	1
1	2
2	1
2	2
select * from v2 natural left join t2;
c	a2
1	1
1	2
2	1
2	2
select * from v2 natural right join t2;
a2	c
1	1
1	2
2	1
2	2
drop table t1, t2;
drop view v2;
create table t1 (a int(10), t1_val int(10));
create table t2 (b int(10), t2_val int(10));
create table t3 (a int(10), b int(10));
insert into t1 values (1,1),(2,2);
insert into t2 values (1,1),(2,2),(3,3);
insert into t3 values (1,1),(2,1),(3,1),(4,1);
select * from t1 natural join t2 natural join t3;
a	b	t1_val	t2_val
1	1	1	1
2	1	2	1
select * from t1 natural join t3 natural join t2;
b	a	t1_val	t2_val
1	1	1	1
1	2	2	1
drop table t1, t2, t3;
DO IFNULL(NULL, NULL);
SELECT CAST(IFNULL(NULL, NULL) AS DECIMAL);
CAST(IFNULL(NULL, NULL) AS DECIMAL)
NULL
SELECT ABS(IFNULL(NULL, NULL));
ABS(IFNULL(NULL, NULL))
NULL
SELECT IFNULL(NULL, NULL);
IFNULL(NULL, NULL)
NULL
SET @OLD_SQL_MODE12595=@@SQL_MODE, @@SQL_MODE='';
SHOW LOCAL VARIABLES LIKE 'SQL_MODE';
Variable_name	Value
sql_mode	
CREATE TABLE BUG_12595(a varchar(100));
INSERT INTO BUG_12595 VALUES ('hakan%'), ('hakank'), ("ha%an");
SELECT * FROM BUG_12595 WHERE a LIKE 'hakan\%';
a
hakan%
SELECT * FROM BUG_12595 WHERE a LIKE 'hakan*%' ESCAPE '*';
a
hakan%
SELECT * FROM BUG_12595 WHERE a LIKE 'hakan**%' ESCAPE '**';
ERROR HY000: Incorrect arguments to ESCAPE
SELECT * FROM BUG_12595 WHERE a LIKE 'hakan%' ESCAPE '';
a
hakan%
hakank
SELECT * FROM BUG_12595 WHERE a LIKE 'hakan\%' ESCAPE '';
a
SELECT * FROM BUG_12595 WHERE a LIKE 'ha\%an' ESCAPE 0x5c;
a
ha%an
SELECT * FROM BUG_12595 WHERE a LIKE 'ha%%an' ESCAPE '%';
a
ha%an
SELECT * FROM BUG_12595 WHERE a LIKE 'ha\%an' ESCAPE '\\';
a
ha%an
SELECT * FROM BUG_12595 WHERE a LIKE 'ha|%an' ESCAPE '|';
a
ha%an
SET @@SQL_MODE='NO_BACKSLASH_ESCAPES';
SHOW LOCAL VARIABLES LIKE 'SQL_MODE';
Variable_name	Value
sql_mode	NO_BACKSLASH_ESCAPES
SELECT * FROM BUG_12595 WHERE a LIKE 'hakan\%';
a
SELECT * FROM BUG_12595 WHERE a LIKE 'hakan*%' ESCAPE '*';
a
hakan%
SELECT * FROM BUG_12595 WHERE a LIKE 'hakan**%' ESCAPE '**';
ERROR HY000: Incorrect arguments to ESCAPE
SELECT * FROM BUG_12595 WHERE a LIKE 'hakan\%' ESCAPE '\\';
ERROR HY000: Incorrect arguments to ESCAPE
SELECT * FROM BUG_12595 WHERE a LIKE 'hakan%' ESCAPE '';
ERROR HY000: Incorrect arguments to ESCAPE
SELECT * FROM BUG_12595 WHERE a LIKE 'ha\%an' ESCAPE 0x5c;
a
ha%an
SELECT * FROM BUG_12595 WHERE a LIKE 'ha|%an' ESCAPE '|';
a
ha%an
SELECT * FROM BUG_12595 WHERE a LIKE 'hakan\n%' ESCAPE '\n';
ERROR HY000: Incorrect arguments to ESCAPE
SET @@SQL_MODE=@OLD_SQL_MODE12595;
DROP TABLE BUG_12595;
create table t1 (a char(1));
create table t2 (a char(1));
insert into t1 values ('a'),('b'),('c');
insert into t2 values ('b'),('c'),('d');
select a from t1 natural join t2;
a
b
c
select * from t1 natural join t2 where a = 'b';
a
b
drop table t1, t2;
CREATE TABLE t1 (`id` TINYINT);
CREATE TABLE t2 (`id` TINYINT);
CREATE TABLE t3 (`id` TINYINT);
INSERT INTO t1 VALUES (1),(2),(3);
INSERT INTO t2 VALUES (2);
INSERT INTO t3 VALUES (3);
SELECT t1.id,t3.id FROM t1 JOIN t2 ON (t2.id=t1.id) LEFT JOIN t3 USING (id);
ERROR 23000: Column 'id' in from clause is ambiguous
SELECT t1.id,t3.id FROM t1 JOIN t2 ON (t2.notacolumn=t1.id) LEFT JOIN t3 USING (id);
ERROR 23000: Column 'id' in from clause is ambiguous
SELECT id,t3.id FROM t1 JOIN t2 ON (t2.id=t1.id) LEFT JOIN t3 USING (id);
ERROR 23000: Column 'id' in from clause is ambiguous
SELECT id,t3.id FROM (t1 JOIN t2 ON (t2.id=t1.id)) LEFT JOIN t3 USING (id);
ERROR 23000: Column 'id' in from clause is ambiguous
drop table t1, t2, t3;
create table t1 (a int(10),b int(10));
create table t2 (a int(10),b int(10));
insert into t1 values (1,10),(2,20),(3,30);
insert into t2 values (1,10);
select * from t1 inner join t2 using (A);
a	b	b
1	10	10
select * from t1 inner join t2 using (a);
a	b	b
1	10	10
drop table t1, t2;
create table t1 (a int, c int);
create table t2 (b int);
create table t3 (b int, a int);
create table t4 (c int);
insert into t1 values (1,1);
insert into t2 values (1);
insert into t3 values (1,1);
insert into t4 values (1);
select * from t1 join t2 join t3 on (t2.b = t3.b and t1.a = t3.a);
a	c	b	b	a
1	1	1	1	1
select * from t1, t2 join t3 on (t2.b = t3.b and t1.a = t3.a);
ERROR 42S22: Unknown column 't1.a' in 'on clause'
select * from t1 join t2 join t3 join t4 on (t1.a = t4.c and t2.b = t4.c);
a	c	b	b	a	c
1	1	1	1	1	1
select * from t1 join t2 join t4 using (c);
c	a	b
1	1	1
drop table t1, t2, t3, t4;
create table t1(x int, y int);
create table t2(x int, y int);
create table t3(x int, primary key(x));
insert into t1 values (1, 1), (2, 1), (3, 1), (4, 3), (5, 6), (6, 6);
insert into t2 values (1, 1), (2, 1), (3, 3), (4, 6), (5, 6);
insert into t3 values (1), (2), (3), (4), (5);
select t1.x, t3.x from t1, t2, t3  where t1.x = t2.x and t3.x >= t1.y and t3.x <= t2.y;
x	x
1	1
2	1
3	1
3	2
3	3
4	3
4	4
4	5
drop table t1,t2,t3;
create table t1 (id char(16) not null default '', primary key  (id));
insert into t1 values ('100'),('101'),('102');
create table t2 (id char(16) default null);
insert into t2 values (1);
create view v1 as select t1.id from t1;
create view v2 as select t2.id from t2;
create view v3 as select (t1.id+2) as id from t1 natural left join t2;
select t1.id from t1 left join v2 using (id);
id
100
101
102
select t1.id from v2 right join t1 using (id);
id
100
101
102
select t1.id from t1 left join v3 using (id);
id
100
101
102
select * from t1 left join v2 using (id);
id
100
101
102
select * from v2 right join t1 using (id);
id
100
101
102
select * from t1 left join v3 using (id);
id
100
101
102
select v1.id from v1 left join v2 using (id);
id
100
101
102
select v1.id from v2 right join v1 using (id);
id
100
101
102
select v1.id from v1 left join v3 using (id);
id
100
101
102
select * from v1 left join v2 using (id);
id
100
101
102
select * from v2 right join v1 using (id);
id
100
101
102
select * from v1 left join v3 using (id);
id
100
101
102
drop table t1, t2;
drop view v1, v2, v3;
create table t1 (id int(11) not null default '0');
insert into t1 values (123),(191),(192);
create table t2 (id char(16) character set utf8 not null);
insert into t2 values ('58013'),('58014'),('58015'),('58016');
create table t3 (a_id int(11) not null, b_id char(16) character set utf8);
insert into t3 values (123,null),(123,null),(123,null),(123,null),(123,null),(123,'58013');
select count(*)
from t1 inner join (t3 left join t2 on t2.id = t3.b_id) on t1.id = t3.a_id;
count(*)
6
select count(*)
from t1 inner join (t2 right join t3 on t2.id = t3.b_id) on t1.id = t3.a_id;
count(*)
6
drop table t1,t2,t3;
create table t1 (a int);
create table t2 (b int);
create table t3 (c int);
select * from t1 join t2 join t3 on (t1.a=t3.c);
a	b	c
select * from t1 join t2 left join t3 on (t1.a=t3.c);
a	b	c
select * from t1 join t2 right join t3 on (t1.a=t3.c);
a	b	c
select * from t1 join t2 straight_join t3 on (t1.a=t3.c);
a	b	c
drop table t1, t2 ,t3;
create table t1(f1 int, f2 date);
insert into t1 values(1,'2005-01-01'),(2,'2005-09-01'),(3,'2005-09-30'),
(4,'2005-10-01'),(5,'2005-12-30');
select * from t1 where f2 >= 0            order by f2;
f1	f2
1	2005-01-01
2	2005-09-01
3	2005-09-30
4	2005-10-01
5	2005-12-30
select * from t1 where f2 >= '0000-00-00' order by f2;
f1	f2
1	2005-01-01
2	2005-09-01
3	2005-09-30
4	2005-10-01
5	2005-12-30
select * from t1 where f2 >= '2005-09-31' order by f2;
f1	f2
4	2005-10-01
5	2005-12-30
select * from t1 where f2 >= '2005-09-3a' order by f2;
f1	f2
3	2005-09-30
4	2005-10-01
5	2005-12-30
Warnings:
Warning	1292	Truncated incorrect date value: '2005-09-3a'
select * from t1 where f2 <= '2005-09-31' order by f2;
f1	f2
1	2005-01-01
2	2005-09-01
3	2005-09-30
select * from t1 where f2 <= '2005-09-3a' order by f2;
f1	f2
1	2005-01-01
2	2005-09-01
Warnings:
Warning	1292	Truncated incorrect date value: '2005-09-3a'
drop table t1;
create table t1 (f1 int, f2 int);
insert into t1 values (1, 30), (2, 20), (3, 10);
create algorithm=merge view v1 as select f1, f2 from t1;
create algorithm=merge view v2 (f2, f1) as select f1, f2 from t1;
create algorithm=merge view v3 as select t1.f1 as f2, t1.f2 as f1 from t1;
select t1.f1 as x1, f1 from t1 order by t1.f1;
x1	f1
1	1
2	2
3	3
select v1.f1 as x1, f1 from v1 order by v1.f1;
x1	f1
1	1
2	2
3	3
select v2.f1 as x1, f1 from v2 order by v2.f1;
x1	f1
10	10
20	20
30	30
select v3.f1 as x1, f1 from v3 order by v3.f1;
x1	f1
10	10
20	20
30	30
select f1, f2, v1.f1 as x1 from v1 order by v1.f1;
f1	f2	x1
1	30	1
2	20	2
3	10	3
select f1, f2, v2.f1 as x1 from v2 order by v2.f1;
f1	f2	x1
10	3	10
20	2	20
30	1	30
select f1, f2, v3.f1 as x1 from v3 order by v3.f1;
f1	f2	x1
10	3	10
20	2	20
30	1	30
drop table t1;
drop view v1, v2, v3;
CREATE TABLE t1(key_a int4 NOT NULL, optimus varchar(32), PRIMARY KEY(key_a));
CREATE TABLE t2(key_a int4 NOT NULL, prime varchar(32), PRIMARY KEY(key_a));
CREATE table t3(key_a int4 NOT NULL, key_b int4 NOT NULL, foo varchar(32),
PRIMARY KEY(key_a,key_b));
INSERT INTO t1 VALUES (0,'');
INSERT INTO t1 VALUES (1,'i');
INSERT INTO t1 VALUES (2,'j');
INSERT INTO t1 VALUES (3,'k');
INSERT INTO t2 VALUES (1,'r');
INSERT INTO t2 VALUES (2,'s');
INSERT INTO t2 VALUES (3,'t');
INSERT INTO t3 VALUES (1,5,'x');
INSERT INTO t3 VALUES (1,6,'y');
INSERT INTO t3 VALUES (2,5,'xx');
INSERT INTO t3 VALUES (2,6,'yy');
INSERT INTO t3 VALUES (2,7,'zz');
INSERT INTO t3 VALUES (3,5,'xxx');
SELECT t2.key_a,foo 
FROM t1 INNER JOIN t2 ON t1.key_a = t2.key_a
INNER JOIN t3 ON t1.key_a = t3.key_a
WHERE t2.key_a=2 and key_b=5;
key_a	foo
2	xx
EXPLAIN SELECT t2.key_a,foo 
FROM t1 INNER JOIN t2 ON t1.key_a = t2.key_a
INNER JOIN t3 ON t1.key_a = t3.key_a
WHERE t2.key_a=2 and key_b=5;
id	select_type	table	type	possible_keys	key	key_len	ref	rows	Extra
1	SIMPLE	t1	const	PRIMARY	PRIMARY	4	const	1	Using index
1	SIMPLE	t2	const	PRIMARY	PRIMARY	4	const	1	Using index
1	SIMPLE	t3	const	PRIMARY	PRIMARY	8	const,const	1	
SELECT t2.key_a,foo 
FROM t1 INNER JOIN t2 ON t2.key_a = t1.key_a
INNER JOIN t3 ON t1.key_a = t3.key_a
WHERE t2.key_a=2 and key_b=5;
key_a	foo
2	xx
EXPLAIN SELECT t2.key_a,foo 
FROM t1 INNER JOIN t2 ON t2.key_a = t1.key_a
INNER JOIN t3 ON t1.key_a = t3.key_a
WHERE t2.key_a=2 and key_b=5;
id	select_type	table	type	possible_keys	key	key_len	ref	rows	Extra
1	SIMPLE	t1	const	PRIMARY	PRIMARY	4	const	1	Using index
1	SIMPLE	t2	const	PRIMARY	PRIMARY	4	const	1	Using index
1	SIMPLE	t3	const	PRIMARY	PRIMARY	8	const,const	1	
DROP TABLE t1,t2,t3;
create  table t1 (f1 int);
insert into t1 values(1),(2);
create table t2 (f2 int, f3 int, key(f2));
insert into t2 values(1,1),(2,2);
create table t3 (f4 int not null);
insert into t3 values (2),(2),(2);
select f1,(select count(*) from t2,t3 where f2=f1 and f3=f4) as count from t1;
f1	count
1	0
2	3
drop table t1,t2,t3;
create table t1 (f1 int unique);
create table t2 (f2 int unique);
create table t3 (f3 int unique);
insert into t1 values(1),(2);
insert into t2 values(1),(2);
insert into t3 values(1),(NULL);
select * from t3 where f3 is null;
f3
NULL
select t2.f2 from t1 left join t2 on f1=f2 join t3 on f1=f3 where f1=1;
f2
1
drop table t1,t2,t3;
create table t1(f1 char, f2 char not null);
insert into t1 values(null,'a');
create table t2 (f2 char not null);
insert into t2 values('b');
select * from t1 left join t2 on f1=t2.f2 where t1.f2='a';
f1	f2	f2
NULL	a	NULL
drop table t1,t2;
select * from (select * left join t on f1=f2) tt;
ERROR 42000: You have an error in your SQL syntax; check the manual that corresponds to your MySQL server version for the right syntax to use near 'on f1=f2) tt' at line 1
CREATE TABLE t1 (sku int PRIMARY KEY, pr int);
CREATE TABLE t2 (sku int PRIMARY KEY, sppr int, name varchar(255));
INSERT INTO t1 VALUES
(10, 10), (20, 10), (30, 20), (40, 30), (50, 10), (60, 10);
INSERT INTO t2 VALUES 
(10, 10, 'aaa'), (20, 10, 'bbb'), (30, 10, 'ccc'), (40, 20, 'ddd'),
(50, 10, 'eee'), (60, 20, 'fff'), (70, 20, 'ggg'), (80, 30, 'hhh');
SELECT t2.sku, t2.sppr, t2.name, t1.sku, t1.pr
FROM t2, t1 WHERE t2.sku=20 AND (t2.sku=t1.sku OR t2.sppr=t1.sku);
sku	sppr	name	sku	pr
20	10	bbb	10	10
20	10	bbb	20	10
EXPLAIN
SELECT t2.sku, t2.sppr, t2.name, t1.sku, t1.pr
FROM t2, t1 WHERE t2.sku=20 AND (t2.sku=t1.sku OR t2.sppr=t1.sku);
id	select_type	table	type	possible_keys	key	key_len	ref	rows	Extra
1	SIMPLE	t2	const	PRIMARY	PRIMARY	4	const	1	
1	SIMPLE	t1	range	PRIMARY	PRIMARY	4	NULL	2	Using index condition; Using where
DROP TABLE t1,t2;
CREATE TABLE t1 (i TINYINT UNSIGNED NOT NULL);
INSERT t1 SET i = 0;
UPDATE t1 SET i = -1;
Warnings:
Warning	1264	Out of range value for column 'i' at row 1
SELECT * FROM t1;
i
0
UPDATE t1 SET i = CAST(i - 1 AS SIGNED);
Warnings:
Warning	1264	Out of range value for column 'i' at row 1
SELECT * FROM t1;
i
0
UPDATE t1 SET i = i - 1;
Warnings:
Warning	1264	Out of range value for column 'i' at row 1
SELECT * FROM t1;
i
255
DROP TABLE t1;
create table t1 (a int);
insert into t1 values (0),(1),(2),(3),(4),(5),(6),(7),(8),(9);
create table t2 (a int, b int, c int, e int, primary key(a,b,c));
insert into t2 select A.a, B.a, C.a, C.a from t1 A, t1 B, t1 C;
analyze table t2;
Table	Op	Msg_type	Msg_text
test.t2	analyze	status	OK
select 'In next EXPLAIN, B.rows must be exactly 10:' Z;
Z
In next EXPLAIN, B.rows must be exactly 10:
explain select * from t2 A, t2 B where A.a=5 and A.b=5 and A.C<5
and B.a=5 and B.b=A.e and (B.b =1 or B.b = 3 or B.b=5);
id	select_type	table	type	possible_keys	key	key_len	ref	rows	Extra
1	SIMPLE	A	range	PRIMARY	PRIMARY	12	NULL	4	Using index condition; Using where
1	SIMPLE	B	ref	PRIMARY	PRIMARY	8	const,test.A.e	10	
drop table t1, t2;
CREATE TABLE t1 (a int PRIMARY KEY, b int, INDEX(b));
INSERT INTO t1 VALUES (1, 3), (9,4), (7,5), (4,5), (6,2),
(3,1), (5,1), (8,9), (2,2), (0,9);
CREATE TABLE t2 (c int, d int, f int, INDEX(c,f));
INSERT INTO t2 VALUES
(1,0,0), (1,0,1), (2,0,0), (2,0,1), (3,0,0), (4,0,1),
(5,0,0), (5,0,1), (6,0,0), (0,0,1), (7,0,0), (7,0,1),
(0,0,0), (0,0,1), (8,0,0), (8,0,1), (9,0,0), (9,0,1);
EXPLAIN
SELECT a, c, d, f FROM t1,t2 WHERE a=c AND b BETWEEN 4 AND 6;
id	select_type	table	type	possible_keys	key	key_len	ref	rows	Extra
1	SIMPLE	t1	range	PRIMARY,b	b	5	NULL	3	Using index condition
1	SIMPLE	t2	ref	c	c	5	test.t1.a	2	
EXPLAIN
SELECT a, c, d, f FROM t1,t2 WHERE a=c AND b BETWEEN 4 AND 6 AND a > 0;
id	select_type	table	type	possible_keys	key	key_len	ref	rows	Extra
1	SIMPLE	t1	range	PRIMARY,b	b	5	NULL	3	Using index condition; Using where
1	SIMPLE	t2	ref	c	c	5	test.t1.a	2	
DROP TABLE t1, t2;
create table t1 (
a int unsigned    not null auto_increment primary key,
b bit             not null,
c bit             not null
);
create table t2 (
a int unsigned    not null auto_increment primary key,
b bit             not null,
c int unsigned    not null,
d varchar(50)
);
insert into t1 (b,c) values (0,1), (0,1);
insert into t2 (b,c) values (0,1);
select t1.a, t1.b + 0, t1.c + 0, t2.a, t2.b + 0, t2.c, t2.d
from t1 left outer join t2 on t1.a = t2.c and t2.b <> 1
where t1.b <> 1 order by t1.a;
a	t1.b + 0	t1.c + 0	a	t2.b + 0	c	d
1	0	1	1	0	1	NULL
2	0	1	NULL	NULL	NULL	NULL
drop table t1,t2;
SELECT 0.9888889889 * 1.011111411911;
0.9888889889 * 1.011111411911
0.9998769417899202067879
prepare stmt from 'select 1 as " a "';
Warnings:
Warning	1466	Leading spaces are removed from name ' a '
execute stmt;
a 
1
CREATE TABLE t1 (a int NOT NULL PRIMARY KEY, b int NOT NULL);
INSERT INTO t1 VALUES (1,1), (2,2), (3,3), (4,4);
CREATE TABLE t2 (c int NOT NULL, INDEX idx(c));
INSERT INTO t2 VALUES
(1), (1), (1), (1), (1), (1), (1), (1),
(2), (2), (2), (2),
(3), (3),
(4);
EXPLAIN SELECT b FROM t1, t2 WHERE b=c AND a=1;
id	select_type	table	type	possible_keys	key	key_len	ref	rows	Extra
1	SIMPLE	t1	const	PRIMARY	PRIMARY	4	const	1	
1	SIMPLE	t2	ref	idx	idx	4	const	7	Using index
EXPLAIN SELECT b FROM t1, t2 WHERE b=c AND a=4;
id	select_type	table	type	possible_keys	key	key_len	ref	rows	Extra
1	SIMPLE	t1	const	PRIMARY	PRIMARY	4	const	1	
1	SIMPLE	t2	ref	idx	idx	4	const	1	Using index
DROP TABLE t1, t2;
CREATE TABLE t1 (id int NOT NULL PRIMARY KEY, a int);
INSERT INTO t1 VALUES (1,2), (2,NULL), (3,2);
CREATE TABLE t2 (b int, c INT, INDEX idx1(b));
INSERT INTO t2 VALUES (2,1), (3,2);
CREATE TABLE t3 (d int,  e int, INDEX idx1(d));
INSERT INTO t3 VALUES (2,10), (2,20), (1,30), (2,40), (2,50);
EXPLAIN
SELECT * FROM t1 LEFT JOIN t2 ON t2.b=t1.a INNER JOIN t3 ON t3.d=t1.id
WHERE t1.id=2;
id	select_type	table	type	possible_keys	key	key_len	ref	rows	Extra
1	SIMPLE	t1	const	PRIMARY	PRIMARY	4	const	1	
1	SIMPLE	t2	const	idx1	NULL	NULL	NULL	1	
1	SIMPLE	t3	ref	idx1	idx1	5	const	3	
SELECT * FROM t1 LEFT JOIN t2 ON t2.b=t1.a INNER JOIN t3 ON t3.d=t1.id
WHERE t1.id=2;
id	a	b	c	d	e
2	NULL	NULL	NULL	2	10
2	NULL	NULL	NULL	2	20
2	NULL	NULL	NULL	2	40
2	NULL	NULL	NULL	2	50
DROP TABLE t1,t2,t3;
create table t1 (c1 varchar(1), c2 int, c3 int, c4 int, c5 int, c6 int,
c7 int, c8 int, c9 int, fulltext key (`c1`));
select distinct match (`c1`) against ('z') , c2, c3, c4,c5, c6,c7, c8 
from t1 where c9=1 order by c2, c2;
match (`c1`) against ('z')	c2	c3	c4	c5	c6	c7	c8
drop table t1;
CREATE TABLE t1 (pk varchar(10) PRIMARY KEY, fk varchar(16));
CREATE TABLE t2 (pk varchar(16) PRIMARY KEY, fk varchar(10));
INSERT INTO t1 VALUES
('d','dddd'), ('i','iii'), ('a','aa'), ('b','bb'), ('g','gg'), 
('e','eee'), ('c','cccc'), ('h','hhh'), ('j','jjj'), ('f','fff');
INSERT INTO t2 VALUES
('jjj', 'j'), ('cc','c'), ('ccc','c'), ('aaa', 'a'), ('jjjj','j'),
('hhh','h'), ('gg','g'), ('fff','f'), ('ee','e'), ('ffff','f'),
('bbb','b'), ('ff','f'), ('cccc','c'), ('dddd','d'), ('jj','j'),
('aaaa','a'), ('bb','b'), ('eeee','e'), ('aa','a'), ('hh','h');
EXPLAIN SELECT t2.* 
FROM t1 JOIN t2 ON t2.fk=t1.pk
WHERE t2.fk < 'c' AND t2.pk=t1.fk;
id	select_type	table	type	possible_keys	key	key_len	ref	rows	Extra
1	SIMPLE	t1	range	PRIMARY	PRIMARY	12	NULL	3	Using index condition; Using where
1	SIMPLE	t2	eq_ref	PRIMARY	PRIMARY	18	test.t1.fk	1	Using where
EXPLAIN SELECT t2.* 
FROM t1 JOIN t2 ON t2.fk=t1.pk 
WHERE t2.fk BETWEEN 'a' AND 'b' AND t2.pk=t1.fk;
id	select_type	table	type	possible_keys	key	key_len	ref	rows	Extra
1	SIMPLE	t1	range	PRIMARY	PRIMARY	12	NULL	2	Using index condition; Using where
1	SIMPLE	t2	eq_ref	PRIMARY	PRIMARY	18	test.t1.fk	1	Using where
EXPLAIN SELECT t2.* 
FROM t1 JOIN t2 ON t2.fk=t1.pk 
WHERE t2.fk IN ('a','b') AND t2.pk=t1.fk;
id	select_type	table	type	possible_keys	key	key_len	ref	rows	Extra
1	SIMPLE	t1	range	PRIMARY	PRIMARY	12	NULL	2	Using index condition; Using where
1	SIMPLE	t2	eq_ref	PRIMARY	PRIMARY	18	test.t1.fk	1	Using where
DROP TABLE t1,t2;
CREATE TABLE t1 (a int, b varchar(20) NOT NULL, PRIMARY KEY(a));
CREATE TABLE t2 (a int, b varchar(20) NOT NULL,
PRIMARY KEY (a), UNIQUE KEY (b));
INSERT INTO t1 VALUES (1,'a'),(2,'b'),(3,'c');
INSERT INTO t2 VALUES (1,'a'),(2,'b'),(3,'c');
EXPLAIN SELECT t1.a FROM t1 LEFT JOIN t2 ON t2.b=t1.b WHERE t1.a=3;
id	select_type	table	type	possible_keys	key	key_len	ref	rows	Extra
1	SIMPLE	t1	const	PRIMARY	PRIMARY	4	const	1	
DROP TABLE t1,t2;
CREATE TABLE t1(id int PRIMARY KEY, b int, e int);
CREATE TABLE t2(i int, a int, INDEX si(i), INDEX ai(a));
CREATE TABLE t3(a int PRIMARY KEY, c char(4), INDEX ci(c));
INSERT INTO t1 VALUES 
(1,10,19), (2,20,22), (4,41,42), (9,93,95), (7, 77,79),
(6,63,67), (5,55,58), (3,38,39), (8,81,89);
INSERT INTO t2 VALUES
(21,210), (41,410), (82,820), (83,830), (84,840),
(65,650), (51,510), (37,370), (94,940), (76,760),
(22,220), (33,330), (40,400), (95,950), (38,380),
(67,670), (88,880), (57,570), (96,960), (97,970);
INSERT INTO t3 VALUES
(210,'bb'), (950,'ii'), (400,'ab'), (500,'ee'), (220,'gg'),
(440,'gg'), (310,'eg'), (380,'ee'), (840,'bb'), (830,'ff'),
(230,'aa'), (960,'ii'), (410,'aa'), (510,'ee'), (290,'bb'),
(450,'gg'), (320,'dd'), (390,'hh'), (850,'jj'), (860,'ff');
EXPLAIN
SELECT t3.a FROM t1,t2 FORCE INDEX (si),t3
WHERE t1.id = 8 AND t2.i BETWEEN t1.b AND t1.e AND 
t3.a=t2.a AND t3.c IN ('bb','ee');
id	select_type	table	type	possible_keys	key	key_len	ref	rows	Extra
1	SIMPLE	t1	const	PRIMARY	PRIMARY	4	const	1	
1	SIMPLE	t2	range	si	si	5	NULL	4	Using index condition; Using where
1	SIMPLE	t3	eq_ref	PRIMARY,ci	PRIMARY	4	test.t2.a	1	Using where
EXPLAIN
SELECT t3.a FROM t1,t2,t3
WHERE t1.id = 8 AND t2.i BETWEEN t1.b AND t1.e AND
t3.a=t2.a AND t3.c IN ('bb','ee') ;
id	select_type	table	type	possible_keys	key	key_len	ref	rows	Extra
1	SIMPLE	t1	const	PRIMARY	PRIMARY	4	const	1	
1	SIMPLE	t2	range	si,ai	si	5	NULL	4	Using index condition; Using where
1	SIMPLE	t3	eq_ref	PRIMARY,ci	PRIMARY	4	test.t2.a	1	Using where
EXPLAIN 
SELECT t3.a FROM t1,t2 FORCE INDEX (si),t3
WHERE t1.id = 8 AND (t2.i=t1.b OR t2.i=t1.e) AND t3.a=t2.a AND
t3.c IN ('bb','ee');
id	select_type	table	type	possible_keys	key	key_len	ref	rows	Extra
1	SIMPLE	t1	const	PRIMARY	PRIMARY	4	const	1	
1	SIMPLE	t2	range	si	si	5	NULL	2	Using index condition; Using where
1	SIMPLE	t3	eq_ref	PRIMARY,ci	PRIMARY	4	test.t2.a	1	Using where
EXPLAIN 
SELECT t3.a FROM t1,t2,t3
WHERE t1.id = 8 AND (t2.i=t1.b OR t2.i=t1.e) AND t3.a=t2.a AND
t3.c IN ('bb','ee');
id	select_type	table	type	possible_keys	key	key_len	ref	rows	Extra
1	SIMPLE	t1	const	PRIMARY	PRIMARY	4	const	1	
1	SIMPLE	t2	range	si,ai	si	5	NULL	2	Using index condition; Using where
1	SIMPLE	t3	eq_ref	PRIMARY,ci	PRIMARY	4	test.t2.a	1	Using where
DROP TABLE t1,t2,t3;
CREATE TABLE t1 ( f1 int primary key, f2 int, f3 int, f4 int, f5 int, f6 int, checked_out int);
CREATE TABLE t2 ( f11 int PRIMARY KEY );
INSERT INTO t1 VALUES (1,1,1,0,0,0,0),(2,1,1,3,8,1,0),(3,1,1,4,12,1,0);
INSERT INTO t2 VALUES (62);
SELECT * FROM t1 LEFT JOIN t2 ON f11 = t1.checked_out GROUP BY f1 ORDER BY f2, f3, f4, f5 LIMIT 0, 1;
f1	f2	f3	f4	f5	f6	checked_out	f11
1	1	1	0	0	0	0	NULL
DROP TABLE t1, t2;
DROP TABLE IF EXISTS t1;
CREATE TABLE t1(a int);
INSERT into t1 values (1), (2), (3);
SELECT * FROM t1 LIMIT 2, -1;
ERROR 42000: You have an error in your SQL syntax; check the manual that corresponds to your MySQL server version for the right syntax to use near '-1' at line 1
DROP TABLE t1;
CREATE TABLE t1 (
ID_with_null int NULL,
ID_better int NOT NULL,
INDEX idx1 (ID_with_null),
INDEX idx2 (ID_better)
);
INSERT INTO t1 VALUES (1,1), (2,1), (null,3), (null,3), (null,3), (null,3);
INSERT INTO t1 SELECT * FROM t1 WHERE ID_with_null IS NULL;
INSERT INTO t1 SELECT * FROM t1 WHERE ID_with_null IS NULL;
INSERT INTO t1 SELECT * FROM t1 WHERE ID_with_null IS NULL;
INSERT INTO t1 SELECT * FROM t1 WHERE ID_with_null IS NULL;
INSERT INTO t1 SELECT * FROM t1 WHERE ID_with_null IS NULL;
SELECT COUNT(*) FROM t1 WHERE ID_with_null IS NULL;
COUNT(*)
128
SELECT COUNT(*) FROM t1 WHERE ID_better=1;
COUNT(*)
2
EXPLAIN SELECT * FROM t1 WHERE ID_better=1 AND ID_with_null IS NULL;
id	select_type	table	type	possible_keys	key	key_len	ref	rows	Extra
1	SIMPLE	t1	ref	idx1,idx2	idx2	4	const	1	Using where
DROP INDEX idx1 ON t1;
CREATE UNIQUE INDEX idx1 ON t1(ID_with_null);
EXPLAIN SELECT * FROM t1 WHERE ID_better=1 AND ID_with_null IS NULL;
id	select_type	table	type	possible_keys	key	key_len	ref	rows	Extra
1	SIMPLE	t1	ref	idx1,idx2	idx2	4	const	1	Using where
DROP TABLE t1;
CREATE TABLE t1 (
ID1_with_null int NULL,
ID2_with_null int NULL,
ID_better int NOT NULL,
INDEX idx1 (ID1_with_null, ID2_with_null),
INDEX idx2 (ID_better)
);
INSERT INTO t1 VALUES (1,1,1), (2,2,1), (3,null,3), (null,3,3), (null,null,3),
(3,null,3), (null,3,3), (null,null,3), (3,null,3), (null,3,3), (null,null,3);
INSERT INTO t1 SELECT * FROM t1 WHERE ID1_with_null IS NULL;
INSERT INTO t1 SELECT * FROM t1 WHERE ID2_with_null IS NULL;
INSERT INTO t1 SELECT * FROM t1 WHERE ID1_with_null IS NULL;
INSERT INTO t1 SELECT * FROM t1 WHERE ID2_with_null IS NULL;
INSERT INTO t1 SELECT * FROM t1 WHERE ID1_with_null IS NULL;
INSERT INTO t1 SELECT * FROM t1 WHERE ID2_with_null IS NULL;
SELECT COUNT(*) FROM t1 WHERE ID1_with_null IS NULL AND ID2_with_null=3;
COUNT(*)
24
SELECT COUNT(*) FROM t1 WHERE ID1_with_null=3 AND ID2_with_null IS NULL;
COUNT(*)
24
SELECT COUNT(*) FROM t1 WHERE ID1_with_null IS NULL AND ID2_with_null IS NULL;
COUNT(*)
192
SELECT COUNT(*) FROM t1 WHERE ID_better=1;
COUNT(*)
2
EXPLAIN SELECT * FROM t1
WHERE ID_better=1 AND ID1_with_null IS NULL AND ID2_with_null=3 ;
id	select_type	table	type	possible_keys	key	key_len	ref	rows	Extra
1	SIMPLE	t1	ref	idx1,idx2	idx2	4	const	1	Using where
EXPLAIN SELECT * FROM t1
WHERE ID_better=1 AND ID1_with_null=3 AND ID2_with_null=3 IS NULL ;
id	select_type	table	type	possible_keys	key	key_len	ref	rows	Extra
1	SIMPLE	t1	ref	idx1,idx2	idx2	4	const	1	Using where
EXPLAIN SELECT * FROM t1
WHERE ID_better=1 AND ID1_with_null IS NULL AND ID2_with_null IS NULL;
id	select_type	table	type	possible_keys	key	key_len	ref	rows	Extra
1	SIMPLE	t1	ref	idx1,idx2	idx2	4	const	1	Using where
DROP INDEX idx1 ON t1;
CREATE UNIQUE INDEX idx1 ON t1(ID1_with_null,ID2_with_null);
EXPLAIN SELECT * FROM t1
WHERE ID_better=1 AND ID1_with_null IS NULL AND ID2_with_null=3 ;
id	select_type	table	type	possible_keys	key	key_len	ref	rows	Extra
1	SIMPLE	t1	ref	idx1,idx2	idx2	4	const	1	Using where
EXPLAIN SELECT * FROM t1
WHERE ID_better=1 AND ID1_with_null=3 AND ID2_with_null IS NULL ;
id	select_type	table	type	possible_keys	key	key_len	ref	rows	Extra
1	SIMPLE	t1	ref	idx1,idx2	idx2	4	const	1	Using where
EXPLAIN SELECT * FROM t1
WHERE ID_better=1 AND ID1_with_null IS NULL AND ID2_with_null IS NULL;
id	select_type	table	type	possible_keys	key	key_len	ref	rows	Extra
1	SIMPLE	t1	ref	idx1,idx2	idx2	4	const	1	Using where
EXPLAIN SELECT * FROM t1
WHERE ID_better=1 AND ID1_with_null IS NULL AND 
(ID2_with_null=1 OR ID2_with_null=2);
id	select_type	table	type	possible_keys	key	key_len	ref	rows	Extra
1	SIMPLE	t1	ref	idx1,idx2	idx2	4	const	1	Using where
DROP TABLE t1;
CREATE TABLE t1 (a INT, ts TIMESTAMP, KEY ts(ts));
INSERT INTO t1 VALUES (30,"2006-01-03 23:00:00"), (31,"2006-01-03 23:00:00");
ANALYZE TABLE t1;
Table	Op	Msg_type	Msg_text
test.t1	analyze	status	OK
CREATE TABLE t2 (a INT, dt1 DATETIME, dt2 DATETIME, PRIMARY KEY (a));
INSERT INTO t2 VALUES (30, "2006-01-01 00:00:00", "2999-12-31 00:00:00");
INSERT INTO t2 SELECT a+1,dt1,dt2 FROM t2;
ANALYZE TABLE t2;
Table	Op	Msg_type	Msg_text
test.t2	analyze	status	OK
EXPLAIN
SELECT * FROM t1 LEFT JOIN t2 ON (t1.a=t2.a) WHERE t1.a=30
AND t1.ts BETWEEN t2.dt1 AND t2.dt2
AND t1.ts BETWEEN "2006-01-01" AND "2006-12-31";
id	select_type	table	type	possible_keys	key	key_len	ref	rows	Extra
1	SIMPLE	t2	const	PRIMARY	PRIMARY	4	const	1	
1	SIMPLE	t1	range	ts	ts	4	NULL	1	Using index condition; Using where
SELECT * FROM t1 LEFT JOIN t2 ON (t1.a=t2.a) WHERE t1.a=30
AND t1.ts BETWEEN t2.dt1 AND t2.dt2
AND t1.ts BETWEEN "2006-01-01" AND "2006-12-31";
a	ts	a	dt1	dt2
30	2006-01-03 23:00:00	30	2006-01-01 00:00:00	2999-12-31 00:00:00
DROP TABLE t1,t2;
create table t1 (a bigint unsigned);
insert into t1 values
(if(1, 9223372036854775808, 1)),
(case when 1 then 9223372036854775808 else 1 end),
(coalesce(9223372036854775808, 1));
select * from t1;
a
9223372036854775808
9223372036854775808
9223372036854775808
drop table t1;
create table t1 select
if(1, 9223372036854775808, 1) i,
case when 1 then 9223372036854775808 else 1 end c,
coalesce(9223372036854775808, 1) co;
show create table t1;
Table	Create Table
t1	CREATE TABLE `t1` (
  `i` decimal(19,0) NOT NULL DEFAULT '0',
  `c` decimal(19,0) NOT NULL DEFAULT '0',
  `co` decimal(19,0) NOT NULL DEFAULT '0'
) ENGINE=MyISAM DEFAULT CHARSET=latin1
drop table t1;
select 
if(1, cast(1111111111111111111 as unsigned), 1) i,
case when 1 then cast(1111111111111111111 as unsigned) else 1 end c,
coalesce(cast(1111111111111111111 as unsigned), 1) co;
i	c	co
1111111111111111111	1111111111111111111	1111111111111111111
CREATE TABLE t1 (name varchar(255));
CREATE TABLE t2 (name varchar(255), n int, KEY (name(3)));
INSERT INTO t1 VALUES ('ccc'), ('bb'), ('cc '), ('aa  '), ('aa');
INSERT INTO t2 VALUES ('bb',1), ('aa',2), ('cc   ',3);
INSERT INTO t2 VALUES (concat('cc ', 0x06), 4);
INSERT INTO t2 VALUES ('cc',5), ('bb ',6), ('cc ',7);
SELECT * FROM t2;
name	n
bb	1
aa	2
cc   	3
cc 	4
cc	5
bb 	6
cc 	7
SELECT * FROM t2 ORDER BY name;
name	n
aa	2
bb	1
bb 	6
cc 	4
cc   	3
cc	5
cc 	7
SELECT name, LENGTH(name), n FROM t2 ORDER BY name;
name	LENGTH(name)	n
aa	2	2
bb	2	1
bb 	3	6
cc 	4	4
cc   	5	3
cc	2	5
cc 	3	7
EXPLAIN SELECT name, LENGTH(name), n FROM t2 WHERE name='cc ';
id	select_type	table	type	possible_keys	key	key_len	ref	rows	Extra
1	SIMPLE	t2	ref	name	name	6	const	3	Using where
SELECT name, LENGTH(name), n FROM t2 WHERE name='cc ';
name	LENGTH(name)	n
cc   	5	3
cc	2	5
cc 	3	7
EXPLAIN SELECT name , LENGTH(name), n FROM t2 WHERE name LIKE 'cc%';
id	select_type	table	type	possible_keys	key	key_len	ref	rows	Extra
1	SIMPLE	t2	range	name	name	6	NULL	3	Using where
SELECT name , LENGTH(name), n FROM t2 WHERE name LIKE 'cc%';
name	LENGTH(name)	n
cc   	5	3
cc 	4	4
cc	2	5
cc 	3	7
EXPLAIN SELECT name , LENGTH(name), n FROM t2 WHERE name LIKE 'cc%' ORDER BY name;
id	select_type	table	type	possible_keys	key	key_len	ref	rows	Extra
1	SIMPLE	t2	range	name	name	6	NULL	3	Using where; Using filesort
SELECT name , LENGTH(name), n FROM t2 WHERE name LIKE 'cc%' ORDER BY name;
name	LENGTH(name)	n
cc 	4	4
cc   	5	3
cc	2	5
cc 	3	7
EXPLAIN SELECT * FROM t1 LEFT JOIN t2 ON t1.name=t2.name;
id	select_type	table	type	possible_keys	key	key_len	ref	rows	Extra
1	SIMPLE	t1	ALL	NULL	NULL	NULL	NULL	5	
1	SIMPLE	t2	ref	name	name	6	test.t1.name	2	Using where
SELECT * FROM t1 LEFT JOIN t2 ON t1.name=t2.name;
name	name	n
ccc	NULL	NULL
bb	bb	1
bb	bb 	6
cc 	cc   	3
cc 	cc	5
cc 	cc 	7
aa  	aa	2
aa	aa	2
DROP TABLE t1,t2;
CREATE TABLE t1 (name text);
CREATE TABLE t2 (name text, n int, KEY (name(3)));
INSERT INTO t1 VALUES ('ccc'), ('bb'), ('cc '), ('aa  '), ('aa');
INSERT INTO t2 VALUES ('bb',1), ('aa',2), ('cc   ',3);
INSERT INTO t2 VALUES (concat('cc ', 0x06), 4);
INSERT INTO t2 VALUES ('cc',5), ('bb ',6), ('cc ',7);
SELECT * FROM t2;
name	n
bb	1
aa	2
cc   	3
cc 	4
cc	5
bb 	6
cc 	7
SELECT * FROM t2 ORDER BY name;
name	n
aa	2
bb	1
bb 	6
cc 	4
cc   	3
cc	5
cc 	7
SELECT name, LENGTH(name), n FROM t2 ORDER BY name;
name	LENGTH(name)	n
aa	2	2
bb	2	1
bb 	3	6
cc 	4	4
cc   	5	3
cc	2	5
cc 	3	7
EXPLAIN SELECT name, LENGTH(name), n FROM t2 WHERE name='cc ';
id	select_type	table	type	possible_keys	key	key_len	ref	rows	Extra
1	SIMPLE	t2	ref	name	name	6	const	3	Using where
SELECT name, LENGTH(name), n FROM t2 WHERE name='cc ';
name	LENGTH(name)	n
cc   	5	3
cc	2	5
cc 	3	7
EXPLAIN SELECT name , LENGTH(name), n FROM t2 WHERE name LIKE 'cc%';
id	select_type	table	type	possible_keys	key	key_len	ref	rows	Extra
1	SIMPLE	t2	range	name	name	6	NULL	3	Using where
SELECT name , LENGTH(name), n FROM t2 WHERE name LIKE 'cc%';
name	LENGTH(name)	n
cc   	5	3
cc 	4	4
cc	2	5
cc 	3	7
EXPLAIN SELECT name , LENGTH(name), n FROM t2 WHERE name LIKE 'cc%' ORDER BY name;
id	select_type	table	type	possible_keys	key	key_len	ref	rows	Extra
1	SIMPLE	t2	range	name	name	6	NULL	3	Using where; Using filesort
SELECT name , LENGTH(name), n FROM t2 WHERE name LIKE 'cc%' ORDER BY name;
name	LENGTH(name)	n
cc 	4	4
cc   	5	3
cc	2	5
cc 	3	7
EXPLAIN SELECT * FROM t1 LEFT JOIN t2 ON t1.name=t2.name;
id	select_type	table	type	possible_keys	key	key_len	ref	rows	Extra
1	SIMPLE	t1	ALL	NULL	NULL	NULL	NULL	5	
1	SIMPLE	t2	ref	name	name	6	test.t1.name	2	Using where
SELECT * FROM t1 LEFT JOIN t2 ON t1.name=t2.name;
name	name	n
ccc	NULL	NULL
bb	bb	1
bb	bb 	6
cc 	cc   	3
cc 	cc	5
cc 	cc 	7
aa  	aa	2
aa	aa	2
DROP TABLE t1,t2;
CREATE TABLE t1 (
access_id int NOT NULL default '0',
name varchar(20) default NULL,
rank int NOT NULL default '0',
KEY idx (access_id)
);
CREATE TABLE t2 (
faq_group_id int NOT NULL default '0',
faq_id int NOT NULL default '0',
access_id int default NULL,
UNIQUE KEY idx1 (faq_id),
KEY idx2 (faq_group_id,faq_id)
);
INSERT INTO t1 VALUES 
(1,'Everyone',2),(2,'Help',3),(3,'Technical Support',1),(4,'Chat User',4);
INSERT INTO t2 VALUES
(261,265,1),(490,494,1);
SELECT t2.faq_id 
FROM t1 INNER JOIN t2 IGNORE INDEX (idx1)
ON (t1.access_id = t2.access_id)
LEFT JOIN t2 t
ON (t.faq_group_id = t2.faq_group_id AND
find_in_set(t.access_id, '1,4') < find_in_set(t2.access_id, '1,4'))
WHERE
t2.access_id IN (1,4) AND t.access_id IS NULL AND t2.faq_id in (265);
faq_id
265
SELECT t2.faq_id 
FROM t1 INNER JOIN t2
ON (t1.access_id = t2.access_id)
LEFT JOIN t2 t
ON (t.faq_group_id = t2.faq_group_id AND
find_in_set(t.access_id, '1,4') < find_in_set(t2.access_id, '1,4'))
WHERE
t2.access_id IN (1,4) AND t.access_id IS NULL AND t2.faq_id in (265);
faq_id
265
DROP TABLE t1,t2;
CREATE TABLE t1 (a INT, b INT, KEY inx (b,a));
INSERT INTO t1 VALUES (1,1), (1,2), (1,3), (1,4), (1,5), (1, 6), (1,7);
EXPLAIN SELECT COUNT(*) FROM t1 f1 INNER JOIN t1 f2
ON ( f1.b=f2.b AND f1.a<f2.a ) 
WHERE 1 AND f1.b NOT IN (100,2232,3343,51111);
id	select_type	table	type	possible_keys	key	key_len	ref	rows	Extra
1	SIMPLE	f1	index	inx	inx	10	NULL	7	Using where; Using index
1	SIMPLE	f2	ref	inx	inx	5	test.f1.b	1	Using where; Using index
DROP TABLE t1;
CREATE TABLE t1 (c1 INT, c2 INT);
INSERT INTO t1 VALUES (1,11), (2,22), (2,22);
EXPLAIN SELECT c1 FROM t1 WHERE (SELECT (SELECT (SELECT (SELECT (SELECT (SELECT (SELECT (SELECT (SELECT (SELECT (SELECT (SELECT (SELECT (SELECT (SELECT (SELECT (SELECT (SELECT (SELECT (SELECT (SELECT (SELECT (SELECT (SELECT (SELECT (SELECT (SELECT (SELECT (SELECT (SELECT (SELECT COUNT(c2)))))))))))))))))))))))))))))))) > 0;
id	select_type	table	type	possible_keys	key	key_len	ref	rows	Extra
1	PRIMARY	t1	ALL	NULL	NULL	NULL	NULL	3	Using where
31	DEPENDENT SUBQUERY	NULL	NULL	NULL	NULL	NULL	NULL	NULL	No tables used
32	DEPENDENT SUBQUERY	NULL	NULL	NULL	NULL	NULL	NULL	NULL	No tables used
EXPLAIN SELECT c1 FROM t1 WHERE (SELECT (SELECT (SELECT (SELECT (SELECT (SELECT (SELECT (SELECT (SELECT (SELECT (SELECT (SELECT (SELECT (SELECT (SELECT (SELECT (SELECT (SELECT (SELECT (SELECT (SELECT (SELECT (SELECT (SELECT (SELECT (SELECT (SELECT (SELECT (SELECT (SELECT (SELECT (SELECT (SELECT (SELECT (SELECT (SELECT (SELECT (SELECT (SELECT (SELECT (SELECT (SELECT (SELECT (SELECT (SELECT (SELECT (SELECT (SELECT (SELECT (SELECT (SELECT (SELECT (SELECT (SELECT (SELECT (SELECT (SELECT (SELECT (SELECT (SELECT (SELECT (SELECT (SELECT (SELECT COUNT(c2))))))))))))))))))))))))))))))))))))))))))))))))))))))))))))))))) > 0;
ERROR HY000: Too high level of nesting for select
DROP TABLE t1;
CREATE TABLE t1 (
c1 int(11) NOT NULL AUTO_INCREMENT,
c2 varchar(1000) DEFAULT NULL,
c3 bigint(20) DEFAULT NULL,
c4 bigint(20) DEFAULT NULL,
PRIMARY KEY (c1)
);
EXPLAIN EXTENDED 
SELECT  join_2.c1  
FROM 
t1 AS join_0, 
t1 AS join_1, 
t1 AS join_2, 
t1 AS join_3, 
t1 AS join_4, 
t1 AS join_5, 
t1 AS join_6, 
t1 AS join_7
WHERE 
join_0.c1=join_1.c1  AND 
join_1.c1=join_2.c1  AND 
join_2.c1=join_3.c1  AND 
join_3.c1=join_4.c1  AND 
join_4.c1=join_5.c1  AND 
join_5.c1=join_6.c1  AND 
join_6.c1=join_7.c1 
OR 
join_0.c2 < '?'  AND 
join_1.c2 < '?'  AND
join_2.c2 > '?'  AND
join_2.c2 < '!'  AND
join_3.c2 > '?'  AND 
join_4.c2 = '?'  AND 
join_5.c2 <> '?' AND
join_6.c2 <> '?' AND 
join_7.c2 >= '?' AND
join_0.c1=join_1.c1  AND 
join_1.c1=join_2.c1  AND 
join_2.c1=join_3.c1  AND
join_3.c1=join_4.c1  AND 
join_4.c1=join_5.c1  AND 
join_5.c1=join_6.c1  AND 
join_6.c1=join_7.c1
GROUP BY 
join_3.c1,
join_2.c1,
join_7.c1,
join_1.c1,
join_0.c1;
id	select_type	table	type	possible_keys	key	key_len	ref	rows	filtered	Extra
1	SIMPLE	NULL	NULL	NULL	NULL	NULL	NULL	NULL	NULL	Impossible WHERE noticed after reading const tables
Warnings:
Note	1003	select NULL AS `c1` from `test`.`t1` `join_0` join `test`.`t1` `join_1` join `test`.`t1` `join_2` join `test`.`t1` `join_3` join `test`.`t1` `join_4` join `test`.`t1` `join_5` join `test`.`t1` `join_6` join `test`.`t1` `join_7` where 0 group by NULL,NULL,NULL,NULL,NULL
SHOW WARNINGS;
Level	Code	Message
Note	1003	select NULL AS `c1` from `test`.`t1` `join_0` join `test`.`t1` `join_1` join `test`.`t1` `join_2` join `test`.`t1` `join_3` join `test`.`t1` `join_4` join `test`.`t1` `join_5` join `test`.`t1` `join_6` join `test`.`t1` `join_7` where 0 group by NULL,NULL,NULL,NULL,NULL
DROP TABLE t1;
SELECT 1 AS ` `;

1
Warnings:
Warning	1474	Name ' ' has become ''
SELECT 1 AS `  `;

1
Warnings:
Warning	1474	Name '  ' has become ''
SELECT 1 AS ` x`;
x
1
Warnings:
Warning	1466	Leading spaces are removed from name ' x'
CREATE VIEW v1 AS SELECT 1 AS ``;
ERROR 42000: Incorrect column name ''
CREATE VIEW v1 AS SELECT 1 AS ` `;
ERROR 42000: Incorrect column name ' '
CREATE VIEW v1 AS SELECT 1 AS `  `;
ERROR 42000: Incorrect column name '  '
CREATE VIEW v1 AS SELECT (SELECT 1 AS `  `);
ERROR 42000: Incorrect column name '  '
CREATE VIEW v1 AS SELECT 1 AS ` x`;
Warnings:
Warning	1466	Leading spaces are removed from name ' x'
SELECT `x` FROM v1;
x
1
ALTER VIEW v1 AS SELECT 1 AS ` `;
ERROR 42000: Incorrect column name ' '
DROP VIEW v1;
select str_to_date('2007-10-09','%Y-%m-%d') between '2007/10/01 00:00:00 GMT'
                                                and '2007/10/20 00:00:00 GMT';
str_to_date('2007-10-09','%Y-%m-%d') between '2007/10/01 00:00:00 GMT'
                                                and '2007/10/20 00:00:00 GMT'
1
Warnings:
Warning	1292	Truncated incorrect datetime value: '2007/10/01 00:00:00 GMT'
Warning	1292	Truncated incorrect datetime value: '2007/10/20 00:00:00 GMT'
select str_to_date('2007-10-09','%Y-%m-%d') > '2007/10/01 00:00:00 GMT-6';
str_to_date('2007-10-09','%Y-%m-%d') > '2007/10/01 00:00:00 GMT-6'
1
Warnings:
Warning	1292	Truncated incorrect datetime value: '2007/10/01 00:00:00 GMT-6'
select str_to_date('2007-10-09','%Y-%m-%d') <= '2007/10/20 00:00:00 GMT-6';
str_to_date('2007-10-09','%Y-%m-%d') <= '2007/10/20 00:00:00 GMT-6'
1
Warnings:
Warning	1292	Truncated incorrect datetime value: '2007/10/20 00:00:00 GMT-6'
select str_to_date('2007-10-09','%Y-%m-%d') <= '2007/10/2000:00:00 GMT-6';
str_to_date('2007-10-09','%Y-%m-%d') <= '2007/10/2000:00:00 GMT-6'
0
Warnings:
Warning	1292	Incorrect datetime value: '2007/10/2000:00:00 GMT-6'
select str_to_date('2007-10-01','%Y-%m-%d') = '2007-10-1 00:00:00 GMT-6';
str_to_date('2007-10-01','%Y-%m-%d') = '2007-10-1 00:00:00 GMT-6'
1
Warnings:
Warning	1292	Truncated incorrect datetime value: '2007-10-1 00:00:00 GMT-6'
select str_to_date('2007-10-01','%Y-%m-%d') = '2007-10-01 x00:00:00 GMT-6';
str_to_date('2007-10-01','%Y-%m-%d') = '2007-10-01 x00:00:00 GMT-6'
1
Warnings:
Warning	1292	Truncated incorrect date value: '2007-10-01 x00:00:00 GMT-6'
select str_to_date('2007-10-01','%Y-%m-%d %H:%i:%s') = '2007-10-01 00:00:00 GMT-6';
str_to_date('2007-10-01','%Y-%m-%d %H:%i:%s') = '2007-10-01 00:00:00 GMT-6'
1
Warnings:
Warning	1292	Truncated incorrect datetime value: '2007-10-01 00:00:00 GMT-6'
select str_to_date('2007-10-01','%Y-%m-%d %H:%i:%s') = '2007-10-01 00:x00:00 GMT-6';
str_to_date('2007-10-01','%Y-%m-%d %H:%i:%s') = '2007-10-01 00:x00:00 GMT-6'
1
Warnings:
Warning	1292	Truncated incorrect datetime value: '2007-10-01 00:x00:00 GMT-6'
select str_to_date('2007-10-01','%Y-%m-%d %H:%i:%s') = '2007-10-01 x12:34:56 GMT-6';
str_to_date('2007-10-01','%Y-%m-%d %H:%i:%s') = '2007-10-01 x12:34:56 GMT-6'
1
Warnings:
Warning	1292	Truncated incorrect date value: '2007-10-01 x12:34:56 GMT-6'
select str_to_date('2007-10-01 12:34:00','%Y-%m-%d %H:%i:%s') = '2007-10-01 12:34x:56 GMT-6';
str_to_date('2007-10-01 12:34:00','%Y-%m-%d %H:%i:%s') = '2007-10-01 12:34x:56 GMT-6'
1
Warnings:
Warning	1292	Truncated incorrect datetime value: '2007-10-01 12:34x:56 GMT-6'
select str_to_date('2007-10-01 12:34:56','%Y-%m-%d %H:%i:%s') = '2007-10-01 12:34x:56 GMT-6';
str_to_date('2007-10-01 12:34:56','%Y-%m-%d %H:%i:%s') = '2007-10-01 12:34x:56 GMT-6'
0
Warnings:
Warning	1292	Truncated incorrect datetime value: '2007-10-01 12:34x:56 GMT-6'
select str_to_date('2007-10-01 12:34:56','%Y-%m-%d %H:%i:%s') = '2007-10-01 12:34:56';
str_to_date('2007-10-01 12:34:56','%Y-%m-%d %H:%i:%s') = '2007-10-01 12:34:56'
1
select str_to_date('2007-10-01','%Y-%m-%d') = '2007-10-01 12:00:00';
str_to_date('2007-10-01','%Y-%m-%d') = '2007-10-01 12:00:00'
0
select str_to_date('2007-10-01 12','%Y-%m-%d %H') = '2007-10-01 12:00:00';
str_to_date('2007-10-01 12','%Y-%m-%d %H') = '2007-10-01 12:00:00'
1
select str_to_date('2007-10-01 12:34','%Y-%m-%d %H') = '2007-10-01 12:00:00';
str_to_date('2007-10-01 12:34','%Y-%m-%d %H') = '2007-10-01 12:00:00'
1
Warnings:
Warning	1292	Truncated incorrect datetime value: '2007-10-01 12:34'
select str_to_date('2007-02-30 12:34','%Y-%m-%d %H:%i') = '2007-02-30 12:34';
str_to_date('2007-02-30 12:34','%Y-%m-%d %H:%i') = '2007-02-30 12:34'
1
select str_to_date('2007-10-00 12:34','%Y-%m-%d %H:%i') = '2007-10-00 12:34';
str_to_date('2007-10-00 12:34','%Y-%m-%d %H:%i') = '2007-10-00 12:34'
1
select str_to_date('2007-10-00','%Y-%m-%d') between '2007/09/01 00:00:00'
                                                and '2007/10/20 00:00:00';
str_to_date('2007-10-00','%Y-%m-%d') between '2007/09/01 00:00:00'
                                                and '2007/10/20 00:00:00'
1
set SQL_MODE=TRADITIONAL;
select str_to_date('2007-10-00 12:34','%Y-%m-%d %H:%i') = '2007-10-00 12:34';
str_to_date('2007-10-00 12:34','%Y-%m-%d %H:%i') = '2007-10-00 12:34'
1
select str_to_date('2007-10-01 12:34','%Y-%m-%d %H:%i') = '2007-10-00 12:34';
str_to_date('2007-10-01 12:34','%Y-%m-%d %H:%i') = '2007-10-00 12:34'
0
select str_to_date('2007-10-00 12:34','%Y-%m-%d %H:%i') = '2007-10-01 12:34';
str_to_date('2007-10-00 12:34','%Y-%m-%d %H:%i') = '2007-10-01 12:34'
0
select str_to_date('2007-10-00','%Y-%m-%d') between '2007/09/01'
                                                and '2007/10/20';
str_to_date('2007-10-00','%Y-%m-%d') between '2007/09/01'
                                                and '2007/10/20'
1
set SQL_MODE=DEFAULT;
select str_to_date('2007-10-00','%Y-%m-%d') between '' and '2007/10/20';
str_to_date('2007-10-00','%Y-%m-%d') between '' and '2007/10/20'
1
Warnings:
Warning	1292	Incorrect datetime value: ''
select str_to_date('','%Y-%m-%d') between '2007/10/01' and '2007/10/20';
str_to_date('','%Y-%m-%d') between '2007/10/01' and '2007/10/20'
0
select str_to_date('','%Y-%m-%d %H:%i') = '2007-10-01 12:34';
str_to_date('','%Y-%m-%d %H:%i') = '2007-10-01 12:34'
0
select str_to_date(NULL,'%Y-%m-%d %H:%i') = '2007-10-01 12:34';
str_to_date(NULL,'%Y-%m-%d %H:%i') = '2007-10-01 12:34'
NULL
select str_to_date('2007-10-00 12:34','%Y-%m-%d %H:%i') = '';
str_to_date('2007-10-00 12:34','%Y-%m-%d %H:%i') = ''
0
Warnings:
Warning	1292	Incorrect datetime value: ''
select str_to_date('1','%Y-%m-%d') = '1';
str_to_date('1','%Y-%m-%d') = '1'
0
Warnings:
Warning	1292	Incorrect datetime value: '1'
select str_to_date('1','%Y-%m-%d') = '1';
str_to_date('1','%Y-%m-%d') = '1'
0
Warnings:
Warning	1292	Incorrect datetime value: '1'
select str_to_date('','%Y-%m-%d') = '';
str_to_date('','%Y-%m-%d') = ''
1
Warnings:
Warning	1292	Incorrect datetime value: ''
select str_to_date('2000-01-01','%Y-%m-%d') between '1000-01-01' and '2001-01-01';
str_to_date('2000-01-01','%Y-%m-%d') between '1000-01-01' and '2001-01-01'
1
select str_to_date('2000-01-01','%Y-%m-%d') between '1000-01-01' and NULL;
str_to_date('2000-01-01','%Y-%m-%d') between '1000-01-01' and NULL
NULL
select str_to_date('2000-01-01','%Y-%m-%d') between NULL and '2001-01-01';
str_to_date('2000-01-01','%Y-%m-%d') between NULL and '2001-01-01'
NULL
select str_to_date('2000-01-01','%Y-%m-%d') between '2001-01-01' and NULL;
str_to_date('2000-01-01','%Y-%m-%d') between '2001-01-01' and NULL
0
select str_to_date('2000-01-01','%Y-%m-%d') between NULL and '1000-01-01';
str_to_date('2000-01-01','%Y-%m-%d') between NULL and '1000-01-01'
0
select str_to_date('2000-01-01','%Y-%m-%d') between NULL and NULL;
str_to_date('2000-01-01','%Y-%m-%d') between NULL and NULL
NULL
CREATE TABLE t1 (c11 INT UNSIGNED NOT NULL AUTO_INCREMENT PRIMARY KEY);
CREATE TABLE t2 (c21 INT UNSIGNED NOT NULL, 
c22 INT DEFAULT NULL, 
KEY(c21, c22));
CREATE TABLE t3 (c31 INT UNSIGNED NOT NULL DEFAULT 0, 
c32 INT DEFAULT NULL, 
c33 INT NOT NULL, 
c34 INT UNSIGNED DEFAULT 0,
KEY (c33, c34, c32));
INSERT INTO t1 values (),(),(),(),();
INSERT INTO t2 SELECT a.c11, b.c11 FROM t1 a, t1 b;
INSERT INTO t3 VALUES (1, 1, 1, 0), 
(2, 2, 0, 0), 
(3, 3, 1, 0), 
(4, 4, 0, 0), 
(5, 5, 1, 0);
SELECT c32 FROM t1, t2, t3 WHERE t1.c11 IN (1, 3, 5) AND 
t3.c31 = t1.c11 AND t2.c21 = t1.c11 AND 
t3.c33 = 1 AND t2.c22 in (1, 3) 
ORDER BY c32;
c32
1
1
3
3
5
5
SELECT c32 FROM t1, t2, t3 WHERE t1.c11 IN (1, 3, 5) AND 
t3.c31 = t1.c11 AND t2.c21 = t1.c11 AND 
t3.c33 = 1 AND t2.c22 in (1, 3) 
ORDER BY c32 DESC;
c32
5
5
3
3
1
1
DROP TABLE t1, t2, t3;

#
# Bug#30736: Row Size Too Large Error Creating a Table and
# Inserting Data.
#
DROP TABLE IF EXISTS t1;
DROP TABLE IF EXISTS t2;

CREATE TABLE t1(
c1 DECIMAL(10, 2),
c2 FLOAT);

INSERT INTO t1 VALUES (0, 1), (2, 3), (4, 5);

CREATE TABLE t2(
c3 DECIMAL(10, 2))
SELECT
c1 * c2 AS c3
FROM t1;

SELECT * FROM t1;
c1	c2
0.00	1
2.00	3
4.00	5

SELECT * FROM t2;
c3
0.00
6.00
20.00

DROP TABLE t1;
DROP TABLE t2;

CREATE TABLE t1 (c1 BIGINT NOT NULL);
INSERT INTO t1 (c1) VALUES (1);
SELECT * FROM t1 WHERE c1 > NULL + 1;
c1
DROP TABLE t1;

CREATE TABLE t1 (a VARCHAR(10) NOT NULL PRIMARY KEY);
INSERT INTO t1 (a) VALUES ('foo0'), ('bar0'), ('baz0');
SELECT * FROM t1 WHERE a IN (CONCAT('foo', 0), 'bar');
a
foo0
DROP TABLE t1;
CREATE TABLE t1 (a INT, b INT);
CREATE TABLE t2 (a INT, c INT, KEY(a));
INSERT INTO t1 VALUES (1, 1), (2, 2);
INSERT INTO t2 VALUES (1, 1), (1, 2), (1, 3), (1, 4), (1, 5),
(2, 1), (2, 2), (2, 3), (2, 4), (2, 5),
(3, 1), (3, 2), (3, 3), (3, 4), (3, 5),
(4, 1), (4, 2), (4, 3), (4, 4), (4, 5);
FLUSH STATUS;
SELECT DISTINCT b FROM t1 LEFT JOIN t2 USING(a) WHERE c <= 3;
b
1
2
SHOW STATUS LIKE 'Handler_read%';
Variable_name	Value
Handler_read_first	0
Handler_read_key	2
Handler_read_next	0
Handler_read_prev	0
Handler_read_rnd	0
Handler_read_rnd_deleted	0
Handler_read_rnd_next	6
DROP TABLE t1, t2;
CREATE TABLE t1 (f1 bigint(20) NOT NULL default '0',
f2 int(11) NOT NULL default '0',
f3 bigint(20) NOT NULL default '0',
f4 varchar(255) NOT NULL default '',
PRIMARY KEY (f1),
KEY key1 (f4),
KEY key2 (f2));
CREATE TABLE t2 (f1 int(11) NOT NULL default '0',
f2 enum('A1','A2','A3') NOT NULL default 'A1',
f3 int(11) NOT NULL default '0',
PRIMARY KEY (f1),
KEY key1 (f3));
CREATE TABLE t3 (f1 bigint(20) NOT NULL default '0',
f2 datetime NOT NULL default '1980-01-01 00:00:00',
PRIMARY KEY (f1));
insert into t1 values (1, 1, 1, 'abc');
insert into t1 values (2, 1, 2, 'def');
insert into t1 values (3, 1, 2, 'def');
insert into t2 values (1, 'A1', 1);
insert into t3 values (1, '1980-01-01');
SELECT a.f3, cr.f4, count(*) count
FROM t2 a
STRAIGHT_JOIN t1 cr ON cr.f2 = a.f1
LEFT JOIN
(t1 cr2
JOIN t3 ae2 ON cr2.f3 = ae2.f1
) ON a.f1 = cr2.f2 AND ae2.f2 < now() - INTERVAL 7 DAY AND
cr.f4 = cr2.f4
GROUP BY a.f3, cr.f4;
f3	f4	count
1	abc	1
1	def	2
drop table t1, t2, t3;
CREATE TABLE t1 (a INT KEY, b INT);
INSERT INTO t1 VALUES (1,1), (2,2), (3,3), (4,4);
EXPLAIN EXTENDED SELECT a, b FROM t1 WHERE a > 1 AND a = b LIMIT 2;
id	select_type	table	type	possible_keys	key	key_len	ref	rows	filtered	Extra
1	SIMPLE	t1	range	PRIMARY	PRIMARY	4	NULL	3	100.00	Using index condition; Using where
Warnings:
Note	1003	select `test`.`t1`.`a` AS `a`,`test`.`t1`.`b` AS `b` from `test`.`t1` where ((`test`.`t1`.`b` = `test`.`t1`.`a`) and (`test`.`t1`.`a` > 1)) limit 2
EXPLAIN EXTENDED SELECT a, b FROM t1 WHERE a > 1 AND b = a LIMIT 2;
id	select_type	table	type	possible_keys	key	key_len	ref	rows	filtered	Extra
1	SIMPLE	t1	range	PRIMARY	PRIMARY	4	NULL	3	100.00	Using index condition; Using where
Warnings:
Note	1003	select `test`.`t1`.`a` AS `a`,`test`.`t1`.`b` AS `b` from `test`.`t1` where ((`test`.`t1`.`b` = `test`.`t1`.`a`) and (`test`.`t1`.`a` > 1)) limit 2
DROP TABLE t1;
#
# Bug#47019: Assertion failed: 0, file .\rt_mbr.c, line 138 when 
# forcing a spatial index
#
CREATE TABLE t1(a LINESTRING NOT NULL, SPATIAL KEY(a));
INSERT INTO t1 VALUES
(GEOMFROMTEXT('LINESTRING(-1 -1, 1 -1, -1 -1, -1 1, 1 1)')),
(GEOMFROMTEXT('LINESTRING(-1 -1, 1 -1, -1 -1, -1 1, 1 1)'));
EXPLAIN SELECT 1 FROM t1 NATURAL LEFT JOIN t1 AS t2;
id	select_type	table	type	possible_keys	key	key_len	ref	rows	Extra
1	SIMPLE	t1	ALL	NULL	NULL	NULL	NULL	2	
1	SIMPLE	t2	ALL	a	NULL	NULL	NULL	2	Range checked for each record (index map: 0x1)
SELECT 1 FROM t1 NATURAL LEFT JOIN t1 AS t2;
1
1
1
1
1
EXPLAIN SELECT 1 FROM t1 NATURAL LEFT JOIN t1 AS t2 FORCE INDEX(a);
id	select_type	table	type	possible_keys	key	key_len	ref	rows	Extra
1	SIMPLE	t1	ALL	NULL	NULL	NULL	NULL	2	
1	SIMPLE	t2	ALL	a	NULL	NULL	NULL	2	Range checked for each record (index map: 0x1)
SELECT 1 FROM t1 NATURAL LEFT JOIN t1 AS t2 FORCE INDEX(a);
1
1
1
1
1
DROP TABLE t1;
#
# Bug #48291 : crash with row() operator,select into @var, and 
#   subquery returning multiple rows
#
CREATE TABLE t1(a INT);
INSERT INTO t1 VALUES (2),(3);
# Should not crash
SELECT 1 FROM t1 WHERE a <> 1 AND NOT
ROW(a,a) <=> ROW((SELECT 1 FROM t1 WHERE 1=2),(SELECT 1 FROM t1))
INTO @var0;
ERROR 21000: Subquery returns more than 1 row
DROP TABLE t1;
#
# Bug #48458: simple query tries to allocate enormous amount of
#   memory
#
CREATE TABLE t1(a INT NOT NULL, b YEAR);
INSERT INTO t1 VALUES ();
Warnings:
Warning	1364	Field 'a' doesn't have a default value
CREATE TABLE t2(c INT);
# Should not err out because of out-of-memory
SELECT 1 FROM t2 JOIN t1 ON 1=1
WHERE a != '1' AND NOT a >= b OR NOT ROW(b,a )<> ROW(a,a);
1
DROP TABLE t1,t2;
#
# Bug #49199: Optimizer handles incorrectly: 
# field='const1' AND field='const2' in some cases

CREATE TABLE t1(a DATETIME NOT NULL);
INSERT INTO t1 VALUES('2001-01-01');
SELECT * FROM t1 WHERE a='2001-01-01' AND a='2001-01-01 00:00:00';
a
2001-01-01 00:00:00
EXPLAIN EXTENDED SELECT * FROM t1 WHERE a='2001-01-01' AND a='2001-01-01 00:00:00';
id	select_type	table	type	possible_keys	key	key_len	ref	rows	filtered	Extra
1	SIMPLE	t1	system	NULL	NULL	NULL	NULL	1	100.00	
Warnings:
Note	1003	select '2001-01-01 00:00:00' AS `a` from `test`.`t1` where 1
DROP TABLE t1;
CREATE TABLE t1(a DATE NOT NULL);
INSERT INTO t1 VALUES('2001-01-01');
SELECT * FROM t1 WHERE a='2001-01-01' AND a='2001-01-01 00:00:00';
a
2001-01-01
EXPLAIN EXTENDED SELECT * FROM t1 WHERE a='2001-01-01' AND a='2001-01-01 00:00:00';
id	select_type	table	type	possible_keys	key	key_len	ref	rows	filtered	Extra
1	SIMPLE	t1	system	NULL	NULL	NULL	NULL	1	100.00	
Warnings:
Note	1003	select '2001-01-01' AS `a` from `test`.`t1` where 1
DROP TABLE t1;
CREATE TABLE t1(a TIMESTAMP NOT NULL);
INSERT INTO t1 VALUES('2001-01-01');
SELECT * FROM t1 WHERE a='2001-01-01' AND a='2001-01-01 00:00:00';
a
2001-01-01 00:00:00
EXPLAIN EXTENDED SELECT * FROM t1 WHERE a='2001-01-01' AND a='2001-01-01 00:00:00';
id	select_type	table	type	possible_keys	key	key_len	ref	rows	filtered	Extra
1	SIMPLE	t1	system	NULL	NULL	NULL	NULL	1	100.00	
Warnings:
Note	1003	select '2001-01-01 00:00:00' AS `a` from `test`.`t1` where 1
DROP TABLE t1;
CREATE TABLE t1(a DATETIME NOT NULL, b DATE NOT NULL);
INSERT INTO t1 VALUES('2001-01-01', '2001-01-01');
SELECT * FROM t1 WHERE a='2001-01-01' AND a=b AND b='2001-01-01 00:00:00';
a	b
2001-01-01 00:00:00	2001-01-01
EXPLAIN EXTENDED SELECT * FROM t1 WHERE a='2001-01-01' AND a=b AND b='2001-01-01 00:00:00';
id	select_type	table	type	possible_keys	key	key_len	ref	rows	filtered	Extra
1	SIMPLE	t1	system	NULL	NULL	NULL	NULL	1	100.00	
Warnings:
Note	1003	select '2001-01-01 00:00:00' AS `a`,'2001-01-01' AS `b` from `test`.`t1` where 1
DROP TABLE t1;
CREATE TABLE t1(a DATETIME NOT NULL, b VARCHAR(20) NOT NULL);
INSERT INTO t1 VALUES('2001-01-01', '2001-01-01');
SELECT * FROM t1 WHERE a='2001-01-01' AND a=b AND b='2001-01-01 00:00:00';
a	b
EXPLAIN EXTENDED SELECT * FROM t1 WHERE a='2001-01-01' AND a=b AND b='2001-01-01 00:00:00';
id	select_type	table	type	possible_keys	key	key_len	ref	rows	filtered	Extra
1	SIMPLE	NULL	NULL	NULL	NULL	NULL	NULL	NULL	NULL	Impossible WHERE noticed after reading const tables
Warnings:
Note	1003	select '2001-01-01 00:00:00' AS `a`,'2001-01-01' AS `b` from `test`.`t1` where 0
SELECT * FROM t1 WHERE a='2001-01-01 00:00:00' AND a=b AND b='2001-01-01';
a	b
2001-01-01 00:00:00	2001-01-01
EXPLAIN EXTENDED SELECT * FROM t1 WHERE a='2001-01-01 00:00:00' AND a=b AND b='2001-01-01';
id	select_type	table	type	possible_keys	key	key_len	ref	rows	filtered	Extra
1	SIMPLE	t1	system	NULL	NULL	NULL	NULL	1	100.00	
Warnings:
Note	1003	select '2001-01-01 00:00:00' AS `a`,'2001-01-01' AS `b` from `test`.`t1` where 1
DROP TABLE t1;
CREATE TABLE t1(a DATETIME NOT NULL, b DATE NOT NULL);
INSERT INTO t1 VALUES('2001-01-01', '2001-01-01');
SELECT x.a, y.a, z.a FROM t1 x 
JOIN t1 y ON x.a=y.a 
JOIN t1 z ON y.a=z.a 
WHERE x.a='2001-01-01' AND z.a='2001-01-01 00:00:00';
a	a	a
2001-01-01 00:00:00	2001-01-01 00:00:00	2001-01-01 00:00:00
EXPLAIN EXTENDED SELECT x.a, y.a, z.a FROM t1 x 
JOIN t1 y ON x.a=y.a 
JOIN t1 z ON y.a=z.a 
WHERE x.a='2001-01-01' AND z.a='2001-01-01 00:00:00';
id	select_type	table	type	possible_keys	key	key_len	ref	rows	filtered	Extra
1	SIMPLE	x	system	NULL	NULL	NULL	NULL	1	100.00	
1	SIMPLE	y	system	NULL	NULL	NULL	NULL	1	100.00	
1	SIMPLE	z	system	NULL	NULL	NULL	NULL	1	100.00	
Warnings:
Note	1003	select '2001-01-01 00:00:00' AS `a`,'2001-01-01 00:00:00' AS `a`,'2001-01-01 00:00:00' AS `a` from `test`.`t1` `x` join `test`.`t1` `y` join `test`.`t1` `z` where 1
DROP TABLE t1;
#
# Bug #49897: crash in ptr_compare when char(0) NOT NULL 
# column is used for ORDER BY
#
SET @old_sort_buffer_size= @@session.sort_buffer_size;
SET @@sort_buffer_size= 40000;
CREATE TABLE t1(a CHAR(0) NOT NULL);
INSERT INTO t1 VALUES (0), (0), (0);
INSERT INTO t1 SELECT t11.a FROM t1 t11, t1 t12;
INSERT INTO t1 SELECT t11.a FROM t1 t11, t1 t12;
INSERT INTO t1 SELECT t11.a FROM t1 t11, t1 t12;
EXPLAIN SELECT a FROM t1 ORDER BY a;
id	select_type	table	type	possible_keys	key	key_len	ref	rows	Extra
1	SIMPLE	t1	ALL	NULL	NULL	NULL	NULL	24492	
SELECT a FROM t1 ORDER BY a;
DROP TABLE t1;
CREATE TABLE t1(a CHAR(0) NOT NULL, b CHAR(0) NOT NULL, c int);
INSERT INTO t1 VALUES (0, 0, 0), (0, 0, 2), (0, 0, 1);
INSERT INTO t1 SELECT t11.a, t11.b, t11.c FROM t1 t11, t1 t12;
INSERT INTO t1 SELECT t11.a, t11.b, t11.c FROM t1 t11, t1 t12;
INSERT INTO t1 SELECT t11.a, t11.b, t11.c FROM t1 t11, t1 t12;
EXPLAIN SELECT a FROM t1 ORDER BY a LIMIT 5;
id	select_type	table	type	possible_keys	key	key_len	ref	rows	Extra
1	SIMPLE	t1	ALL	NULL	NULL	NULL	NULL	24492	
SELECT a FROM t1 ORDER BY a LIMIT 5;
a





EXPLAIN SELECT * FROM t1 ORDER BY a, b LIMIT 5;
id	select_type	table	type	possible_keys	key	key_len	ref	rows	Extra
1	SIMPLE	t1	ALL	NULL	NULL	NULL	NULL	24492	
SELECT * FROM t1 ORDER BY a, b LIMIT 5;
a	b	c
		0
		2
		1
		0
		2
EXPLAIN SELECT * FROM t1 ORDER BY a, b, c LIMIT 5;
id	select_type	table	type	possible_keys	key	key_len	ref	rows	Extra
1	SIMPLE	t1	ALL	NULL	NULL	NULL	NULL	24492	Using filesort
SELECT * FROM t1 ORDER BY a, b, c LIMIT 5;
a	b	c
		0
		0
		0
		0
		0
EXPLAIN SELECT * FROM t1 ORDER BY c, a LIMIT 5;
id	select_type	table	type	possible_keys	key	key_len	ref	rows	Extra
1	SIMPLE	t1	ALL	NULL	NULL	NULL	NULL	24492	Using filesort
SELECT * FROM t1 ORDER BY c, a LIMIT 5;
a	b	c
		0
		0
		0
		0
		0
SET @@sort_buffer_size= @old_sort_buffer_size;
DROP TABLE t1;
End of 5.0 tests
create table t1(a INT, KEY (a));
INSERT INTO t1 VALUES (1),(2),(3),(4),(5);
SELECT a FROM t1 ORDER BY a LIMIT 2;
a
1
2
SELECT a FROM t1 ORDER BY a LIMIT 2,4294967296;
a
3
4
5
SELECT a FROM t1 ORDER BY a LIMIT 2,4294967297;
a
3
4
5
DROP TABLE t1;
CREATE TABLE t1 (date_key date);
CREATE TABLE t2 (
pk int,
int_nokey int,
int_key int,
date_key date NOT NULL,
date_nokey date,
varchar_key varchar(1)
);
INSERT INTO t2 VALUES 
(1,1,1,'0000-00-00',NULL,NULL),
(1,1,1,'0000-00-00',NULL,NULL);
SELECT 1 FROM t2 WHERE pk > ANY (SELECT 1 FROM t2);
1
SELECT COUNT(DISTINCT 1) FROM t2 
WHERE date_key = (SELECT 1 FROM t1 WHERE t2.date_key IS NULL) GROUP BY pk;
COUNT(DISTINCT 1)
SELECT date_nokey FROM t2
WHERE int_key IN (SELECT 1 FROM t1)
HAVING date_nokey = '10:41:7' 
ORDER BY date_key;
date_nokey
DROP TABLE t1,t2;
CREATE TABLE t1 (a INT NOT NULL, b INT);
INSERT INTO t1 VALUES (1, 1);
EXPLAIN EXTENDED SELECT * FROM t1 WHERE (a=a AND a=a) OR b > 2;
id	select_type	table	type	possible_keys	key	key_len	ref	rows	filtered	Extra
1	SIMPLE	t1	system	NULL	NULL	NULL	NULL	1	100.00	
Warnings:
Note	1003	select 1 AS `a`,1 AS `b` from `test`.`t1` where 1
SELECT * FROM t1 WHERE (a=a AND a=a) OR b > 2;
a	b
1	1
DROP TABLE t1;
CREATE TABLE t1 (a INT NOT NULL, b INT NOT NULL, c INT NOT NULL);
EXPLAIN EXTENDED SELECT * FROM t1 WHERE (a=a AND b=b AND c=c) OR b > 20;
id	select_type	table	type	possible_keys	key	key_len	ref	rows	filtered	Extra
1	SIMPLE	t1	system	NULL	NULL	NULL	NULL	0	0.00	const row not found
Warnings:
Note	1003	select NULL AS `a`,NULL AS `b`,NULL AS `c` from `test`.`t1` where 1
EXPLAIN EXTENDED SELECT * FROM t1 WHERE (a=a AND a=a AND b=b) OR b > 20;
id	select_type	table	type	possible_keys	key	key_len	ref	rows	filtered	Extra
1	SIMPLE	t1	system	NULL	NULL	NULL	NULL	0	0.00	const row not found
Warnings:
Note	1003	select NULL AS `a`,NULL AS `b`,NULL AS `c` from `test`.`t1` where 1
EXPLAIN EXTENDED SELECT * FROM t1 WHERE (a=a AND b=b AND a=a) OR b > 20;
id	select_type	table	type	possible_keys	key	key_len	ref	rows	filtered	Extra
1	SIMPLE	t1	system	NULL	NULL	NULL	NULL	0	0.00	const row not found
Warnings:
Note	1003	select NULL AS `a`,NULL AS `b`,NULL AS `c` from `test`.`t1` where 1
DROP TABLE t1;
#
# Bug#45266: Uninitialized variable lead to an empty result.
#
drop table if exists A,AA,B,BB;
CREATE TABLE `A` (
`pk` int(11) NOT NULL AUTO_INCREMENT,
`date_key` date NOT NULL,
`date_nokey` date NOT NULL,
`datetime_key` datetime NOT NULL,
`int_nokey` int(11) NOT NULL,
`time_key` time NOT NULL,
`time_nokey` time NOT NULL,
PRIMARY KEY (`pk`),
KEY `date_key` (`date_key`),
KEY `time_key` (`time_key`),
KEY `datetime_key` (`datetime_key`)
);
CREATE TABLE `AA` (
`pk` int(11) NOT NULL AUTO_INCREMENT,
`int_nokey` int(11) NOT NULL,
`time_key` time NOT NULL,
KEY `time_key` (`time_key`),
PRIMARY KEY (`pk`)
);
CREATE TABLE `B` (
`date_nokey` date NOT NULL,
`date_key` date NOT NULL,
`time_key` time NOT NULL,
`datetime_nokey` datetime NOT NULL,
`varchar_key` varchar(1) NOT NULL,
KEY `date_key` (`date_key`),
KEY `time_key` (`time_key`),
KEY `varchar_key` (`varchar_key`)
);
INSERT INTO `B` VALUES ('2003-07-28','2003-07-28','15:13:38','0000-00-00 00:00:00','f'),('0000-00-00','0000-00-00','00:05:48','2004-07-02 14:34:13','x');
CREATE TABLE `BB` (
`pk` int(11) NOT NULL AUTO_INCREMENT,
`int_nokey` int(11) NOT NULL,
`date_key` date NOT NULL,
`varchar_nokey` varchar(1) NOT NULL,
`date_nokey` date NOT NULL,
PRIMARY KEY (`pk`),
KEY `date_key` (`date_key`)
);
INSERT INTO `BB` VALUES (10,8,'0000-00-00','i','0000-00-00'),(11,0,'2005-08-18','','2005-08-18');
SELECT table1 . `pk` AS field1 
FROM 
(BB AS table1 INNER JOIN 
(AA AS table2 STRAIGHT_JOIN A AS table3 
ON ( table3 . `date_key` = table2 . `pk` ))
ON ( table3 . `datetime_key` = table2 . `int_nokey` ))
WHERE  ( table3 . `date_key` <= 4 AND table2 . `pk` = table1 . `varchar_nokey`)
GROUP BY field1 ;
field1
SELECT table3 .`date_key` field1
FROM
B table1 LEFT JOIN B table3 JOIN
(BB table6 JOIN A table7 ON table6 .`varchar_nokey`)
ON table6 .`int_nokey` ON table6 .`date_key`
  WHERE  NOT ( table1 .`varchar_key`  AND table7 .`pk`) GROUP  BY field1;
field1
NULL
SELECT table4 . `time_nokey` AS field1 FROM 
(AA AS table1 CROSS JOIN 
(AA AS table2 STRAIGHT_JOIN 
(B AS table3 STRAIGHT_JOIN A AS table4 
ON ( table4 . `date_key` = table3 . `time_key` ))
ON ( table4 . `pk` = table3 . `date_nokey` ))
ON ( table4 . `time_key` = table3 . `datetime_nokey` ))
WHERE  ( table4 . `time_key` < table1 . `time_key` AND
table1 . `int_nokey` != 'f')
GROUP BY field1  ORDER BY field1 , field1;
field1
SELECT table1 .`time_key` field2  FROM B table1  LEFT JOIN  BB JOIN A table5 ON table5 .`date_nokey`  ON table5 .`int_nokey` GROUP  BY field2;
field2
00:05:48
15:13:38
drop table A,AA,B,BB;
#end of test for bug#45266
# 
# BUG#48052: Valgrind warning - uninitialized value in init_read_record()
# 
CREATE TABLE t1 (
pk int(11) NOT NULL,
i int(11) DEFAULT NULL,
v varchar(1) DEFAULT NULL,
PRIMARY KEY (pk)
);
INSERT INTO t1 VALUES (2,7,'m');
INSERT INTO t1 VALUES (3,9,'m');
SELECT  v
FROM t1
WHERE NOT pk > 0  
HAVING v <= 't' 
ORDER BY pk;
v
DROP TABLE t1;
#
# Bug#49489 Uninitialized cache led to a wrong result.
#
CREATE TABLE t1(c1 DOUBLE(5,4));
INSERT INTO t1 VALUES (9.1234);
SELECT * FROM t1 WHERE c1 < 9.12345;
c1
9.1234
DROP TABLE t1;
# End of test for bug#49489.
#
# Bug #49517: Inconsistent behavior while using 
# NULLable BIGINT and INT columns in comparison
#
CREATE TABLE t1(a BIGINT UNSIGNED NOT NULL, b BIGINT NULL, c INT NULL);
INSERT INTO t1 VALUES(105, NULL, NULL);
SELECT * FROM t1 WHERE b < 102;
a	b	c
SELECT * FROM t1 WHERE c < 102;
a	b	c
SELECT * FROM t1 WHERE 102 < b;
a	b	c
SELECT * FROM t1 WHERE 102 < c;
a	b	c
DROP TABLE t1;
#
# Bug #54459: Assertion failed: param.sort_length, 
# file .\filesort.cc, line 149 (part II)
#
CREATE TABLE t1(a ENUM('') NOT NULL);
INSERT INTO t1 VALUES (), (), ();
EXPLAIN SELECT 1 FROM t1 ORDER BY a COLLATE latin1_german2_ci;
id	select_type	table	type	possible_keys	key	key_len	ref	rows	Extra
1	SIMPLE	t1	ALL	NULL	NULL	NULL	NULL	3	
SELECT 1 FROM t1 ORDER BY a COLLATE latin1_german2_ci;
1
1
1
1
DROP TABLE t1;
#
# Bug #702310: usage of 2 join buffers after ref access to an empty table 
#
CREATE TABLE t1 (f1 int) ;
INSERT INTO t1 VALUES (9);
CREATE TABLE t2 (f1 int);
INSERT INTO t2 VALUES (3),(7),(18);
INSERT INTO t2 VALUES (3),(7),(18);
INSERT INTO t2 VALUES (3),(7),(18);
INSERT INTO t2 VALUES (3),(7),(18);
CREATE TABLE t3 (f1 int);
INSERT INTO t3 VALUES (17);
CREATE TABLE t4  (f1 int PRIMARY KEY, f2 varchar(1024)) ;
CREATE TABLE t5 (f1 int) ;
INSERT INTO t5 VALUES (20),(5);
CREATE TABLE t6(f1 int);
INSERT INTO t6 VALUES (9),(7);
SET SESSION join_buffer_size = 2048;
EXPLAIN
SELECT STRAIGHT_JOIN * FROM t2, (t1 LEFT JOIN (t3,t4) ON t1.f1 = t4.f1), t5, t6;
id	select_type	table	type	possible_keys	key	key_len	ref	rows	Extra
1	SIMPLE	t2	ALL	NULL	NULL	NULL	NULL	12	
<<<<<<< HEAD
1	SIMPLE	t3	ALL	NULL	NULL	NULL	NULL	1	Using where
1	SIMPLE	t4	eq_ref	PRIMARY	PRIMARY	4	const	1	
1	SIMPLE	t5	ALL	NULL	NULL	NULL	NULL	2	Using join buffer (flat, BNL join)
1	SIMPLE	t6	ALL	NULL	NULL	NULL	NULL	2	Using join buffer (flat, BNL join)
=======
1	SIMPLE	t1	ALL	NULL	NULL	NULL	NULL	1	Using join buffer
1	SIMPLE	t3	ALL	NULL	NULL	NULL	NULL	1	
1	SIMPLE	t4	eq_ref	PRIMARY	PRIMARY	4	test.t1.f1	1	
1	SIMPLE	t5	ALL	NULL	NULL	NULL	NULL	2	Using join buffer
1	SIMPLE	t6	ALL	NULL	NULL	NULL	NULL	2	Using join buffer
>>>>>>> 0919edf3
SELECT STRAIGHT_JOIN * FROM t2, (t1 LEFT JOIN (t3,t4) ON t1.f1 = t4.f1), t5, t6;
f1	f1	f1	f1	f2	f1	f1
3	9	NULL	NULL	NULL	20	9
7	9	NULL	NULL	NULL	20	9
3	9	NULL	NULL	NULL	20	7
7	9	NULL	NULL	NULL	20	7
3	9	NULL	NULL	NULL	5	9
7	9	NULL	NULL	NULL	5	9
3	9	NULL	NULL	NULL	5	7
7	9	NULL	NULL	NULL	5	7
18	9	NULL	NULL	NULL	20	9
3	9	NULL	NULL	NULL	20	9
18	9	NULL	NULL	NULL	20	7
3	9	NULL	NULL	NULL	20	7
18	9	NULL	NULL	NULL	5	9
3	9	NULL	NULL	NULL	5	9
18	9	NULL	NULL	NULL	5	7
3	9	NULL	NULL	NULL	5	7
7	9	NULL	NULL	NULL	20	9
18	9	NULL	NULL	NULL	20	9
7	9	NULL	NULL	NULL	20	7
18	9	NULL	NULL	NULL	20	7
7	9	NULL	NULL	NULL	5	9
18	9	NULL	NULL	NULL	5	9
7	9	NULL	NULL	NULL	5	7
18	9	NULL	NULL	NULL	5	7
3	9	NULL	NULL	NULL	20	9
7	9	NULL	NULL	NULL	20	9
3	9	NULL	NULL	NULL	20	7
7	9	NULL	NULL	NULL	20	7
3	9	NULL	NULL	NULL	5	9
7	9	NULL	NULL	NULL	5	9
3	9	NULL	NULL	NULL	5	7
7	9	NULL	NULL	NULL	5	7
18	9	NULL	NULL	NULL	20	9
3	9	NULL	NULL	NULL	20	9
18	9	NULL	NULL	NULL	20	7
3	9	NULL	NULL	NULL	20	7
18	9	NULL	NULL	NULL	5	9
3	9	NULL	NULL	NULL	5	9
18	9	NULL	NULL	NULL	5	7
3	9	NULL	NULL	NULL	5	7
7	9	NULL	NULL	NULL	20	9
18	9	NULL	NULL	NULL	20	9
7	9	NULL	NULL	NULL	20	7
18	9	NULL	NULL	NULL	20	7
7	9	NULL	NULL	NULL	5	9
18	9	NULL	NULL	NULL	5	9
7	9	NULL	NULL	NULL	5	7
18	9	NULL	NULL	NULL	5	7
SET SESSION join_buffer_size = DEFAULT;
DROP TABLE t1,t2,t3,t4,t5,t6;
#
# Bug #698882: best equality substitution not applied to ref 
#
CREATE TABLE t1 (a1 int NOT NULL, b1 char(10), INDEX idx (a1));
CREATE TABLE t2 (a2 int NOT NULL, b2 char(10), INDEX idx (a2));
CREATE TABLE t3 (a3 int NOT NULL, b3 char(10), INDEX idx (a3));
INSERT INTO t1 VALUES (2,'xx'), (1,'xxx'),  (11,'xxxxxxx');
INSERT INTO t2 VALUES
(7,'yyyy'), (2,'y'), (3,'yyy'), (1,'yy'), (1,'yyyyy'),
(3,'yy'),  (1,'y'), (4,'yyy'), (7,'y'),  (4,'yyyyy'), (7,'yyy'),
(7,'yyyy'), (2,'yy'),  (3,'yyy'), (1,'yyyyyyyy'), (1,'yyyyy'),
(3,'yy'), (1,'yyy'), (4,'yyy'), (7,'y'), (4,'yyyyy'), (7,'yyy');
INSERT INTO t3 VALUES
(9,'zzzzzzz'), (2,'zzzzz'), (1,'z'), (9,'zz'), (1,'zz'), (5,'zzzzzzz'),
(4,'zz'), (3,'z'), (5,'zzzzzz'), (3,'zz'), (4,'zzzz'), (3,'z'),
(9,'zzzzzzzz'), (2,'zz'), (1,'zz'), (9,'zzz'), (1,'zzz'), (5,'zzzzzzzz'),
(4,'zzz'), (3,'zz'), (5,'zzzzzzz'), (3,'zzz'), (4,'zzzzz'), (3,'zz'),
(9,'zzzzzz'), (2,'zzzz'), (1,'zzz'), (9,'z'), (1,'z'), (5,'zzzzzz'),
(4,'z'), (3,'zzz'), (5,'zzzzz'), (3,'z'), (4,'zzz'), (3,'zzzz'),
(9,'zzzzz'), (2,'zzz'), (1,'zzzz'), (9,'zzz'), (1,'zzzz'), (5,'zzzzz'),
(4,'zzz'), (3,'zzzz'), (5,'zzzz'), (3,'zzz'), (4,'zz'), (3,'zzzzz');
set @tmp= @@optimizer_switch;
SET SESSION optimizer_switch='index_condition_pushdown=off';
EXPLAIN SELECT * from t1,t2,t3 WHERE t3.a3=t1.a1 AND t2.a2=t1.a1;
id	select_type	table	type	possible_keys	key	key_len	ref	rows	Extra
1	SIMPLE	t1	ALL	idx	NULL	NULL	NULL	3	
1	SIMPLE	t2	ref	idx	idx	4	test.t1.a1	2	
1	SIMPLE	t3	ref	idx	idx	4	test.t1.a1	5	
EXPLAIN SELECT * FROM t1,t2,t3 WHERE t2.a2=t1.a1 AND t3.a3=t1.a1;
id	select_type	table	type	possible_keys	key	key_len	ref	rows	Extra
1	SIMPLE	t1	ALL	idx	NULL	NULL	NULL	3	
1	SIMPLE	t2	ref	idx	idx	4	test.t1.a1	2	
1	SIMPLE	t3	ref	idx	idx	4	test.t1.a1	5	
EXPLAIN SELECT * FROM t1,t2,t3 WHERE t2.a2=t1.a1 AND t3.a3=t2.a2;
id	select_type	table	type	possible_keys	key	key_len	ref	rows	Extra
1	SIMPLE	t1	ALL	idx	NULL	NULL	NULL	3	
1	SIMPLE	t2	ref	idx	idx	4	test.t1.a1	2	
1	SIMPLE	t3	ref	idx	idx	4	test.t1.a1	5	
SELECT * from t1,t2,t3
WHERE t3.a3=t1.a1 AND t2.a2=t1.a1 AND
LENGTH(CONCAT(CONCAT(t1.b1,t2.b2),t3.b3)) <= 7;
a1	b1	a2	b2	a3	b3
1	xxx	1	y	1	z
1	xxx	1	y	1	z
1	xxx	1	y	1	zz
1	xxx	1	y	1	zz
1	xxx	1	y	1	zzz
1	xxx	1	y	1	zzz
1	xxx	1	yy	1	z
1	xxx	1	yy	1	z
1	xxx	1	yy	1	zz
1	xxx	1	yy	1	zz
1	xxx	1	yyy	1	z
1	xxx	1	yyy	1	z
2	xx	2	y	2	zz
2	xx	2	y	2	zzz
2	xx	2	y	2	zzzz
2	xx	2	yy	2	zz
2	xx	2	yy	2	zzz
SELECT * FROM t1,t2,t3
WHERE t2.a2=t1.a1 AND t3.a3=t1.a1 AND 
LENGTH(CONCAT(CONCAT(t1.b1,t2.b2),t3.b3)) <= 7;
a1	b1	a2	b2	a3	b3
1	xxx	1	y	1	z
1	xxx	1	y	1	z
1	xxx	1	y	1	zz
1	xxx	1	y	1	zz
1	xxx	1	y	1	zzz
1	xxx	1	y	1	zzz
1	xxx	1	yy	1	z
1	xxx	1	yy	1	z
1	xxx	1	yy	1	zz
1	xxx	1	yy	1	zz
1	xxx	1	yyy	1	z
1	xxx	1	yyy	1	z
2	xx	2	y	2	zz
2	xx	2	y	2	zzz
2	xx	2	y	2	zzzz
2	xx	2	yy	2	zz
2	xx	2	yy	2	zzz
SELECT * FROM t1,t2,t3
WHERE t2.a2=t1.a1 AND t3.a3=t2.a2 AND
LENGTH(CONCAT(CONCAT(t1.b1,t2.b2),t3.b3)) <= 7;
a1	b1	a2	b2	a3	b3
1	xxx	1	y	1	z
1	xxx	1	y	1	z
1	xxx	1	y	1	zz
1	xxx	1	y	1	zz
1	xxx	1	y	1	zzz
1	xxx	1	y	1	zzz
1	xxx	1	yy	1	z
1	xxx	1	yy	1	z
1	xxx	1	yy	1	zz
1	xxx	1	yy	1	zz
1	xxx	1	yyy	1	z
1	xxx	1	yyy	1	z
2	xx	2	y	2	zz
2	xx	2	y	2	zzz
2	xx	2	y	2	zzzz
2	xx	2	yy	2	zz
2	xx	2	yy	2	zzz
SET SESSION optimizer_switch=@tmp;
DROP TABLE t1,t2,t3;
#
# Bug #707555: crash with equality substitution in ref 
#
CREATE TABLE t1 (f11 int, f12 int, PRIMARY KEY (f11), KEY (f12)) ;
INSERT INTO t1 VALUES (1,NULL), (8,NULL);
CREATE TABLE t2 (f21 int, f22 int, f23 int, KEY (f22)) ;
INSERT INTO t2 VALUES (1,NULL,3), (2,7,8);
CREATE TABLE t3 (f31 int, f32 int(11), PRIMARY KEY (f31), KEY (f32)) ;
INSERT INTO t3 VALUES (1,494862336);
CREATE TABLE t4 (f41 int, f42 int, PRIMARY KEY (f41), KEY (f42)) ;
INSERT INTO t4 VALUES (1,NULL), (8,NULL);
CREATE TABLE t5 (f51 int, PRIMARY KEY (f51)) ;
INSERT IGNORE INTO t5 VALUES (100);
CREATE TABLE t6 (f61 int, f62 int, KEY (f61)) ;
INSERT INTO t6 VALUES (NULL,1), (3,10);
CREATE TABLE t7 (f71 int, f72 int, KEY (f72)) ;
INSERT INTO t7 VALUES (1,NULL), (2,7);
EXPLAIN
SELECT t2.f23 FROM
(t1 LEFT JOIN (t2 JOIN t3 ON t2.f22=t3.f32) ON t1.f11=t3.f31)
LEFT JOIN
(((t4 JOIN t5 ON t4.f42=t5.f51) LEFT JOIN t6 ON t6.f62>0) JOIN t7 ON t6.f61>0)
ON t3.f31 = t6.f61
WHERE t7.f71>0;
id	select_type	table	type	possible_keys	key	key_len	ref	rows	Extra
1	SIMPLE	t3	system	PRIMARY,f32	NULL	NULL	NULL	1	
1	SIMPLE	t5	system	PRIMARY	NULL	NULL	NULL	1	
1	SIMPLE	t1	const	PRIMARY	PRIMARY	4	const	1	Using index
1	SIMPLE	t2	ref	f22	f22	5	const	1	
1	SIMPLE	t6	ref	f61	f61	5	const	1	Using where
1	SIMPLE	t4	ref	f42	f42	5	const	1	Using index
1	SIMPLE	t7	ALL	NULL	NULL	NULL	NULL	2	Using where; Using join buffer (flat, BNL join)
SELECT t2.f23 FROM
(t1 LEFT JOIN (t2 JOIN t3 ON t2.f22=t3.f32) ON t1.f11=t3.f31)
LEFT JOIN
(((t4 JOIN t5 ON t4.f42=t5.f51) LEFT JOIN t6 ON t6.f62>0) JOIN t7 ON t6.f61>0)
ON t3.f31 = t6.f61
WHERE t7.f71>0;
f23
DROP TABLE t1,t2,t3,t4,t5,t6,t7;
CREATE TABLE t1(f1 int UNSIGNED) engine=myisam;
INSERT INTO t1 VALUES (3),(2),(1);
set sql_buffer_result=0;
SELECT f1 FROM t1 GROUP BY 1;
f1
1
2
3
SELECT f1 FROM t1 GROUP BY '123' = 'abc';
f1
3
SELECT 1 FROM t1 GROUP BY 1;
1
1
set sql_buffer_result=1;
SELECT f1 FROM t1 GROUP BY 1;
f1
1
2
3
SELECT f1 FROM t1 GROUP BY '123' = 'abc';
f1
3
SELECT 1 FROM t1 GROUP BY 1;
1
1
drop table t1;
End of 5.1 tests
#
# BUG#776274: substitution of a single row table
#                    
CREATE TABLE t1 (a int NOT NULL , b int);
INSERT INTO t1 VALUES (2,2);
SELECT * FROM t1 WHERE a = b;
a	b
2	2
EXPLAIN
SELECT * FROM t1 WHERE a = b;
id	select_type	table	type	possible_keys	key	key_len	ref	rows	Extra
1	SIMPLE	t1	system	NULL	NULL	NULL	NULL	1	
DROP TABLE t1;
#
# lp:822760 Wrong result with view + invalid dates
#
CREATE TABLE t1 (f1 date);
INSERT IGNORE INTO t1 VALUES ('0000-00-00');
CREATE OR REPLACE VIEW v1 AS SELECT * FROM t1;
SELECT * FROM t1 HAVING f1 = 'zz';
f1
0000-00-00
Warnings:
Warning	1292	Incorrect datetime value: 'zz'
SELECT * FROM t1 HAVING f1 <= 'aa' ;
f1
0000-00-00
Warnings:
Warning	1292	Incorrect datetime value: 'aa'
SELECT * FROM t1 HAVING f1 = 'zz' AND f1 <= 'aa' ;
f1
0000-00-00
Warnings:
Warning	1292	Incorrect datetime value: 'zz'
Warning	1292	Incorrect datetime value: 'aa'
SELECT * FROM t1 WHERE f1 = 'zz' AND f1 <= 'aa' ;
f1
0000-00-00
Warnings:
Warning	1292	Incorrect datetime value: 'zz'
Warning	1292	Incorrect datetime value: 'aa'
Warning	1292	Incorrect datetime value: 'zz'
SELECT * FROM v1 HAVING f1 = 'zz' AND f1 <= 'aa' ;
f1
0000-00-00
Warnings:
Warning	1292	Incorrect datetime value: 'zz'
Warning	1292	Incorrect datetime value: 'aa'
DROP TABLE t1;
DROP VIEW v1;
SET optimizer_switch=@save_optimizer_switch;<|MERGE_RESOLUTION|>--- conflicted
+++ resolved
@@ -4822,18 +4822,11 @@
 SELECT STRAIGHT_JOIN * FROM t2, (t1 LEFT JOIN (t3,t4) ON t1.f1 = t4.f1), t5, t6;
 id	select_type	table	type	possible_keys	key	key_len	ref	rows	Extra
 1	SIMPLE	t2	ALL	NULL	NULL	NULL	NULL	12	
-<<<<<<< HEAD
+1	SIMPLE	t1	ALL	NULL	NULL	NULL	NULL	1	Using join buffer (flat, BNL join)
 1	SIMPLE	t3	ALL	NULL	NULL	NULL	NULL	1	Using where
-1	SIMPLE	t4	eq_ref	PRIMARY	PRIMARY	4	const	1	
+1	SIMPLE	t4	eq_ref	PRIMARY	PRIMARY	4	test.t1.f1	1	
 1	SIMPLE	t5	ALL	NULL	NULL	NULL	NULL	2	Using join buffer (flat, BNL join)
 1	SIMPLE	t6	ALL	NULL	NULL	NULL	NULL	2	Using join buffer (flat, BNL join)
-=======
-1	SIMPLE	t1	ALL	NULL	NULL	NULL	NULL	1	Using join buffer
-1	SIMPLE	t3	ALL	NULL	NULL	NULL	NULL	1	
-1	SIMPLE	t4	eq_ref	PRIMARY	PRIMARY	4	test.t1.f1	1	
-1	SIMPLE	t5	ALL	NULL	NULL	NULL	NULL	2	Using join buffer
-1	SIMPLE	t6	ALL	NULL	NULL	NULL	NULL	2	Using join buffer
->>>>>>> 0919edf3
 SELECT STRAIGHT_JOIN * FROM t2, (t1 LEFT JOIN (t3,t4) ON t1.f1 = t4.f1), t5, t6;
 f1	f1	f1	f1	f2	f1	f1
 3	9	NULL	NULL	NULL	20	9
