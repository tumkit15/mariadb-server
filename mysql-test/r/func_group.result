drop table if exists t1,t2,t3,t4,t5,t6;
set @sav_dpi= @@div_precision_increment;
set div_precision_increment= 5;
show variables like 'div_precision_increment';
Variable_name	Value
div_precision_increment	5
create table t1 (grp int, a bigint unsigned, c char(10) not null);
insert into t1 values (1,1,"a");
insert into t1 values (2,2,"b");
insert into t1 values (2,3,"c");
insert into t1 values (3,4,"E");
insert into t1 values (3,5,"C");
insert into t1 values (3,6,"D");
select a,c,sum(a) from t1 group by a;
a	c	sum(a)
1	a	1
2	b	2
3	c	3
4	E	4
5	C	5
6	D	6
select a,c,sum(a) from t1 where a > 10 group by a;
a	c	sum(a)
select sum(a) from t1 where a > 10;
sum(a)
NULL
select a from t1 order by rand(10);
a
2
6
1
3
5
4
select distinct a from t1 order by rand(10);
a
2
6
1
3
5
4
select count(distinct a),count(distinct grp) from t1;
count(distinct a)	count(distinct grp)
6	3
insert into t1 values (null,null,'');
select count(distinct a),count(distinct grp) from t1;
count(distinct a)	count(distinct grp)
6	3
select sum(all a),count(all a),avg(all a),std(all a),variance(all a),bit_or(all a),bit_and(all a),min(all a),max(all a),min(all c),max(all c) from t1;
sum(all a)	count(all a)	avg(all a)	std(all a)	variance(all a)	bit_or(all a)	bit_and(all a)	min(all a)	max(all a)	min(all c)	max(all c)
21	6	3.50000	1.70783	2.91667	7	0	1	6		E
select grp, sum(a),count(a),avg(a),std(a),variance(a),bit_or(a),bit_and(a),min(a),max(a),min(c),max(c) from t1 group by grp;
grp	sum(a)	count(a)	avg(a)	std(a)	variance(a)	bit_or(a)	bit_and(a)	min(a)	max(a)	min(c)	max(c)
NULL	NULL	0	NULL	NULL	NULL	0	18446744073709551615	NULL	NULL		
1	1	1	1.00000	0.00000	0.00000	1	1	1	1	a	a
2	5	2	2.50000	0.50000	0.25000	3	2	2	3	b	c
3	15	3	5.00000	0.81650	0.66667	7	4	4	6	C	E
select grp, sum(a)+count(a)+avg(a)+std(a)+variance(a)+bit_or(a)+bit_and(a)+min(a)+max(a)+min(c)+max(c) as sum from t1 group by grp;
grp	sum
NULL	NULL
1	7
2	20.25
3	45.48316324759439
create table t2 (grp int, a bigint unsigned, c char(10));
insert into t2 select grp,max(a)+max(grp),max(c) from t1 group by grp;
replace into t2 select grp, a, c from t1 limit 2,1;
select * from t2;
grp	a	c
NULL	NULL	
1	2	a
2	5	c
3	9	E
2	3	c
drop table t1,t2;
CREATE TABLE t1 (id int(11),value1 float(10,2));
INSERT INTO t1 VALUES (1,0.00),(1,1.00), (1,2.00), (2,10.00), (2,11.00), (2,12.00);
CREATE TABLE t2 (id int(11),name char(20));
INSERT INTO t2 VALUES (1,'Set One'),(2,'Set Two');
select id, avg(value1), std(value1), variance(value1) from t1 group by id;
id	avg(value1)	std(value1)	variance(value1)
1	1.0000000	0.816497	0.666667
2	11.0000000	0.816497	0.666667
select name, avg(value1), std(value1), variance(value1) from t1, t2 where t1.id = t2.id group by t1.id;
name	avg(value1)	std(value1)	variance(value1)
Set One	1.0000000	0.816497	0.666667
Set Two	11.0000000	0.816497	0.666667
drop table t1,t2;
create table t1 (id int not null);
create table t2 (id int not null,rating int null);
insert into t1 values(1),(2),(3);
insert into t2 values(1, 3),(2, NULL),(2, NULL),(3, 2),(3, NULL);
select t1.id, avg(rating) from t1 left join t2 on ( t1.id = t2.id ) group by t1.id;
id	avg(rating)
1	3.00000
2	NULL
3	2.00000
select sql_small_result t2.id, avg(rating) from t2 group by t2.id;
id	avg(rating)
1	3.00000
2	NULL
3	2.00000
select sql_big_result t2.id, avg(rating) from t2 group by t2.id;
id	avg(rating)
1	3.00000
2	NULL
3	2.00000
select sql_small_result t2.id, avg(rating+0.0e0) from t2 group by t2.id;
id	avg(rating+0.0e0)
1	3
2	NULL
3	2
select sql_big_result t2.id, avg(rating+0.0e0) from t2 group by t2.id;
id	avg(rating+0.0e0)
1	3
2	NULL
3	2
drop table t1,t2;
create table t1 (a smallint(6) primary key, c char(10), b text);
INSERT INTO t1 VALUES (1,'1','1');
INSERT INTO t1 VALUES (2,'2','2');
INSERT INTO t1 VALUES (4,'4','4');
select count(*) from t1;
count(*)
3
select count(*) from t1 where a = 1;
count(*)
1
select count(*) from t1 where a = 100;
count(*)
0
select count(*) from t1 where a >= 10;
count(*)
0
select count(a) from t1 where a = 1;
count(a)
1
select count(a) from t1 where a = 100;
count(a)
0
select count(a) from t1 where a >= 10;
count(a)
0
select count(b) from t1 where b >= 2;
count(b)
2
select count(b) from t1 where b >= 10;
count(b)
0
select count(c) from t1 where c = 10;
count(c)
0
drop table t1;
CREATE TABLE t1 (d DATETIME, i INT);
INSERT INTO t1 VALUES (NOW(), 1);
SELECT COUNT(i), i, COUNT(i)*i FROM t1 GROUP BY i;
COUNT(i)	i	COUNT(i)*i
1	1	1
SELECT COUNT(i), (i+0), COUNT(i)*(i+0) FROM t1 GROUP BY i;
COUNT(i)	(i+0)	COUNT(i)*(i+0)
1	1	1
DROP TABLE t1;
create table t1 (
num float(5,2),
user char(20)
);
insert into t1 values (10.3,'nem'),(20.53,'monty'),(30.23,'sinisa');
insert into t1 values (30.13,'nem'),(20.98,'monty'),(10.45,'sinisa');
insert into t1 values (5.2,'nem'),(8.64,'monty'),(11.12,'sinisa');
select sum(num) from t1;
sum(num)
147.58
select sum(num) from t1 group by user;
sum(num)
50.15
45.63
51.80
drop table t1;
create table t1 (a1 int, a2 char(3), key k1(a1), key k2(a2));
insert into t1 values(10,'aaa'), (10,null), (10,'bbb'), (20,'zzz');
create table t2(a1 char(3), a2 int, a3 real, key k1(a1), key k2(a2, a1));
select * from t1;
a1	a2
10	aaa
10	NULL
10	bbb
20	zzz
select min(a2) from t1;
min(a2)
aaa
select max(t1.a1), max(t2.a2) from t1, t2;
max(t1.a1)	max(t2.a2)
NULL	NULL
select max(t1.a1) from t1, t2;
max(t1.a1)
NULL
select max(t2.a2), max(t1.a1) from t1, t2;
max(t2.a2)	max(t1.a1)
NULL	NULL
explain select min(a2) from t1;
id	select_type	table	type	possible_keys	key	key_len	ref	rows	Extra
1	SIMPLE	NULL	NULL	NULL	NULL	NULL	NULL	NULL	Select tables optimized away
explain select max(t1.a1), max(t2.a2) from t1, t2;
id	select_type	table	type	possible_keys	key	key_len	ref	rows	Extra
1	SIMPLE	NULL	NULL	NULL	NULL	NULL	NULL	NULL	No matching min/max row
insert into t2 values('AAA', 10, 0.5);
insert into t2 values('BBB', 20, 1.0);
select t1.a1, t1.a2, t2.a1, t2.a2 from t1,t2;
a1	a2	a1	a2
10	aaa	AAA	10
10	aaa	BBB	20
10	NULL	AAA	10
10	NULL	BBB	20
10	bbb	AAA	10
10	bbb	BBB	20
20	zzz	AAA	10
20	zzz	BBB	20
SET @save_optimizer_switch=@@optimizer_switch;
SET optimizer_switch='outer_join_with_cache=off';
select max(t1.a1), max(t2.a1) from t1, t2 where t2.a2=9;
max(t1.a1)	max(t2.a1)
NULL	NULL
select max(t2.a1), max(t1.a1) from t1, t2 where t2.a2=9;
max(t2.a1)	max(t1.a1)
NULL	NULL
select t1.a1, t1.a2, t2.a1, t2.a2 from t1 left outer join t2 on t1.a1=10;
a1	a2	a1	a2
10	aaa	AAA	10
10	aaa	BBB	20
10	NULL	AAA	10
10	NULL	BBB	20
10	bbb	AAA	10
10	bbb	BBB	20
20	zzz	NULL	NULL
select max(t1.a2) from t1 left outer join t2 on t1.a1=10;
max(t1.a2)
zzz
select max(t2.a1) from t2 left outer join t1 on t2.a2=10 where t2.a2=20;
max(t2.a1)
BBB
select max(t2.a1) from t2 left outer join t1 on t2.a2=10 where t2.a2=10;
max(t2.a1)
AAA
select max(t2.a1) from t1 left outer join t2 on t1.a2=t2.a1 and 1=0 where t2.a1='AAA';
max(t2.a1)
NULL
select max(t1.a2),max(t2.a1) from t1 left outer join t2 on t1.a1=10;
max(t1.a2)	max(t2.a1)
zzz	BBB
SET optimizer_switch=@save_optimizer_switch;
drop table t1,t2;
CREATE TABLE t1 (a int, b int);
select count(b), sum(b), avg(b), std(b), min(b), max(b), bit_and(b), bit_or(b) from t1;
count(b)	sum(b)	avg(b)	std(b)	min(b)	max(b)	bit_and(b)	bit_or(b)
0	NULL	NULL	NULL	NULL	NULL	18446744073709551615	0
select a,count(b), sum(b), avg(b), std(b), min(b), max(b), bit_and(b), bit_or(b) from t1 group by a;
a	count(b)	sum(b)	avg(b)	std(b)	min(b)	max(b)	bit_and(b)	bit_or(b)
insert into t1 values (1,null);
select a,count(b), sum(b), avg(b), std(b), min(b), max(b), bit_and(b), bit_or(b) from t1 group by a;
a	count(b)	sum(b)	avg(b)	std(b)	min(b)	max(b)	bit_and(b)	bit_or(b)
1	0	NULL	NULL	NULL	NULL	NULL	18446744073709551615	0
insert into t1 values (1,null);
insert into t1 values (2,null);
select a,count(b), sum(b), avg(b), std(b), min(b), max(b), bit_and(b), bit_or(b) from t1 group by a;
a	count(b)	sum(b)	avg(b)	std(b)	min(b)	max(b)	bit_and(b)	bit_or(b)
1	0	NULL	NULL	NULL	NULL	NULL	18446744073709551615	0
2	0	NULL	NULL	NULL	NULL	NULL	18446744073709551615	0
select SQL_BIG_RESULT a,count(b), sum(b), avg(b), std(b), min(b), max(b), bit_and(b), bit_or(b) from t1 group by a;
a	count(b)	sum(b)	avg(b)	std(b)	min(b)	max(b)	bit_and(b)	bit_or(b)
1	0	NULL	NULL	NULL	NULL	NULL	18446744073709551615	0
2	0	NULL	NULL	NULL	NULL	NULL	18446744073709551615	0
insert into t1 values (2,1);
select a,count(b), sum(b), avg(b), std(b), min(b), max(b), bit_and(b), bit_or(b) from t1 group by a;
a	count(b)	sum(b)	avg(b)	std(b)	min(b)	max(b)	bit_and(b)	bit_or(b)
1	0	NULL	NULL	NULL	NULL	NULL	18446744073709551615	0
2	1	1	1.00000	0.00000	1	1	1	1
select SQL_BIG_RESULT a,count(b), sum(b), avg(b), std(b), min(b), max(b), bit_and(b), bit_or(b) from t1 group by a;
a	count(b)	sum(b)	avg(b)	std(b)	min(b)	max(b)	bit_and(b)	bit_or(b)
1	0	NULL	NULL	NULL	NULL	NULL	18446744073709551615	0
2	1	1	1.00000	0.00000	1	1	1	1
insert into t1 values (3,1);
select a,count(b), sum(b), avg(b), std(b), min(b), max(b), bit_and(b), bit_or(b) from t1 group by a;
a	count(b)	sum(b)	avg(b)	std(b)	min(b)	max(b)	bit_and(b)	bit_or(b)
1	0	NULL	NULL	NULL	NULL	NULL	18446744073709551615	0
2	1	1	1.00000	0.00000	1	1	1	1
3	1	1	1.00000	0.00000	1	1	1	1
select SQL_BIG_RESULT a,count(b), sum(b), avg(b), std(b), min(b), max(b), bit_and(b), bit_or(b), bit_xor(b) from t1 group by a;
a	count(b)	sum(b)	avg(b)	std(b)	min(b)	max(b)	bit_and(b)	bit_or(b)	bit_xor(b)
1	0	NULL	NULL	NULL	NULL	NULL	18446744073709551615	0	0
2	1	1	1.00000	0.00000	1	1	1	1	1
3	1	1	1.00000	0.00000	1	1	1	1	1
explain extended select SQL_BIG_RESULT a,count(b), sum(b), avg(b), std(b), min(b), max(b), bit_and(b), bit_or(b), bit_xor(b) from t1 group by a;
id	select_type	table	type	possible_keys	key	key_len	ref	rows	filtered	Extra
1	SIMPLE	t1	ALL	NULL	NULL	NULL	NULL	5	100.00	Using filesort
Warnings:
Note	1003	select sql_big_result `test`.`t1`.`a` AS `a`,count(`test`.`t1`.`b`) AS `count(b)`,sum(`test`.`t1`.`b`) AS `sum(b)`,avg(`test`.`t1`.`b`) AS `avg(b)`,std(`test`.`t1`.`b`) AS `std(b)`,min(`test`.`t1`.`b`) AS `min(b)`,max(`test`.`t1`.`b`) AS `max(b)`,bit_and(`test`.`t1`.`b`) AS `bit_and(b)`,bit_or(`test`.`t1`.`b`) AS `bit_or(b)`,bit_xor(`test`.`t1`.`b`) AS `bit_xor(b)` from `test`.`t1` group by `test`.`t1`.`a`
drop table t1;
create table t1 (col int);
insert into t1 values (-1), (-2), (-3);
select bit_and(col), bit_or(col) from t1;
bit_and(col)	bit_or(col)
18446744073709551612	18446744073709551615
select SQL_BIG_RESULT bit_and(col), bit_or(col) from t1 group by col;
bit_and(col)	bit_or(col)
18446744073709551613	18446744073709551613
18446744073709551614	18446744073709551614
18446744073709551615	18446744073709551615
drop table t1;
create table t1 (a int);
select avg(2) from t1;
avg(2)
NULL
drop table t1;
create table t1(
a1 char(3) primary key,
a2 smallint,
a3 char(3),
a4 real,
a5 date,
key k1(a2,a3),
key k2(a4 desc,a1),
key k3(a5,a1)
);
create table t2(
a1 char(3) primary key,
a2 char(17),
a3 char(2),
a4 char(3),
key k1(a3, a2),
key k2(a4)
);
insert into t1 values('AME',0,'SEA',0.100,date'1942-02-19');
insert into t1 values('HBR',1,'SEA',0.085,date'1948-03-05');
insert into t1 values('BOT',2,'SEA',0.085,date'1951-11-29');
insert into t1 values('BMC',3,'SEA',0.085,date'1958-09-08');
insert into t1 values('TWU',0,'LAX',0.080,date'1969-10-05');
insert into t1 values('BDL',0,'DEN',0.080,date'1960-11-27');
insert into t1 values('DTX',1,'NYC',0.080,date'1961-05-04');
insert into t1 values('PLS',1,'WDC',0.075,date'1949-01-02');
insert into t1 values('ZAJ',2,'CHI',0.075,date'1960-06-15');
insert into t1 values('VVV',2,'MIN',0.075,date'1959-06-28');
insert into t1 values('GTM',3,'DAL',0.070,date'1977-09-23');
insert into t1 values('SSJ',null,'CHI',null,date'1974-03-19');
insert into t1 values('KKK',3,'ATL',null,null);
insert into t1 values('XXX',null,'MIN',null,null);
insert into t1 values('WWW',1,'LED',null,null);
insert into t2 values('TKF','Seattle','WA','AME');
insert into t2 values('LCC','Los Angeles','CA','TWU');
insert into t2 values('DEN','Denver','CO','BDL');
insert into t2 values('SDC','San Diego','CA','TWU');
insert into t2 values('NOL','New Orleans','LA','GTM');
insert into t2 values('LAK','Los Angeles','CA','TWU');
insert into t2 values('AAA','AAA','AA','AME');
select * from t1;
a1	a2	a3	a4	a5
AME	0	SEA	0.1	1942-02-19
HBR	1	SEA	0.085	1948-03-05
BOT	2	SEA	0.085	1951-11-29
BMC	3	SEA	0.085	1958-09-08
TWU	0	LAX	0.08	1969-10-05
BDL	0	DEN	0.08	1960-11-27
DTX	1	NYC	0.08	1961-05-04
PLS	1	WDC	0.075	1949-01-02
ZAJ	2	CHI	0.075	1960-06-15
VVV	2	MIN	0.075	1959-06-28
GTM	3	DAL	0.07	1977-09-23
SSJ	NULL	CHI	NULL	1974-03-19
KKK	3	ATL	NULL	NULL
XXX	NULL	MIN	NULL	NULL
WWW	1	LED	NULL	NULL
select * from t2;
a1	a2	a3	a4
TKF	Seattle	WA	AME
LCC	Los Angeles	CA	TWU
DEN	Denver	CO	BDL
SDC	San Diego	CA	TWU
NOL	New Orleans	LA	GTM
LAK	Los Angeles	CA	TWU
AAA	AAA	AA	AME
explain 
select min(a1) from t1;
id	select_type	table	type	possible_keys	key	key_len	ref	rows	Extra
1	SIMPLE	NULL	NULL	NULL	NULL	NULL	NULL	NULL	Select tables optimized away
select min(a1) from t1;
min(a1)
AME
explain 
select max(a4) from t1;
id	select_type	table	type	possible_keys	key	key_len	ref	rows	Extra
1	SIMPLE	NULL	NULL	NULL	NULL	NULL	NULL	NULL	Select tables optimized away
select max(a4) from t1;
max(a4)
0.1
explain 
select min(a5), max(a5) from t1;
id	select_type	table	type	possible_keys	key	key_len	ref	rows	Extra
1	SIMPLE	NULL	NULL	NULL	NULL	NULL	NULL	NULL	Select tables optimized away
select min(a5), max(a5) from t1;
min(a5)	max(a5)
1942-02-19	1977-09-23
explain 
select min(a3) from t1 where a2 = 2;
id	select_type	table	type	possible_keys	key	key_len	ref	rows	Extra
1	SIMPLE	NULL	NULL	NULL	NULL	NULL	NULL	NULL	Select tables optimized away
select min(a3) from t1 where a2 = 2;
min(a3)
CHI
explain 
select min(a1), max(a1) from t1 where a4 = 0.080;
id	select_type	table	type	possible_keys	key	key_len	ref	rows	Extra
1	SIMPLE	NULL	NULL	NULL	NULL	NULL	NULL	NULL	Select tables optimized away
select min(a1), max(a1) from t1 where a4 = 0.080;
min(a1)	max(a1)
BDL	TWU
explain 
select min(t1.a5), max(t2.a3) from t1, t2;
id	select_type	table	type	possible_keys	key	key_len	ref	rows	Extra
1	SIMPLE	NULL	NULL	NULL	NULL	NULL	NULL	NULL	Select tables optimized away
select min(t1.a5), max(t2.a3) from t1, t2;
min(t1.a5)	max(t2.a3)
1942-02-19	WA
explain 
select min(t1.a3), max(t2.a2) from t1, t2 where t1.a2 = 0 and t2.a3 = 'CA';
id	select_type	table	type	possible_keys	key	key_len	ref	rows	Extra
1	SIMPLE	NULL	NULL	NULL	NULL	NULL	NULL	NULL	Select tables optimized away
select min(t1.a3), max(t2.a2) from t1, t2 where t1.a2 = 0 and t2.a3 = 'CA';
min(t1.a3)	max(t2.a2)
DEN	San Diego
explain 
select min(a1) from t1 where a1 > 'KKK';
id	select_type	table	type	possible_keys	key	key_len	ref	rows	Extra
1	SIMPLE	NULL	NULL	NULL	NULL	NULL	NULL	NULL	Select tables optimized away
select min(a1) from t1 where a1 > 'KKK';
min(a1)
PLS
explain 
select min(a1) from t1 where a1 >= 'KKK';
id	select_type	table	type	possible_keys	key	key_len	ref	rows	Extra
1	SIMPLE	NULL	NULL	NULL	NULL	NULL	NULL	NULL	Select tables optimized away
select min(a1) from t1 where a1 >= 'KKK';
min(a1)
KKK
explain 
select max(a3) from t1 where a2 = 2 and a3 < 'SEA';
id	select_type	table	type	possible_keys	key	key_len	ref	rows	Extra
1	SIMPLE	NULL	NULL	NULL	NULL	NULL	NULL	NULL	Select tables optimized away
select max(a3) from t1 where a2 = 2 and a3 < 'SEA';
max(a3)
MIN
explain 
select max(a5) from t1 where a5 < date'1970-01-01';
id	select_type	table	type	possible_keys	key	key_len	ref	rows	Extra
1	SIMPLE	NULL	NULL	NULL	NULL	NULL	NULL	NULL	Select tables optimized away
select max(a5) from t1 where a5 < date'1970-01-01';
max(a5)
1969-10-05
explain 
select max(a3) from t1 where a2 is null;
id	select_type	table	type	possible_keys	key	key_len	ref	rows	Extra
1	SIMPLE	NULL	NULL	NULL	NULL	NULL	NULL	NULL	Select tables optimized away
select max(a3) from t1 where a2 is null;
max(a3)
MIN
explain 
select max(a3) from t1 where a2 = 0 and a3 between 'K' and 'Q';
id	select_type	table	type	possible_keys	key	key_len	ref	rows	Extra
1	SIMPLE	NULL	NULL	NULL	NULL	NULL	NULL	NULL	Select tables optimized away
select max(a3) from t1 where a2 = 0 and a3 between 'K' and 'Q';
max(a3)
LAX
explain
select min(a1), max(a1) from t1 where a1 between 'A' and 'P';
id	select_type	table	type	possible_keys	key	key_len	ref	rows	Extra
1	SIMPLE	NULL	NULL	NULL	NULL	NULL	NULL	NULL	Select tables optimized away
select min(a1), max(a1) from t1 where a1 between 'A' and 'P';
min(a1)	max(a1)
AME	KKK
explain 
select max(a3) from t1 where a3 < 'SEA' and a2 = 2 and a3 <= 'MIN';
id	select_type	table	type	possible_keys	key	key_len	ref	rows	Extra
1	SIMPLE	NULL	NULL	NULL	NULL	NULL	NULL	NULL	Select tables optimized away
select max(a3) from t1 where a3 < 'SEA' and a2 = 2 and a3 <= 'MIN';
max(a3)
MIN
explain 
select max(a3) from t1 where a3 = 'MIN' and a2 = 2;
id	select_type	table	type	possible_keys	key	key_len	ref	rows	Extra
1	SIMPLE	NULL	NULL	NULL	NULL	NULL	NULL	NULL	Select tables optimized away
select max(a3) from t1 where a3 = 'MIN' and a2 = 2;
max(a3)
MIN
explain 
select max(a3) from t1 where a3 = 'DEN' and a2 = 2;
id	select_type	table	type	possible_keys	key	key_len	ref	rows	Extra
1	SIMPLE	NULL	NULL	NULL	NULL	NULL	NULL	NULL	No matching min/max row
select max(a3) from t1 where a3 = 'DEN' and a2 = 2;
max(a3)
NULL
explain
select max(t1.a3), min(t2.a2) from t1, t2 where t1.a2 = 2 and t1.a3 < 'MIN' and t2.a3 = 'CA';
id	select_type	table	type	possible_keys	key	key_len	ref	rows	Extra
1	SIMPLE	NULL	NULL	NULL	NULL	NULL	NULL	NULL	Select tables optimized away
select max(t1.a3), min(t2.a2) from t1, t2 where t1.a2 = 2 and t1.a3 < 'MIN' and t2.a3 = 'CA';
max(t1.a3)	min(t2.a2)
CHI	Los Angeles
explain
select max(a3) from t1 where a2 is null and a2 = 2;
id	select_type	table	type	possible_keys	key	key_len	ref	rows	Extra
1	SIMPLE	NULL	NULL	NULL	NULL	NULL	NULL	NULL	Impossible WHERE
select max(a3) from t1 where a2 is null and a2 = 2;
max(a3)
NULL
explain
select max(a2) from t1 where a2 >= 1;
id	select_type	table	type	possible_keys	key	key_len	ref	rows	Extra
1	SIMPLE	NULL	NULL	NULL	NULL	NULL	NULL	NULL	Select tables optimized away
select max(a2) from t1 where a2 >= 1;
max(a2)
3
explain
select min(a3) from t1 where a2 = 2 and a3 < 'SEA';
id	select_type	table	type	possible_keys	key	key_len	ref	rows	Extra
1	SIMPLE	NULL	NULL	NULL	NULL	NULL	NULL	NULL	Select tables optimized away
select min(a3) from t1 where a2 = 2 and a3 < 'SEA';
min(a3)
CHI
explain
select min(a3) from t1 where a2 = 4;
id	select_type	table	type	possible_keys	key	key_len	ref	rows	Extra
1	SIMPLE	NULL	NULL	NULL	NULL	NULL	NULL	NULL	No matching min/max row
select min(a3) from t1 where a2 = 4;
min(a3)
NULL
explain
select min(a3) from t1 where a2 = 2 and a3 > 'SEA';
id	select_type	table	type	possible_keys	key	key_len	ref	rows	Extra
1	SIMPLE	NULL	NULL	NULL	NULL	NULL	NULL	NULL	No matching min/max row
select min(a3) from t1 where a2 = 2 and a3 > 'SEA';
min(a3)
NULL
explain
select (min(a4)+max(a4))/2 from t1;
id	select_type	table	type	possible_keys	key	key_len	ref	rows	Extra
1	SIMPLE	NULL	NULL	NULL	NULL	NULL	NULL	NULL	Select tables optimized away
select (min(a4)+max(a4))/2 from t1;
(min(a4)+max(a4))/2
0.085
explain
select min(a3) from t1 where 2 = a2;
id	select_type	table	type	possible_keys	key	key_len	ref	rows	Extra
1	SIMPLE	NULL	NULL	NULL	NULL	NULL	NULL	NULL	Select tables optimized away
select min(a3) from t1 where 2 = a2;
min(a3)
CHI
explain
select max(a3) from t1 where a2 = 2 and 'SEA' > a3;
id	select_type	table	type	possible_keys	key	key_len	ref	rows	Extra
1	SIMPLE	NULL	NULL	NULL	NULL	NULL	NULL	NULL	Select tables optimized away
select max(a3) from t1 where a2 = 2 and 'SEA' > a3;
max(a3)
MIN
explain
select max(a3) from t1 where a2 = 2 and 'SEA' < a3;
id	select_type	table	type	possible_keys	key	key_len	ref	rows	Extra
1	SIMPLE	NULL	NULL	NULL	NULL	NULL	NULL	NULL	No matching min/max row
select max(a3) from t1 where a2 = 2 and 'SEA' < a3;
max(a3)
NULL
explain
select min(a3) from t1 where a2 = 2 and a3 >= 'CHI';
id	select_type	table	type	possible_keys	key	key_len	ref	rows	Extra
1	SIMPLE	NULL	NULL	NULL	NULL	NULL	NULL	NULL	Select tables optimized away
select min(a3) from t1 where a2 = 2 and a3 >= 'CHI';
min(a3)
CHI
explain
select min(a3) from t1 where a2 = 2 and a3 >= 'CHI' and a3 < 'SEA';
id	select_type	table	type	possible_keys	key	key_len	ref	rows	Extra
1	SIMPLE	NULL	NULL	NULL	NULL	NULL	NULL	NULL	Select tables optimized away
select min(a3) from t1 where a2 = 2 and a3 >= 'CHI' and a3 < 'SEA';
min(a3)
CHI
explain
select min(a3) from t1 where a2 = 2 and a3 >= 'CHI' and a3 = 'MIN';
id	select_type	table	type	possible_keys	key	key_len	ref	rows	Extra
1	SIMPLE	NULL	NULL	NULL	NULL	NULL	NULL	NULL	Select tables optimized away
select min(a3) from t1 where a2 = 2 and a3 >= 'CHI' and a3 = 'MIN';
min(a3)
MIN
explain
select min(a3) from t1 where a2 = 2 and a3 >= 'SEA' and a3 = 'MIN';
id	select_type	table	type	possible_keys	key	key_len	ref	rows	Extra
1	SIMPLE	NULL	NULL	NULL	NULL	NULL	NULL	NULL	Impossible WHERE
select min(a3) from t1 where a2 = 2 and a3 >= 'SEA' and a3 = 'MIN';
min(a3)
NULL
explain
select min(t1.a1), min(t2.a4) from t1,t2 where t1.a1 < 'KKK' and t2.a4 < 'KKK';
id	select_type	table	type	possible_keys	key	key_len	ref	rows	Extra
1	SIMPLE	NULL	NULL	NULL	NULL	NULL	NULL	NULL	Select tables optimized away
select min(t1.a1), min(t2.a4) from t1,t2 where t1.a1 < 'KKK' and t2.a4 < 'KKK';
min(t1.a1)	min(t2.a4)
AME	AME
explain 
select min(a1) from t1 where a1 > 'KKK' or a1 < 'XXX';
id	select_type	table	type	possible_keys	key	key_len	ref	rows	Extra
1	SIMPLE	t1	index	PRIMARY	PRIMARY	3	NULL	15	Using where; Using index
explain 
select min(a1) from t1 where a1 != 'KKK';
id	select_type	table	type	possible_keys	key	key_len	ref	rows	Extra
1	SIMPLE	t1	index	PRIMARY	PRIMARY	3	NULL	15	Using where; Using index
explain
select max(a3) from t1 where a2 < 2 and a3 < 'SEA';
id	select_type	table	type	possible_keys	key	key_len	ref	rows	Extra
1	SIMPLE	t1	range	k1	k1	3	NULL	6	Using where; Using index
explain
select max(t1.a3), min(t2.a2) from t1, t2 where t1.a2 = 2 and t1.a3 < 'MIN' and t2.a3 > 'CA';
id	select_type	table	type	possible_keys	key	key_len	ref	rows	Extra
1	SIMPLE	t1	range	k1	k1	7	NULL	1	Using where; Using index
1	SIMPLE	t2	range	k1	k1	3	NULL	4	Using where; Using index; Using join buffer (flat, BNL join)
explain
select min(a4 - 0.01) from t1;
id	select_type	table	type	possible_keys	key	key_len	ref	rows	Extra
1	SIMPLE	t1	index	NULL	k2	12	NULL	15	Using index
explain
select max(a4 + 0.01) from t1;
id	select_type	table	type	possible_keys	key	key_len	ref	rows	Extra
1	SIMPLE	t1	index	NULL	k2	12	NULL	15	Using index
explain
select min(a3) from t1 where (a2 +1 ) is null;
id	select_type	table	type	possible_keys	key	key_len	ref	rows	Extra
1	SIMPLE	t1	index	NULL	k1	7	NULL	15	Using where; Using index
explain
select min(a3) from t1 where (a2 + 1) = 2;
id	select_type	table	type	possible_keys	key	key_len	ref	rows	Extra
1	SIMPLE	t1	index	NULL	k1	7	NULL	15	Using where; Using index
explain
select min(a3) from t1 where 2 = (a2 + 1);
id	select_type	table	type	possible_keys	key	key_len	ref	rows	Extra
1	SIMPLE	t1	index	NULL	k1	7	NULL	15	Using where; Using index
explain
select min(a2) from t1 where a2 < 2 * a2 - 8;
id	select_type	table	type	possible_keys	key	key_len	ref	rows	Extra
1	SIMPLE	t1	index	NULL	k1	7	NULL	15	Using where; Using index
explain
select min(a1) from t1  where a1 between a3 and 'KKK';
id	select_type	table	type	possible_keys	key	key_len	ref	rows	Extra
1	SIMPLE	t1	ALL	PRIMARY	NULL	NULL	NULL	15	Using where
explain
select min(a4) from t1  where (a4 + 0.01) between 0.07 and 0.08;
id	select_type	table	type	possible_keys	key	key_len	ref	rows	Extra
1	SIMPLE	t1	index	NULL	k2	12	NULL	15	Using where; Using index
explain
select concat(min(t1.a1),min(t2.a4)) from t1, t2 where t2.a4 <> 'AME';
id	select_type	table	type	possible_keys	key	key_len	ref	rows	Extra
1	SIMPLE	t2	range	k2	k2	4	NULL	6	Using where; Using index
1	SIMPLE	t1	index	NULL	PRIMARY	3	NULL	15	Using index; Using join buffer (flat, BNL join)
drop table t1, t2;
create table t1 (a char(10));
insert into t1 values ('a'),('b'),('c');
select coercibility(max(a)) from t1;
coercibility(max(a))
2
drop table t1;
create table t1 (a char character set latin2);
insert into t1 values ('a'),('b');
select charset(max(a)), coercibility(max(a)),
charset(min(a)), coercibility(min(a)) from t1;
charset(max(a))	coercibility(max(a))	charset(min(a))	coercibility(min(a))
latin2	2	latin2	2
show create table t1;
Table	Create Table
t1	CREATE TABLE `t1` (
  `a` char(1) CHARACTER SET latin2 DEFAULT NULL
) ENGINE=MyISAM DEFAULT CHARSET=latin1
create table t2 select max(a),min(a) from t1;
show create table t2;
Table	Create Table
t2	CREATE TABLE `t2` (
  `max(a)` char(1) CHARACTER SET latin2 DEFAULT NULL,
  `min(a)` char(1) CHARACTER SET latin2 DEFAULT NULL
) ENGINE=MyISAM DEFAULT CHARSET=latin1
drop table t2;
create table t2 select concat(a) from t1;
show create table t2;
Table	Create Table
t2	CREATE TABLE `t2` (
  `concat(a)` varchar(1) CHARACTER SET latin2 DEFAULT NULL
) ENGINE=MyISAM DEFAULT CHARSET=latin1
drop table t2,t1;
create table t1 (a int);
insert into t1 values (1);
select max(a) as b from t1 having b=1;
b
1
select a from t1 having a=1;
a
1
drop table t1;
create table t1 (a int);
select variance(2) from t1;
variance(2)
NULL
select stddev(2) from t1;
stddev(2)
NULL
drop table t1;
create table t1 (a int);
insert into t1 values (1),(2);
prepare stmt1 from 'SELECT COUNT(*) FROM t1';
execute stmt1;
COUNT(*)
2
execute stmt1;
COUNT(*)
2
execute stmt1;
COUNT(*)
2
deallocate prepare stmt1;
drop table t1;
create table t1 (a int, primary key(a));
insert into t1 values (1),(2);
prepare stmt1 from 'SELECT max(a) FROM t1';
execute stmt1;
max(a)
2
execute stmt1;
max(a)
2
execute stmt1;
max(a)
2
deallocate prepare stmt1;
drop table t1;
CREATE TABLE t1 (a int primary key);
INSERT INTO t1 VALUES (1),(2),(3),(4);
SELECT MAX(a) FROM t1 WHERE a > 5;
MAX(a)
NULL
SELECT MIN(a) FROM t1 WHERE a < 0;
MIN(a)
NULL
DROP TABLE t1;
CREATE TABLE t1 (
id int(10) unsigned NOT NULL auto_increment,
val enum('one','two','three') NOT NULL default 'one',
PRIMARY KEY  (id)
) ENGINE=MyISAM DEFAULT CHARSET=utf8;
INSERT INTO t1 VALUES
(1,'one'),(2,'two'),(3,'three'),(4,'one'),(5,'two');
select val, count(*) from t1 group by val;
val	count(*)
one	2
two	2
three	1
drop table t1;
CREATE TABLE t1 (
id int(10) unsigned NOT NULL auto_increment,
val set('one','two','three') NOT NULL default 'one',
PRIMARY KEY  (id)
) ENGINE=MyISAM DEFAULT CHARSET=utf8;
INSERT INTO t1 VALUES
(1,'one'),(2,'two'),(3,'three'),(4,'one'),(5,'two');
select val, count(*) from t1 group by val;
val	count(*)
one	2
two	2
three	1
drop table t1;
create table t1(a int, b datetime);
insert into t1 values (1, NOW()), (2, NOW());
create table t2 select MAX(b) from t1 group by a;
show create table t2;
Table	Create Table
t2	CREATE TABLE `t2` (
  `MAX(b)` datetime DEFAULT NULL
) ENGINE=MyISAM DEFAULT CHARSET=latin1
drop table t1, t2;
create table t1(f1 datetime);
insert into t1 values (now());
create table t2 select f2 from (select max(now()) f2 from t1) a;
show columns from t2;
Field	Type	Null	Key	Default	Extra
f2	datetime	YES		NULL	
drop table t2;
create table t2 select f2 from (select now() f2 from t1) a;
show columns from t2;
Field	Type	Null	Key	Default	Extra
f2	datetime	NO		NULL	
drop table t2, t1;
CREATE TABLE t1(
id int PRIMARY KEY,
a  int,
b  int,
INDEX i_b_id(a,b,id),
INDEX i_id(a,id)
);
INSERT INTO t1 VALUES 
(1,1,4), (2,2,1), (3,1,3), (4,2,1), (5,1,1);
SELECT MAX(id) FROM t1 WHERE id < 3 AND a=2 AND b=6;
MAX(id)
NULL
DROP TABLE t1;
CREATE TABLE t1(
id int PRIMARY KEY,
a  int,
b  int,
INDEX i_id(a,id),
INDEX i_b_id(a,b,id)
);
INSERT INTO t1 VALUES 
(1,1,4), (2,2,1), (3,1,3), (4,2,1), (5,1,1);
SELECT MAX(id) FROM t1 WHERE id < 3 AND a=2 AND b=6;
MAX(id)
NULL
DROP TABLE t1;
CREATE TABLE t1 (id int PRIMARY KEY, b char(3), INDEX(b));
INSERT INTO t1 VALUES (1,'xx'), (2,'aa');
SELECT * FROM t1;
id	b
1	xx
2	aa
SELECT MAX(b) FROM t1 WHERE b < 'ppppp';
MAX(b)
aa
SHOW WARNINGS;
Level	Code	Message
SELECT MAX(b) FROM t1 WHERE b < 'pp';
MAX(b)
aa
DROP TABLE t1;
CREATE TABLE t1 (id int PRIMARY KEY, b char(16), INDEX(b(4)));
INSERT INTO t1 VALUES (1, 'xxxxbbbb'), (2, 'xxxxaaaa');
SELECT MAX(b) FROM t1;
MAX(b)
xxxxbbbb
EXPLAIN SELECT MAX(b) FROM t1;
id	select_type	table	type	possible_keys	key	key_len	ref	rows	Extra
1	SIMPLE	t1	ALL	NULL	NULL	NULL	NULL	2	
DROP TABLE t1;
CREATE TABLE t1 (id int , b varchar(512), INDEX(b(250))) COLLATE latin1_bin;
INSERT INTO t1 VALUES
(1,CONCAT(REPEAT('_', 250), "qq")), (1,CONCAT(REPEAT('_', 250), "zz")),
(1,CONCAT(REPEAT('_', 250), "aa")), (1,CONCAT(REPEAT('_', 250), "ff"));
SELECT MAX(b) FROM t1;
MAX(b)
__________________________________________________________________________________________________________________________________________________________________________________________________________________________________________________________zz
EXPLAIN SELECT MAX(b) FROM t1;
id	select_type	table	type	possible_keys	key	key_len	ref	rows	Extra
1	SIMPLE	t1	ALL	NULL	NULL	NULL	NULL	4	
DROP TABLE t1;
CREATE TABLE t1 (a INT, b INT);
INSERT INTO t1 VALUES (1,1),(1,2),(2,3);
SELECT (SELECT COUNT(DISTINCT t1.b)) FROM t1 GROUP BY t1.a;
(SELECT COUNT(DISTINCT t1.b))
2
1
SELECT (SELECT COUNT(DISTINCT 12)) FROM t1 GROUP BY t1.a;
(SELECT COUNT(DISTINCT 12))
1
1
SELECT AVG(2), BIT_AND(2), BIT_OR(2), BIT_XOR(2), COUNT(*), COUNT(12),
COUNT(DISTINCT 12), MIN(2),MAX(2),STD(2), VARIANCE(2),SUM(2),
GROUP_CONCAT(2),GROUP_CONCAT(DISTINCT 2);
AVG(2)	BIT_AND(2)	BIT_OR(2)	BIT_XOR(2)	COUNT(*)	COUNT(12)	COUNT(DISTINCT 12)	MIN(2)	MAX(2)	STD(2)	VARIANCE(2)	SUM(2)	GROUP_CONCAT(2)	GROUP_CONCAT(DISTINCT 2)
2.00000	2	2	2	1	1	1	2	2	0.00000	0.00000	2	2	2
DROP TABLE t1;
create table t2 (ff double);
insert into t2 values (2.2);
select cast(sum(distinct ff) as decimal(5,2)) from t2;
cast(sum(distinct ff) as decimal(5,2))
2.20
select cast(sum(distinct ff) as signed) from t2;
cast(sum(distinct ff) as signed)
2
select cast(variance(ff) as decimal(10,3)) from t2;
cast(variance(ff) as decimal(10,3))
0.000
select cast(min(ff) as decimal(5,2)) from t2;
cast(min(ff) as decimal(5,2))
2.20
create table t1 (df decimal(5,1));
insert into t1 values(1.1);
insert into t1 values(2.2);
select cast(sum(distinct df) as signed) from t1;
cast(sum(distinct df) as signed)
3
select cast(min(df) as signed) from t1;
cast(min(df) as signed)
1
select 1e8 * sum(distinct df) from t1;
1e8 * sum(distinct df)
330000000
select 1e8 * min(df) from t1;
1e8 * min(df)
110000000.00000001
create table t3 (ifl int);
insert into t3 values(1), (2);
select cast(min(ifl) as decimal(5,2)) from t3;
cast(min(ifl) as decimal(5,2))
1.00
drop table t1, t2, t3;
CREATE TABLE t1 (id int(11),value1 float(10,2));
INSERT INTO t1 VALUES (1,0.00),(1,1.00), (1,2.00), (2,10.00), (2,11.00), (2,12.00), (2,13.00);
select id, stddev_pop(value1), var_pop(value1), stddev_samp(value1), var_samp(value1) from t1 group by id;
id	stddev_pop(value1)	var_pop(value1)	stddev_samp(value1)	var_samp(value1)
1	0.816497	0.666667	1.000000	1.000000
2	1.118034	1.250000	1.290994	1.666667
DROP TABLE t1;
CREATE TABLE t1 (col1 decimal(16,12));
INSERT INTO t1 VALUES (-5.00000000001),(-5.00000000002),(-5.00000000003),(-5.00000000000),(-5.00000000001),(-5.00000000002);
insert into t1 select * from t1;
select col1,count(col1),sum(col1),avg(col1) from t1 group by col1;
col1	count(col1)	sum(col1)	avg(col1)
-5.000000000030	2	-10.000000000060	-5.00000000003000000
-5.000000000020	4	-20.000000000080	-5.00000000002000000
-5.000000000010	4	-20.000000000040	-5.00000000001000000
-5.000000000000	2	-10.000000000000	-5.00000000000000000
DROP TABLE t1;
create table t1 (col1 decimal(16,12));
insert into t1 values (-5.00000000001);
insert into t1 values (-5.00000000001);
select col1,sum(col1),max(col1),min(col1) from t1 group by col1;
col1	sum(col1)	max(col1)	min(col1)
-5.000000000010	-10.000000000020	-5.000000000010	-5.000000000010
delete from t1;
insert into t1 values (5.00000000001);
insert into t1 values (5.00000000001);
select col1,sum(col1),max(col1),min(col1) from t1 group by col1;
col1	sum(col1)	max(col1)	min(col1)
5.000000000010	10.000000000020	5.000000000010	5.000000000010
DROP TABLE t1;
CREATE TABLE t1 (a VARCHAR(400));
INSERT INTO t1 (a) VALUES ("A"), ("a"), ("a "), ("a   "),
("B"), ("b"), ("b "), ("b   ");
SELECT COUNT(DISTINCT a) FROM t1;
COUNT(DISTINCT a)
2
DROP TABLE t1;
CREATE TABLE t1 (a int, b int, c int);
INSERT INTO t1 (a, b, c) VALUES
(1,1,1), (1,1,2), (1,1,3),
(1,2,1), (1,2,2), (1,2,3),
(1,3,1), (1,3,2), (1,3,3),
(2,1,1), (2,1,2), (2,1,3),
(2,2,1), (2,2,2), (2,2,3),
(2,3,1), (2,3,2), (2,3,3),
(3,1,1), (3,1,2), (3,1,3),
(3,2,1), (3,2,2), (3,2,3),
(3,3,1), (3,3,2), (3,3,3);
SELECT b/c as v, a FROM t1 ORDER BY v;
v	a
0.33333	3
0.33333	1
0.33333	2
0.50000	1
0.50000	2
0.50000	3
0.66667	2
0.66667	1
0.66667	3
1.00000	3
1.00000	2
1.00000	3
1.00000	1
1.00000	2
1.00000	3
1.00000	2
1.00000	1
1.00000	1
1.50000	3
1.50000	2
1.50000	1
2.00000	1
2.00000	3
2.00000	2
3.00000	3
3.00000	2
3.00000	1
SELECT b/c as v, SUM(a) FROM t1 GROUP BY v;
v	SUM(a)
0.33333	6
0.50000	6
0.66667	6
1.00000	18
1.50000	6
2.00000	6
3.00000	6
SELECT SUM(a) FROM t1 GROUP BY b/c;
SUM(a)
6
6
6
18
6
6
6
DROP TABLE t1;
set div_precision_increment= @sav_dpi;
CREATE TABLE t1 (a INT PRIMARY KEY, b INT);
INSERT INTO t1 VALUES (1,1), (2,2);
CREATE TABLE t2 (a INT PRIMARY KEY, b INT);
INSERT INTO t2 VALUES (1,1), (3,3);
SELECT SQL_NO_CACHE 
(SELECT SUM(c.a) FROM t1 ttt, t2 ccc 
WHERE ttt.a = ccc.b AND ttt.a = t.a GROUP BY ttt.a) AS minid   
FROM t1 t, t2 c WHERE t.a = c.b;
minid
1
DROP TABLE t1,t2;
create table t1 select variance(0);
show create table t1;
Table	Create Table
t1	CREATE TABLE `t1` (
  `variance(0)` double(8,4) DEFAULT NULL
) ENGINE=MyISAM DEFAULT CHARSET=latin1
drop table t1;
create table t1 select stddev(0);
show create table t1;
Table	Create Table
t1	CREATE TABLE `t1` (
  `stddev(0)` double(8,4) DEFAULT NULL
) ENGINE=MyISAM DEFAULT CHARSET=latin1
drop table t1;
create table bug22555 (i smallint primary key auto_increment, s1 smallint, s2 smallint, e decimal(30,10), o double);
insert into bug22555 (s1, s2, e, o) values (53, 78, 11.4276528, 6.828112), (17, 78, 5.916793, 1.8502951), (18, 76, 2.679231, 9.17975591), (31, 62, 6.07831, 0.1), (19, 41, 5.37463, 15.1), (83, 73, 14.567426, 7.959222), (92, 53, 6.10151, 13.1856852), (7, 12, 13.92272, 3.442007), (92, 35, 11.95358909, 6.01376678), (38, 84, 2.572, 7.904571);
select std(s1/s2) from bug22555 group by i;
std(s1/s2)
0.00000000
0.00000000
0.00000000
0.00000000
0.00000000
0.00000000
0.00000000
0.00000000
0.00000000
0.00000000
select std(e) from bug22555 group by i;
std(e)
0.00000000000000
0.00000000000000
0.00000000000000
0.00000000000000
0.00000000000000
0.00000000000000
0.00000000000000
0.00000000000000
0.00000000000000
0.00000000000000
select std(o) from bug22555 group by i;
std(o)
0
0
0
0
0
0
0
0
0
0
drop table bug22555;
create table bug22555 (i smallint, s1 smallint, s2 smallint, o1 double, o2 double, e1 decimal, e2 decimal);
insert into bug22555 values (1,53,78,53,78,53,78),(2,17,78,17,78,17,78),(3,18,76,18,76,18,76);
select i, count(*) from bug22555 group by i;
i	count(*)
1	1
2	1
3	1
select std(s1/s2) from bug22555 where i=1;
std(s1/s2)
0.00000000
select std(s1/s2) from bug22555 where i=2;
std(s1/s2)
0.00000000
select std(s1/s2) from bug22555 where i=3;
std(s1/s2)
0.00000000
select std(s1/s2) from bug22555 where i=1 group by i;
std(s1/s2)
0.00000000
select std(s1/s2) from bug22555 where i=2 group by i;
std(s1/s2)
0.00000000
select std(s1/s2) from bug22555 where i=3 group by i;
std(s1/s2)
0.00000000
select std(s1/s2) from bug22555 group by i order by i;
std(s1/s2)
0.00000000
0.00000000
0.00000000
select i, count(*), std(o1/o2) from bug22555 group by i order by i;
i	count(*)	std(o1/o2)
1	1	0
2	1	0
3	1	0
select i, count(*), std(e1/e2) from bug22555 group by i order by i;
i	count(*)	std(e1/e2)
1	1	0.00000000
2	1	0.00000000
3	1	0.00000000
set @saved_div_precision_increment=@@div_precision_increment;
set div_precision_increment=19;
select i, count(*), variance(s1/s2) from bug22555 group by i order by i;
i	count(*)	variance(s1/s2)
1	1	0.000000000000000000000000000000
2	1	0.000000000000000000000000000000
3	1	0.000000000000000000000000000000
select i, count(*), variance(o1/o2) from bug22555 group by i order by i;
i	count(*)	variance(o1/o2)
1	1	0
2	1	0
3	1	0
select i, count(*), variance(e1/e2) from bug22555 group by i order by i;
i	count(*)	variance(e1/e2)
1	1	0.000000000000000000000000000000
2	1	0.000000000000000000000000000000
3	1	0.000000000000000000000000000000
select i, count(*), std(s1/s2) from bug22555 group by i order by i;
i	count(*)	std(s1/s2)
1	1	0.000000000000000000000000000000
2	1	0.000000000000000000000000000000
3	1	0.000000000000000000000000000000
select i, count(*), std(o1/o2) from bug22555 group by i order by i;
i	count(*)	std(o1/o2)
1	1	0
2	1	0
3	1	0
select i, count(*), std(e1/e2) from bug22555 group by i order by i;
i	count(*)	std(e1/e2)
1	1	0.000000000000000000000000000000
2	1	0.000000000000000000000000000000
3	1	0.000000000000000000000000000000
set div_precision_increment=20;
select i, count(*), variance(s1/s2) from bug22555 group by i order by i;
i	count(*)	variance(s1/s2)
1	1	0.000000000000000000000000000000
2	1	0.000000000000000000000000000000
3	1	0.000000000000000000000000000000
select i, count(*), variance(o1/o2) from bug22555 group by i order by i;
i	count(*)	variance(o1/o2)
1	1	0
2	1	0
3	1	0
select i, count(*), variance(e1/e2) from bug22555 group by i order by i;
i	count(*)	variance(e1/e2)
1	1	0.000000000000000000000000000000
2	1	0.000000000000000000000000000000
3	1	0.000000000000000000000000000000
select i, count(*), std(s1/s2) from bug22555 group by i order by i;
i	count(*)	std(s1/s2)
1	1	0.000000000000000000000000000000
2	1	0.000000000000000000000000000000
3	1	0.000000000000000000000000000000
select i, count(*), std(o1/o2) from bug22555 group by i order by i;
i	count(*)	std(o1/o2)
1	1	0
2	1	0
3	1	0
select i, count(*), std(e1/e2) from bug22555 group by i order by i;
i	count(*)	std(e1/e2)
1	1	0.000000000000000000000000000000
2	1	0.000000000000000000000000000000
3	1	0.000000000000000000000000000000
set @@div_precision_increment=@saved_div_precision_increment;
insert into bug22555 values (1,53,78,53,78,53,78),(2,17,78,17,78,17,78),(3,18,76,18,76,18,76);
insert into bug22555 values (1,53,78,53,78,53,78),(2,17,78,17,78,17,78),(3,18,76,18,76,18,76);
insert into bug22555 values (1,53,78,53,78,53,78),(2,17,78,17,78,17,78),(3,18,76,18,76,18,76);
select i, count(*), std(s1/s2) from bug22555 group by i order by i;
i	count(*)	std(s1/s2)
1	4	0.00000000
2	4	0.00000000
3	4	0.00000000
select i, count(*), round(std(o1/o2), 16) from bug22555 group by i order by i;
i	count(*)	round(std(o1/o2), 16)
1	4	0.0000000000000000
2	4	0.0000000000000000
3	4	0.0000000000000000
select i, count(*), std(e1/e2) from bug22555 group by i order by i;
i	count(*)	std(e1/e2)
1	4	0.00000000
2	4	0.00000000
3	4	0.00000000
select std(s1/s2) from bug22555;
std(s1/s2)
0.21325764
select std(o1/o2) from bug22555;
std(o1/o2)
0.2132576358664934
select std(e1/e2) from bug22555;
std(e1/e2)
0.21325764
set @saved_div_precision_increment=@@div_precision_increment;
set div_precision_increment=19;
select i, count(*), std(s1/s2) from bug22555 group by i order by i;
i	count(*)	std(s1/s2)
1	4	0.000000000000000000000000000000
2	4	0.000000000000000000000000000000
3	4	0.000000000000000000000000000000
select i, count(*), round(std(o1/o2), 16) from bug22555 group by i order by i;
i	count(*)	round(std(o1/o2), 16)
1	4	0.0000000000000000
2	4	0.0000000000000000
3	4	0.0000000000000000
select i, count(*), std(e1/e2) from bug22555 group by i order by i;
i	count(*)	std(e1/e2)
1	4	0.000000000000000000000000000000
2	4	0.000000000000000000000000000000
3	4	0.000000000000000000000000000000
select round(std(s1/s2), 17) from bug22555;
round(std(s1/s2), 17)
0.21325763586649340
select std(o1/o2) from bug22555;
std(o1/o2)
0.2132576358664934
select round(std(e1/e2), 17) from bug22555;
round(std(e1/e2), 17)
0.21325763586649340
set div_precision_increment=20;
select i, count(*), std(s1/s2) from bug22555 group by i order by i;
i	count(*)	std(s1/s2)
1	4	0.000000000000000000000000000000
2	4	0.000000000000000000000000000000
3	4	0.000000000000000000000000000000
select i, count(*), round(std(o1/o2), 16) from bug22555 group by i order by i;
i	count(*)	round(std(o1/o2), 16)
1	4	0.0000000000000000
2	4	0.0000000000000000
3	4	0.0000000000000000
select i, count(*), std(e1/e2) from bug22555 group by i order by i;
i	count(*)	std(e1/e2)
1	4	0.000000000000000000000000000000
2	4	0.000000000000000000000000000000
3	4	0.000000000000000000000000000000
select round(std(s1/s2), 17) from bug22555;
round(std(s1/s2), 17)
0.21325763586649340
select std(o1/o2) from bug22555;
std(o1/o2)
0.2132576358664934
select round(std(e1/e2), 17) from bug22555;
round(std(e1/e2), 17)
0.21325763586649340
set @@div_precision_increment=@saved_div_precision_increment;
drop table bug22555;
create table bug22555 (s smallint, o double, e decimal);
insert into bug22555 values (1,1,1),(2,2,2),(3,3,3),(6,6,6),(7,7,7);
select var_samp(s), var_pop(s) from bug22555;
var_samp(s)	var_pop(s)
6.7000	5.3600
select var_samp(o), var_pop(o) from bug22555;
var_samp(o)	var_pop(o)
6.7	5.36
select var_samp(e), var_pop(e) from bug22555;
var_samp(e)	var_pop(e)
6.7000	5.3600
drop table bug22555;
create table bug22555 (s smallint, o double, e decimal);
insert into bug22555 values (null,null,null),(null,null,null);
select var_samp(s) as 'null', var_pop(s) as 'null' from bug22555;
null	null
NULL	NULL
select var_samp(o) as 'null', var_pop(o) as 'null' from bug22555;
null	null
NULL	NULL
select var_samp(e) as 'null', var_pop(e) as 'null' from bug22555;
null	null
NULL	NULL
insert into bug22555 values (1,1,1);
select var_samp(s) as 'null', var_pop(s) as '0' from bug22555;
null	0
NULL	0.0000
select var_samp(o) as 'null', var_pop(o) as '0' from bug22555;
null	0
NULL	0
select var_samp(e) as 'null', var_pop(e) as '0' from bug22555;
null	0
NULL	0.0000
insert into bug22555 values (2,2,2);
select var_samp(s) as '0.5', var_pop(s) as '0.25' from bug22555;
0.5	0.25
0.5000	0.2500
select var_samp(o) as '0.5', var_pop(o) as '0.25' from bug22555;
0.5	0.25
0.5	0.25
select var_samp(e) as '0.5', var_pop(e) as '0.25' from bug22555;
0.5	0.25
0.5000	0.2500
drop table bug22555;
create table t1 (a decimal(20));
insert into t1 values (12345678901234567890);
select count(a) from t1;
count(a)
1
select count(distinct a) from t1;
count(distinct a)
1
drop table t1;
CREATE TABLE t1 (a INT, b INT);
INSERT INTO t1 VALUES (1,1),(1,2),(1,3),(1,4),(1,5),(1,6),(1,7),(1,8);
INSERT INTO t1 SELECT a, b+8       FROM t1;
INSERT INTO t1 SELECT a, b+16      FROM t1;
INSERT INTO t1 SELECT a, b+32      FROM t1;
INSERT INTO t1 SELECT a, b+64      FROM t1;
INSERT INTO t1 SELECT a, b+128     FROM t1;
INSERT INTO t1 SELECT a, b+256     FROM t1;
INSERT INTO t1 SELECT a, b+512     FROM t1;
INSERT INTO t1 SELECT a, b+1024    FROM t1;
INSERT INTO t1 SELECT a, b+2048    FROM t1;
INSERT INTO t1 SELECT a, b+4096    FROM t1;
INSERT INTO t1 SELECT a, b+8192    FROM t1;
INSERT INTO t1 SELECT a, b+16384   FROM t1;
INSERT INTO t1 SELECT a, b+32768   FROM t1;
SELECT a,COUNT(DISTINCT b) AS cnt FROM t1 GROUP BY a HAVING cnt > 50;
a	cnt
1	65536
SELECT a,SUM(DISTINCT b) AS sumation FROM t1 GROUP BY a HAVING sumation > 50;
a	sumation
1	2147516416
SELECT a,AVG(DISTINCT b) AS average FROM t1 GROUP BY a HAVING average > 50;
a	average
1	32768.5000
DROP TABLE t1;
CREATE TABLE t1 ( a INT, b INT, KEY(a) );
INSERT INTO t1 VALUES (NULL, 1), (NULL, 2);
EXPLAIN SELECT MIN(a), MIN(b) FROM t1;
id	select_type	table	type	possible_keys	key	key_len	ref	rows	Extra
1	SIMPLE	t1	ALL	NULL	NULL	NULL	NULL	2	
SELECT MIN(a), MIN(b) FROM t1;
MIN(a)	MIN(b)
NULL	1
CREATE TABLE t2( a INT, b INT, c INT, KEY(a, b) );
INSERT INTO t2 ( a, b, c ) VALUES ( 1, NULL, 2 ), ( 1, 3, 4 ), ( 1, 4, 4 );
EXPLAIN SELECT MIN(b), MIN(c) FROM t2 WHERE a = 1;
id	select_type	table	type	possible_keys	key	key_len	ref	rows	Extra
1	SIMPLE	t2	ref	a	a	5	const	2	
SELECT MIN(b), MIN(c) FROM t2 WHERE a = 1;
MIN(b)	MIN(c)
3	2
CREATE TABLE t3 (a INT, b INT, c int, KEY(a, b));
INSERT INTO t3 VALUES (1, NULL, 1), (2, NULL, 2),  (2, NULL, 2),  (3, NULL, 3);
EXPLAIN SELECT MIN(a), MIN(b) FROM t3 where a = 2;
id	select_type	table	type	possible_keys	key	key_len	ref	rows	Extra
1	SIMPLE	NULL	NULL	NULL	NULL	NULL	NULL	NULL	Select tables optimized away
SELECT MIN(a), MIN(b) FROM t3 where a = 2;
MIN(a)	MIN(b)
2	NULL
CREATE TABLE t4 (a INT, b INT, c int, KEY(a, b));
INSERT INTO t4 VALUES (1, 1, 1), (2, NULL, 2),  (2, NULL, 2),  (3, 1, 3);
EXPLAIN SELECT MIN(a), MIN(b) FROM t4 where a = 2;
id	select_type	table	type	possible_keys	key	key_len	ref	rows	Extra
1	SIMPLE	NULL	NULL	NULL	NULL	NULL	NULL	NULL	Select tables optimized away
SELECT MIN(a), MIN(b) FROM t4 where a = 2;
MIN(a)	MIN(b)
2	NULL
SELECT MIN(b), min(c) FROM t4 where a = 2;
MIN(b)	min(c)
NULL	2
CREATE TABLE t5( a INT, b INT, KEY( a, b) );
INSERT INTO t5 VALUES( 1, 1 ), ( 1, 2 );
EXPLAIN SELECT MIN(a), MIN(b) FROM t5 WHERE a = 1;
id	select_type	table	type	possible_keys	key	key_len	ref	rows	Extra
1	SIMPLE	NULL	NULL	NULL	NULL	NULL	NULL	NULL	Select tables optimized away
SELECT MIN(a), MIN(b) FROM t5 WHERE a = 1;
MIN(a)	MIN(b)
1	1
SELECT MIN(a), MIN(b) FROM t5 WHERE a = 1 and b > 1;
MIN(a)	MIN(b)
1	2
DROP TABLE t1, t2, t3, t4, t5;
CREATE TABLE t1 (a INT);
INSERT INTO t1 values (),(),();
SELECT (SELECT SLEEP(0) FROM t1 ORDER BY AVG(DISTINCT a) ) as x FROM t1 
GROUP BY x;
x
0
SELECT 1 FROM t1 GROUP BY (SELECT SLEEP(0) FROM t1 ORDER BY AVG(DISTINCT a) );
1
1
DROP TABLE t1;
CREATE TABLE t1 (a int, b date NOT NULL, KEY k1 (a,b));
SELECT MIN(b) FROM t1 WHERE a=1 AND b>'2007-08-01';
MIN(b)
NULL
DROP TABLE t1;
CREATE TABLE t1 (a INT);
INSERT INTO t1 VALUES (1),(2),(3),(4);
SET SQL_MODE=ONLY_FULL_GROUP_BY;
SELECT a FROM t1 HAVING COUNT(*)>2;
ERROR 42000: Mixing of GROUP columns (MIN(),MAX(),COUNT(),...) with no GROUP columns is illegal if there is no GROUP BY clause
SELECT COUNT(*), a FROM t1;
ERROR 42000: Mixing of GROUP columns (MIN(),MAX(),COUNT(),...) with no GROUP columns is illegal if there is no GROUP BY clause
SET SQL_MODE=DEFAULT;
SELECT a FROM t1 HAVING COUNT(*)>2;
a
1
SELECT COUNT(*), a FROM t1;
COUNT(*)	a
4	1
DROP TABLE t1;
set SQL_MODE=ONLY_FULL_GROUP_BY;
CREATE TABLE t1 (a INT);
INSERT INTO t1 VALUES (1),(2),(3),(4);
CREATE VIEW v1 AS SELECT a,(a + 1) AS y FROM t1;
EXPLAIN EXTENDED SELECT y FROM v1 GROUP BY v1.y;
id	select_type	table	type	possible_keys	key	key_len	ref	rows	filtered	Extra
1	SIMPLE	t1	ALL	NULL	NULL	NULL	NULL	4	100.00	Using temporary; Using filesort
Warnings:
Note	1003	select `test`.`t1`.`a` + 1 AS `y` from `test`.`t1` group by `test`.`t1`.`a` + 1
DROP VIEW v1;
DROP TABLE t1;
SET SQL_MODE=DEFAULT;
CREATE TABLE t1(a DOUBLE);
INSERT INTO t1 VALUES (10), (20);
SELECT AVG(a), CAST(AVG(a) AS DECIMAL) FROM t1;
AVG(a)	CAST(AVG(a) AS DECIMAL)
15	15
DROP TABLE t1;
CREATE TABLE derived1 (a bigint(21));
INSERT INTO derived1 VALUES (2);
CREATE TABLE D (
pk int(11) NOT NULL AUTO_INCREMENT,
int_nokey int(11) DEFAULT NULL,
int_key int(11) DEFAULT NULL,
filler blob,
PRIMARY KEY (pk),
KEY int_key (int_key)
);
INSERT INTO D VALUES 
(39,40,4,repeat('  X', 42)),
(43,56,4,repeat('  X', 42)),
(47,12,4,repeat('  X', 42)),
(71,28,4,repeat('  X', 42)),
(76,54,4,repeat('  X', 42)),
(83,45,4,repeat('  X', 42)),
(105,53,12,NULL);
SELECT 
(SELECT COUNT( int_nokey ) 
FROM derived1 AS X 
WHERE 
X.int_nokey < 61 
GROUP BY pk 
LIMIT 1) 
FROM D AS X 
WHERE X.int_key < 13  
GROUP BY int_nokey LIMIT 1;
(SELECT COUNT( int_nokey ) 
FROM derived1 AS X 
WHERE 
X.int_nokey < 61 
GROUP BY pk 
LIMIT 1)
1
DROP TABLE derived1;
DROP TABLE D;
CREATE TABLE t1 (a INT, b INT);
INSERT INTO t1 VALUES (1,1), (1,2), (1,3);
CREATE TABLE t2 (b INT);
INSERT INTO t2 VALUES (3),(4);
SET SQL_MODE='ONLY_FULL_GROUP_BY';
SELECT COUNT(*) FROM t1;
COUNT(*)
3
SELECT COUNT(*) FROM t1 where a=1;
COUNT(*)
3
SELECT COUNT(*),a FROM t1;
ERROR 42000: Mixing of GROUP columns (MIN(),MAX(),COUNT(),...) with no GROUP columns is illegal if there is no GROUP BY clause
SELECT COUNT(*) FROM t1 a JOIN t1 b ON a.a= b.a;
COUNT(*)
9
SELECT COUNT(*), (SELECT count(*) FROM t1 inr WHERE inr.a = outr.a) 
FROM t1 outr;
ERROR 42000: Mixing of GROUP columns (MIN(),MAX(),COUNT(),...) with no GROUP columns is illegal if there is no GROUP BY clause
SELECT COUNT(*) FROM t1 outr, (SELECT b, count(*) FROM t2) as t3;
ERROR 42000: Mixing of GROUP columns (MIN(),MAX(),COUNT(),...) with no GROUP columns is illegal if there is no GROUP BY clause
SELECT COUNT(*) FROM t1 outr where (1,1) in (SELECT a, count(*) FROM t2);
COUNT(*)
0
SELECT COUNT(*) FROM t1 a JOIN t1 outr 
ON a.a= (SELECT count(*) FROM t1 inr WHERE inr.a = outr.a);
COUNT(*)
0
SELECT * FROM (SELECT a FROM t1 GROUP BY a) sq JOIN t2 ON a = b;
a	b
SET SQL_MODE=default;
DROP TABLE t1,t2;
End of 5.0 tests
#
# BUG#47280 - strange results from count(*) with order by multiple 
#             columns without where/group
# 
# 
# Initialize test
# 
CREATE TABLE t1 (
pk INT NOT NULL,
i INT,
PRIMARY KEY (pk)
);
INSERT INTO t1 VALUES (1,11),(2,12),(3,13);
#
# Start test
# All the following queries shall return 1 record
#

# Masking all correct values {11...13} for column i in this result. 
SELECT MAX(pk) as max, i
FROM t1
ORDER BY max;
max	i
3	#

EXPLAIN
SELECT MAX(pk) as max, i
FROM t1
ORDER BY max;
id	select_type	table	type	possible_keys	key	key_len	ref	rows	Extra
1	SIMPLE	t1	ALL	NULL	NULL	NULL	NULL	3	

# Only 11 is correct for collumn i in this result
SELECT MAX(pk) as max, i
FROM t1
WHERE pk<2
ORDER BY max;
max	i
1	11
#
# Cleanup
#
DROP TABLE t1;
#
# Bug#43668: Wrong comparison and MIN/MAX for YEAR(2)
#
create table t1 (f1 year(2), f2 year(4), f3 date, f4 datetime);
Warnings:
Note	1287	'YEAR(2)' is deprecated and will be removed in a future release. Please use YEAR(4) instead
insert into t1 values
(98,1998,19980101,"1998-01-01 00:00:00"),
(00,2000,20000101,"2000-01-01 00:00:01"),
(02,2002,20020101,"2002-01-01 23:59:59"),
(60,2060,20600101,"2060-01-01 11:11:11"),
(70,1970,19700101,"1970-11-11 22:22:22"),
(NULL,NULL,NULL,NULL),
(71,1971,19710101,"1971-11-11 22:22:22");
select min(f1),max(f1) from t1;
min(f1)	max(f1)
70	60
select min(f2),max(f2) from t1;
min(f2)	max(f2)
1970	2060
select min(f3),max(f3) from t1;
min(f3)	max(f3)
1970-01-01	2060-01-01
select min(f4),max(f4) from t1;
min(f4)	max(f4)
1970-11-11 22:22:22	2060-01-01 11:11:11
select a.f1 as a, b.f1 as b, a.f1 > b.f1 as gt,
a.f1 < b.f1 as lt, a.f1<=>b.f1 as eq
from t1 a, t1 b;
a	b	gt	lt	eq
98	98	0	0	1
00	98	1	0	0
02	98	1	0	0
60	98	1	0	0
70	98	0	1	0
NULL	98	NULL	NULL	0
71	98	0	1	0
98	00	0	1	0
00	00	0	0	1
02	00	1	0	0
60	00	1	0	0
70	00	0	1	0
NULL	00	NULL	NULL	0
71	00	0	1	0
98	02	0	1	0
00	02	0	1	0
02	02	0	0	1
60	02	1	0	0
70	02	0	1	0
NULL	02	NULL	NULL	0
71	02	0	1	0
98	60	0	1	0
00	60	0	1	0
02	60	0	1	0
60	60	0	0	1
70	60	0	1	0
NULL	60	NULL	NULL	0
71	60	0	1	0
98	70	1	0	0
00	70	1	0	0
02	70	1	0	0
60	70	1	0	0
70	70	0	0	1
NULL	70	NULL	NULL	0
71	70	1	0	0
98	NULL	NULL	NULL	0
00	NULL	NULL	NULL	0
02	NULL	NULL	NULL	0
60	NULL	NULL	NULL	0
70	NULL	NULL	NULL	0
NULL	NULL	NULL	NULL	1
71	NULL	NULL	NULL	0
98	71	1	0	0
00	71	1	0	0
02	71	1	0	0
60	71	1	0	0
70	71	0	1	0
NULL	71	NULL	NULL	0
71	71	0	0	1
select a.f1 as a, b.f2 as b, a.f1 > b.f2 as gt,
a.f1 < b.f2 as lt, a.f1<=>b.f2 as eq
from t1 a, t1 b;
a	b	gt	lt	eq
98	1998	0	0	1
00	1998	1	0	0
02	1998	1	0	0
60	1998	1	0	0
70	1998	0	1	0
NULL	1998	NULL	NULL	0
71	1998	0	1	0
98	2000	0	1	0
00	2000	0	0	1
02	2000	1	0	0
60	2000	1	0	0
70	2000	0	1	0
NULL	2000	NULL	NULL	0
71	2000	0	1	0
98	2002	0	1	0
00	2002	0	1	0
02	2002	0	0	1
60	2002	1	0	0
70	2002	0	1	0
NULL	2002	NULL	NULL	0
71	2002	0	1	0
98	2060	0	1	0
00	2060	0	1	0
02	2060	0	1	0
60	2060	0	0	1
70	2060	0	1	0
NULL	2060	NULL	NULL	0
71	2060	0	1	0
98	1970	1	0	0
00	1970	1	0	0
02	1970	1	0	0
60	1970	1	0	0
70	1970	0	0	1
NULL	1970	NULL	NULL	0
71	1970	1	0	0
98	NULL	NULL	NULL	0
00	NULL	NULL	NULL	0
02	NULL	NULL	NULL	0
60	NULL	NULL	NULL	0
70	NULL	NULL	NULL	0
NULL	NULL	NULL	NULL	1
71	NULL	NULL	NULL	0
98	1971	1	0	0
00	1971	1	0	0
02	1971	1	0	0
60	1971	1	0	0
70	1971	0	1	0
NULL	1971	NULL	NULL	0
71	1971	0	0	1
select a.f1 as a, b.f3 as b, a.f1 > b.f3 as gt,
a.f1 < b.f3 as lt, a.f1<=>b.f3 as eq
from t1 a, t1 b;
a	b	gt	lt	eq
98	1998-01-01	0	1	0
00	1998-01-01	1	0	0
02	1998-01-01	1	0	0
60	1998-01-01	1	0	0
70	1998-01-01	0	1	0
NULL	1998-01-01	NULL	NULL	0
71	1998-01-01	0	1	0
98	2000-01-01	0	1	0
00	2000-01-01	0	1	0
02	2000-01-01	1	0	0
60	2000-01-01	1	0	0
70	2000-01-01	0	1	0
NULL	2000-01-01	NULL	NULL	0
71	2000-01-01	0	1	0
98	2002-01-01	0	1	0
00	2002-01-01	0	1	0
02	2002-01-01	0	1	0
60	2002-01-01	1	0	0
70	2002-01-01	0	1	0
NULL	2002-01-01	NULL	NULL	0
71	2002-01-01	0	1	0
98	2060-01-01	0	1	0
00	2060-01-01	0	1	0
02	2060-01-01	0	1	0
60	2060-01-01	0	1	0
70	2060-01-01	0	1	0
NULL	2060-01-01	NULL	NULL	0
71	2060-01-01	0	1	0
98	1970-01-01	1	0	0
00	1970-01-01	1	0	0
02	1970-01-01	1	0	0
60	1970-01-01	1	0	0
70	1970-01-01	0	1	0
NULL	1970-01-01	NULL	NULL	0
71	1970-01-01	1	0	0
98	NULL	NULL	NULL	0
00	NULL	NULL	NULL	0
02	NULL	NULL	NULL	0
60	NULL	NULL	NULL	0
70	NULL	NULL	NULL	0
NULL	NULL	NULL	NULL	1
71	NULL	NULL	NULL	0
98	1971-01-01	1	0	0
00	1971-01-01	1	0	0
02	1971-01-01	1	0	0
60	1971-01-01	1	0	0
70	1971-01-01	0	1	0
NULL	1971-01-01	NULL	NULL	0
71	1971-01-01	0	1	0
select a.f1 as a, b.f4 as b, a.f1 > b.f4 as gt,
a.f1 < b.f4 as lt, a.f1<=>b.f4 as eq
from t1 a, t1 b;
a	b	gt	lt	eq
98	1998-01-01 00:00:00	0	1	0
00	1998-01-01 00:00:00	1	0	0
02	1998-01-01 00:00:00	1	0	0
60	1998-01-01 00:00:00	1	0	0
70	1998-01-01 00:00:00	0	1	0
NULL	1998-01-01 00:00:00	NULL	NULL	0
71	1998-01-01 00:00:00	0	1	0
98	2000-01-01 00:00:01	0	1	0
00	2000-01-01 00:00:01	0	1	0
02	2000-01-01 00:00:01	1	0	0
60	2000-01-01 00:00:01	1	0	0
70	2000-01-01 00:00:01	0	1	0
NULL	2000-01-01 00:00:01	NULL	NULL	0
71	2000-01-01 00:00:01	0	1	0
98	2002-01-01 23:59:59	0	1	0
00	2002-01-01 23:59:59	0	1	0
02	2002-01-01 23:59:59	0	1	0
60	2002-01-01 23:59:59	1	0	0
70	2002-01-01 23:59:59	0	1	0
NULL	2002-01-01 23:59:59	NULL	NULL	0
71	2002-01-01 23:59:59	0	1	0
98	2060-01-01 11:11:11	0	1	0
00	2060-01-01 11:11:11	0	1	0
02	2060-01-01 11:11:11	0	1	0
60	2060-01-01 11:11:11	0	1	0
70	2060-01-01 11:11:11	0	1	0
NULL	2060-01-01 11:11:11	NULL	NULL	0
71	2060-01-01 11:11:11	0	1	0
98	1970-11-11 22:22:22	1	0	0
00	1970-11-11 22:22:22	1	0	0
02	1970-11-11 22:22:22	1	0	0
60	1970-11-11 22:22:22	1	0	0
70	1970-11-11 22:22:22	0	1	0
NULL	1970-11-11 22:22:22	NULL	NULL	0
71	1970-11-11 22:22:22	1	0	0
98	NULL	NULL	NULL	0
00	NULL	NULL	NULL	0
02	NULL	NULL	NULL	0
60	NULL	NULL	NULL	0
70	NULL	NULL	NULL	0
NULL	NULL	NULL	NULL	1
71	NULL	NULL	NULL	0
98	1971-11-11 22:22:22	1	0	0
00	1971-11-11 22:22:22	1	0	0
02	1971-11-11 22:22:22	1	0	0
60	1971-11-11 22:22:22	1	0	0
70	1971-11-11 22:22:22	0	1	0
NULL	1971-11-11 22:22:22	NULL	NULL	0
71	1971-11-11 22:22:22	0	1	0
select *, f1 = f2 from t1;
f1	f2	f3	f4	f1 = f2
98	1998	1998-01-01	1998-01-01 00:00:00	1
00	2000	2000-01-01	2000-01-01 00:00:01	1
02	2002	2002-01-01	2002-01-01 23:59:59	1
60	2060	2060-01-01	2060-01-01 11:11:11	1
70	1970	1970-01-01	1970-11-11 22:22:22	1
NULL	NULL	NULL	NULL	NULL
71	1971	1971-01-01	1971-11-11 22:22:22	1
drop table t1;
#
# Bug #54465: assert: field_types == 0 || field_types[field_pos] ==
#             MYSQL_TYPE_LONGLONG
#
CREATE TABLE t1 (a INT);
INSERT INTO t1 VALUES (1), (2);
SELECT MAX((SELECT 1 FROM t1 ORDER BY @var LIMIT 1)) m FROM t1 t2, t1 
ORDER BY t1.a;
m
1
DROP TABLE t1;
#
#  Bug#58030 crash in Item_func_geometry_from_text::val_str
#
SELECT MAX(TIMESTAMP(RAND(0)));
SELECT MIN(TIMESTAMP(RAND(0)));
#
#  Bug#58177 crash and valgrind warnings in decimal and protocol sending functions...
#
SELECT MIN(GET_LOCK('aaaaaaaaaaaaaaaaa',0) / '0b1111111111111111111111111111111111111111111111111111111111111111111111111' ^ (RAND()));
SELECT MIN(GET_LOCK('aaaaaaaaaaaaaaaaa',0) / '0b1111111111111111111111111111111111111111111111111111111111111111111111111' ^ (RAND()));
SELECT MIN(GET_LOCK('aaaaaaaaaaaaaaaaa',0) / '0b1111111111111111111111111111111111111111111111111111111111111111111111111' ^ (RAND()));
SELECT MIN(GET_LOCK('aaaaaaaaaaaaaaaaa',0) / '0b1111111111111111111111111111111111111111111111111111111111111111111111111' ^ (RAND()));
SELECT RELEASE_LOCK('aaaaaaaaaaaaaaaaa');
#
# Bug #11766094 - 59132: MIN() AND MAX() REMOVE UNSIGNEDNESS 
#
CREATE TABLE t1 (a BIGINT UNSIGNED);
INSERT INTO t1 VALUES (18446668621106209655);
SELECT MAX(LENGTH(a)), LENGTH(MAX(a)), MIN(a), MAX(a), CONCAT(MIN(a)), CONCAT(MAX(a)) FROM t1;
MAX(LENGTH(a))	LENGTH(MAX(a))	MIN(a)	MAX(a)	CONCAT(MIN(a))	CONCAT(MAX(a))
20	20	18446668621106209655	18446668621106209655	18446668621106209655	18446668621106209655
DROP TABLE t1;
#
# Bug #11766270  59343: YEAR(4): INCORRECT RESULT AND VALGRIND WARNINGS WITH MIN/MAX, UNION
#
CREATE TABLE t1(f1 YEAR(4));
INSERT INTO t1 VALUES (0000),(2001);
(SELECT MAX(f1) FROM t1) UNION (SELECT MAX(f1) FROM t1);
Catalog	Database	Table	Table_alias	Column	Column_alias	Type	Length	Max length	Is_null	Flags	Decimals	Charsetnr
def				MAX(f1)	MAX(f1)	13	4	4	Y	32864	0	63
MAX(f1)
2001
DROP TABLE t1;
#
# LP BUG#813418 - incorrect optimisation of max/min by index for
# negated BETWEEN
CREATE TABLE t1 (a int, KEY (a));
INSERT INTO t1 VALUES (1),(2),(3),(4),(5),(6),(7),(8),(9),(10);
SELECT MAX(a) FROM t1 WHERE a NOT BETWEEN 3 AND 9;
MAX(a)
10
drop table t1;
#
End of 5.1 tests
#
# Bug #904345: MIN/MAX optimization  with constant FALSE condition
#
CREATE TABLE t1 (a int NOT NULL, KEY(a));
INSERT INTO t1 VALUES (10), (8), (11), (7), (15), (12), (9);
CREATE TABLE t2 (a int, b int);
INSERT INTO t2 VALUES
(8,2), (6,9), (8,4), (5,3), (9,1);
EXPLAIN EXTENDED
SELECT MAX(a) FROM t1 WHERE (1,2) IN (SELECT 3,4) AND a<10;
id	select_type	table	type	possible_keys	key	key_len	ref	rows	filtered	Extra
1	PRIMARY	NULL	NULL	NULL	NULL	NULL	NULL	NULL	NULL	Impossible WHERE
2	SUBQUERY	NULL	NULL	NULL	NULL	NULL	NULL	NULL	NULL	No tables used
Warnings:
Note	1003	/* select#1 */ select max(`test`.`t1`.`a`) AS `MAX(a)` from `test`.`t1` where 0
SELECT MAX(a) FROM t1 WHERE (1,2) IN (SELECT 3,4) AND a<10;
MAX(a)
NULL
EXPLAIN EXTENDED
SELECT MAX(a) FROM t1 WHERE (1,2) IN (SELECT a,b FROM t2 WHERE b<5) and a<10;
id	select_type	table	type	possible_keys	key	key_len	ref	rows	filtered	Extra
1	PRIMARY	<subquery2>	eq_ref	distinct_key	distinct_key	8	func,func	1	100.00	
1	PRIMARY	t1	range	a	a	4	NULL	4	100.00	Using where; Using index; Using join buffer (flat, BNL join)
2	MATERIALIZED	t2	ALL	NULL	NULL	NULL	NULL	5	100.00	Using where
Warnings:
Note	1003	select max(`test`.`t1`.`a`) AS `MAX(a)` from `test`.`t1` semi join (`test`.`t2`) where `test`.`t2`.`a` = 1 and `test`.`t2`.`b` = 2 and `test`.`t1`.`a` < 10
SELECT MAX(a) FROM t1 WHERE (1,2) IN (SELECT a,b FROM t2 WHERE b<5) and a<10;
MAX(a)
NULL
EXPLAIN EXTENDED
SELECT MAX(a) FROM t1 WHERE RAND()*0<>0 AND a<10;
id	select_type	table	type	possible_keys	key	key_len	ref	rows	filtered	Extra
1	SIMPLE	t1	range	a	a	4	NULL	4	100.00	Using where; Using index
Warnings:
Note	1003	select max(`test`.`t1`.`a`) AS `MAX(a)` from `test`.`t1` where rand() * 0 <> 0 and `test`.`t1`.`a` < 10
SELECT MAX(a) FROM t1 WHERE RAND()*0<>0 AND a<10;
MAX(a)
NULL
DROP TABLE t1,t2;
#
# Bug #879860: MIN/MAX for subquery returning empty set 
#
CREATE TABLE t1 (a int PRIMARY KEY);
INSERT INTO t1 VALUES (1);
CREATE TABLE t2 (a int NOT NULL);
INSERT INTO t2 VALUES (10);
CREATE TABLE t3 ( a int, b int);
INSERT INTO t3 VALUES (19,1), (20,5);
EXPLAIN EXTENDED
SELECT (SELECT MIN(t1.a) FROM t1,t2 WHERE t2.a = t3.b) FROM t3;
id	select_type	table	type	possible_keys	key	key_len	ref	rows	filtered	Extra
1	PRIMARY	t3	ALL	NULL	NULL	NULL	NULL	2	100.00	
2	DEPENDENT SUBQUERY	t1	system	NULL	NULL	NULL	NULL	1	100.00	
2	DEPENDENT SUBQUERY	t2	system	NULL	NULL	NULL	NULL	1	100.00	
Warnings:
Note	1276	Field or reference 'test.t3.b' of SELECT #2 was resolved in SELECT #1
Note	1003	/* select#1 */ select <expr_cache><`test`.`t3`.`b`>((/* select#2 */ select min(1) from dual where 10 = `test`.`t3`.`b`)) AS `(SELECT MIN(t1.a) FROM t1,t2 WHERE t2.a = t3.b)` from `test`.`t3`
SELECT (SELECT MIN(t1.a) FROM t1,t2 WHERE t2.a = t3.b) FROM t3;
(SELECT MIN(t1.a) FROM t1,t2 WHERE t2.a = t3.b)
NULL
NULL
DROP TABLE t1,t2,t3;
#
# Bug #884175: MIN/MAX for short varchar = long const  
#
CREATE TABLE t1 (f1 varchar(1), f2 varchar(1), KEY (f2));
INSERT INTO t1 VALUES ('b', 'b'), ('a','a');
EXPLAIN 
SELECT MAX(f1) FROM t1 WHERE f1 = 'abc';
id	select_type	table	type	possible_keys	key	key_len	ref	rows	Extra
1	SIMPLE	t1	ALL	NULL	NULL	NULL	NULL	2	Using where
SELECT MAX(f1) FROM t1 WHERE f1 = 'abc';
MAX(f1)
NULL
EXPLAIN
SELECT MAX(f2) FROM t1 WHERE f2 = 'abc';
id	select_type	table	type	possible_keys	key	key_len	ref	rows	Extra
1	SIMPLE	t1	ref	f2	f2	4	const	1	Using where; Using index
SELECT MAX(f2) FROM t1 WHERE f2 = 'abc';
MAX(f2)
NULL
EXPLAIN
SELECT MIN(f1) FROM t1 WHERE f1 >= 'abc';
id	select_type	table	type	possible_keys	key	key_len	ref	rows	Extra
1	SIMPLE	t1	ALL	NULL	NULL	NULL	NULL	2	Using where
SELECT MIN(f1) FROM t1 WHERE f1 >= 'abc';
MIN(f1)
b
EXPLAIN
SELECT MIN(f2) FROM t1 WHERE f2 >= 'abc';
id	select_type	table	type	possible_keys	key	key_len	ref	rows	Extra
1	SIMPLE	t1	index	f2	f2	4	NULL	2	Using where; Using index
SELECT MIN(f2) FROM t1 WHERE f2 >= 'abc';
MIN(f2)
b
EXPLAIN
SELECT MIN(f1) FROM t1 WHERE f1 BETWEEN 'abc' AND 'b' ;
id	select_type	table	type	possible_keys	key	key_len	ref	rows	Extra
1	SIMPLE	t1	ALL	NULL	NULL	NULL	NULL	2	Using where
SELECT MIN(f1) FROM t1 WHERE f1 BETWEEN 'abc' AND 'b' ;
MIN(f1)
b
EXPLAIN
SELECT MIN(f2) FROM t1 WHERE f2 BETWEEN 'abc' AND 'b' ;
id	select_type	table	type	possible_keys	key	key_len	ref	rows	Extra
1	SIMPLE	t1	index	f2	f2	4	NULL	2	Using where; Using index
SELECT MIN(f2) FROM t1 WHERE f2 BETWEEN 'abc' AND 'b' ;
MIN(f2)
b
DROP TABLE t1;
End of 5.2 tests
#
# BUG#46680 - Assertion failed in file item_subselect.cc, 
#             line 305 crashing on HAVING subquery
#
# Create tables
#
CREATE TABLE t1 (
pk INT,
v VARCHAR(1) DEFAULT NULL,
PRIMARY KEY(pk)
);
CREATE TABLE t2 LIKE t1;
CREATE TABLE t3 LIKE t1;
CREATE TABLE empty1 (a int);
INSERT INTO t1 VALUES (1,'c'),(2,NULL);
INSERT INTO t2 VALUES (3,'m'),(4,NULL);
INSERT INTO t3 VALUES (1,'n');
set @save_optimizer_switch=@@optimizer_switch;
set @@optimizer_switch='materialization=on,in_to_exists=off,semijoin=off';

#
# 1) Test that subquery materialization is setup for query with
#    premature optimize() exit due to "Impossible WHERE"
#
SELECT MIN(t2.pk)
FROM t2 JOIN t1 ON t1.pk=t2.pk
WHERE 'j'
HAVING ('m') IN ( 
SELECT v
FROM t2);
MIN(t2.pk)
NULL
Warnings:
Warning	1292	Truncated incorrect INTEGER value: 'j'
Warning	1292	Truncated incorrect INTEGER value: 'j'

EXPLAIN
SELECT MIN(t2.pk)
FROM t2 JOIN t1 ON t1.pk=t2.pk
WHERE 'j'
HAVING ('m') IN ( 
SELECT v
FROM t2);
id	select_type	table	type	possible_keys	key	key_len	ref	rows	Extra
1	PRIMARY	NULL	NULL	NULL	NULL	NULL	NULL	NULL	Impossible WHERE
2	MATERIALIZED	t2	ALL	NULL	NULL	NULL	NULL	2	
Warnings:
Warning	1292	Truncated incorrect INTEGER value: 'j'
Warning	1292	Truncated incorrect INTEGER value: 'j'

#
# 2) Test that subquery materialization is setup for query with
#    premature optimize() exit due to "No matching min/max row"
#
SELECT MIN(t2.pk)
FROM t2 
WHERE t2.pk>10
HAVING ('m') IN ( 
SELECT v
FROM t2);
MIN(t2.pk)
NULL

EXPLAIN
SELECT MIN(t2.pk)
FROM t2 
WHERE t2.pk>10
HAVING ('m') IN ( 
SELECT v
FROM t2);
id	select_type	table	type	possible_keys	key	key_len	ref	rows	Extra
1	PRIMARY	NULL	NULL	NULL	NULL	NULL	NULL	NULL	No matching min/max row
2	MATERIALIZED	t2	ALL	NULL	NULL	NULL	NULL	2	

#
# 3) Test that subquery materialization is setup for query with
#    premature optimize() exit due to "Select tables optimized away"
#
SELECT MIN(pk)
FROM t1
WHERE pk=NULL
HAVING ('m') IN ( 
SELECT v
FROM t2);
MIN(pk)
NULL

EXPLAIN
SELECT MIN(pk)
FROM t1
WHERE pk=NULL
HAVING ('m') IN ( 
SELECT v
FROM t2);
id	select_type	table	type	possible_keys	key	key_len	ref	rows	Extra
1	PRIMARY	NULL	NULL	NULL	NULL	NULL	NULL	NULL	Impossible WHERE noticed after reading const tables
2	MATERIALIZED	t2	ALL	NULL	NULL	NULL	NULL	2	

#
# 4) Test that subquery materialization is setup for query with
#    premature optimize() exit due to "No matching row in const table"
#

SELECT MIN(a)
FROM (SELECT a FROM empty1) tt
HAVING ('m') IN ( 
SELECT v
FROM t2);
MIN(a)
NULL

set @tmp_optimizer_switch=@@optimizer_switch;
set optimizer_switch='derived_merge=off,derived_with_keys=off';
EXPLAIN 
SELECT MIN(a)
FROM (SELECT a FROM empty1) tt
HAVING ('m') IN ( 
SELECT v
FROM t2);
id	select_type	table	type	possible_keys	key	key_len	ref	rows	Extra
1	PRIMARY	<derived2>	system	NULL	NULL	NULL	NULL	0	const row not found
3	MATERIALIZED	t2	ALL	NULL	NULL	NULL	NULL	2	
2	DERIVED	NULL	NULL	NULL	NULL	NULL	NULL	NULL	no matching row in const table
set optimizer_switch=@tmp_optimizer_switch;

#
# 5) Test that subquery materialization is setup for query with
#    premature optimize() exit due to "Impossible WHERE noticed 
#    after reading const tables"
#
SELECT min(t1.pk)
FROM t1
WHERE t1.pk IN (SELECT 1 from t3 where pk>10)
HAVING ('m') IN ( 
SELECT v
FROM t2);
min(t1.pk)
NULL

EXPLAIN
SELECT min(t1.pk)
FROM t1
WHERE t1.pk IN (SELECT 1 from t3 where pk>10)
HAVING ('m') IN ( 
SELECT v
FROM t2);
id	select_type	table	type	possible_keys	key	key_len	ref	rows	Extra
1	PRIMARY	t1	index	NULL	PRIMARY	4	NULL	2	Using where; Using index
3	MATERIALIZED	t2	ALL	NULL	NULL	NULL	NULL	2	
2	MATERIALIZED	NULL	NULL	NULL	NULL	NULL	NULL	NULL	Impossible WHERE noticed after reading const tables
set @@optimizer_switch=@save_optimizer_switch;
#
# Cleanup for BUG#46680
#
DROP TABLE IF EXISTS t1,t2,t3,empty1;
create table t1 (i int, d date);
insert into t1 values (1, '2008-10-02'), (2, '2010-12-12');
select avg(export_set( 3, 'y', sha(i))), group_concat(d) from t1 group by d order by i;
avg(export_set( 3, 'y', sha(i)))	group_concat(d)
0	2008-10-02
0	2010-12-12
Warnings:
Warning	1292	Truncated incorrect DOUBLE value: 'y,y,356a192b7913b04c54574d18c28d46e6395428ab,356a192b7913b04c54574d18c28d46e6395428ab,356a192b7913b04c54574d18c28d46e6395428ab,3'
Warning	1292	Truncated incorrect DOUBLE value: 'y,y,da4b9237bacccdf19c0760cab7aec4a8359010b0,da4b9237bacccdf19c0760cab7aec4a8359010b0,da4b9237bacccdf19c0760cab7aec4a8359010b0,d'
drop table t1;
#
# MDEV-4290: crash in st_select_lex::mark_as_dependent
#
create table `t1`(`a` int);
select 1 from t1 v1 right join t1 on count(*);
ERROR HY000: Invalid use of group function
select 1 from t1 order by
(
select 1 from 
(
select 1 from t1 v1 right join t1 on count(*)
) v   
);
ERROR HY000: Invalid use of group function
insert into t1 values (1),(1),(2),(2);
select count(*) from t1;
count(*)
4
select z from (select count(*) as z from t1) v;
z
4
# next is how it implemented now (may be changed in case of dependent
# derived tables)
select z from (select count(*) as z from t1) v group by 1;
z
4
drop table t1;
CREATE TABLE t1 (i1 int, INDEX(i1));
INSERT INTO t1 VALUES (9),(8);
CREATE TABLE t2 (i2 int);
INSERT INTO t2 VALUES (8),(4);
CREATE TABLE t3 (i3 int, INDEX(i3));
INSERT INTO t3 VALUES (9),(8);
SELECT MAX(t3.i3) FROM t3, t2, t1 WHERE t1.i1 = t2.i2 AND ( 0 OR t3.i3 = t2.i2 );
MAX(t3.i3)
8
SELECT MAX(t3.i3) FROM t3, t2, t1 WHERE t1.i1 = t2.i2 AND  t3.i3 = t2.i2;
MAX(t3.i3)
8
DROP TABLE  t1,t2,t3;
# end of 5.3 tests
#
# Bug#52123 Assertion failed: aggregator == aggr->Aggrtype(),
#           file .\item_sum.cc, line 587
#
CREATE TABLE t1(a int, KEY(a));
INSERT INTO t1 VALUES (1), (2);
SELECT 1 FROM t1 ORDER BY AVG(DISTINCT a);
1
1
DROP TABLE t1;
#
# Bug#55648: Server crash on MIN/MAX on maximum time value
#
CREATE TABLE t1(c1 TIME NOT NULL);
INSERT INTO t1 VALUES('837:59:59');
INSERT INTO t1 VALUES('838:59:59');
SELECT MAX(c1) FROM t1;
MAX(c1)
838:59:59
DROP TABLE t1;
# End of the bug#55648
#
# Bug#56120: Failed assertion on MIN/MAX on negative time value
#
CREATE TABLE t1(c1 TIME NOT NULL);
INSERT INTO t1 VALUES('-00:00:01');
SELECT MAX(c1),MIN(c1) FROM t1;
MAX(c1)	MIN(c1)
-00:00:01	-00:00:01
DROP TABLE t1;
# End of the bug#56120
#
# Bug#57932 "query with AVG(DISTINCT) returns NULL if last
# aggregated value was NULL"
#
CREATE TABLE t1 (col_int_nokey int(11));
INSERT INTO t1 VALUES (7),(8),(NULL);
SELECT AVG(DISTINCT col_int_nokey) FROM t1;
AVG(DISTINCT col_int_nokey)
7.5000
SELECT AVG(DISTINCT outr.col_int_nokey) FROM t1 AS outr LEFT JOIN t1 AS outr2 ON
outr.col_int_nokey = outr2.col_int_nokey;
AVG(DISTINCT outr.col_int_nokey)
7.5000
DROP TABLE t1;
# End of the bug#57932
#
# MDEV-5257: MIN/MAX Optimization (Select tables optimized away) does not work for DateTime
# MDEV-3855: MIN/MAX optimization doesnt work for int_col > INET_ATON
#  (correct the fix for Bug #884175)
#
CREATE TABLE `t1` (
`a` int(11) NOT NULL AUTO_INCREMENT,
`b` datetime DEFAULT NULL,
PRIMARY KEY (`a`),
KEY `idx_b` (`b`)
);
INSERT INTO `t1` (b) VALUES ('2013-01-06 23:59:59');
INSERT INTO `t1` (b) VALUES ('2013-02-06 23:59:59');
INSERT INTO `t1` (b) VALUES ('2013-03-06 23:59:59');
INSERT INTO `t1` (b) VALUES ('2013-04-06 23:59:59');
INSERT INTO `t1` (b) VALUES ('2013-05-06 23:59:59');
INSERT INTO `t1` (b) VALUES ('2013-06-06 23:59:59');
INSERT INTO `t1` (b) VALUES ('2013-07-06 23:59:59');
# The following should produce "Select tables optimized away"
EXPLAIN SELECT MIN(b) FROM t1 WHERE b <= '2013-11-06 23:59:59';
id	select_type	table	type	possible_keys	key	key_len	ref	rows	Extra
1	SIMPLE	NULL	NULL	NULL	NULL	NULL	NULL	NULL	Select tables optimized away
connect  con1,localhost,root,,;
connection con1;
set names utf8;
# Should be the same as above:
EXPLAIN SELECT MIN(b) FROM t1 WHERE b <= '2013-11-06 23:59:59';
id	select_type	table	type	possible_keys	key	key_len	ref	rows	Extra
1	SIMPLE	NULL	NULL	NULL	NULL	NULL	NULL	NULL	Select tables optimized away
connection default;
disconnect con1;
DROP TABLE t1;
CREATE TABLE `t1` (
`a` int(11) NOT NULL AUTO_INCREMENT,
`b` bigint(20) DEFAULT NULL,
PRIMARY KEY (`a`),
KEY `idx_b` (`b`)
);
insert into t1 (b) values (INET_ATON('192.168.0.1'));
insert into t1 (b) values (INET_ATON('192.168.0.2'));
insert into t1 (b) values (INET_ATON('192.168.0.3'));
insert into t1 (b) values (INET_ATON('192.168.0.4'));
insert into t1 (b) values (INET_ATON('192.168.200.200'));
# should show "Select tables optimized away"
explain select MIN(b) from t1 where b >= inet_aton('192.168.119.32');
id	select_type	table	type	possible_keys	key	key_len	ref	rows	Extra
1	SIMPLE	NULL	NULL	NULL	NULL	NULL	NULL	NULL	Select tables optimized away
DROP TABLE t1;
#
# MDEV-6743 crash in GROUP_CONCAT(IF () ORDER BY 1)
#
CREATE TABLE t1 (pk INT, t2_id INT, t5_id INT, PRIMARY KEY (pk));
INSERT INTO t1 VALUES (1,3,12),(2,3,15);
CREATE TABLE t2 (pk INT, PRIMARY KEY (pk));
INSERT INTO t2 VALUES (4),(5);
CREATE TABLE t3 (t2_id INT, t4_id INT);
INSERT INTO t3 VALUES (6,11),(7,12);
CREATE TABLE t4 (id INT);
INSERT INTO t4 VALUES (13),(14);
CREATE TABLE t5 (pk INT, f VARCHAR(50), t6_id INT, PRIMARY KEY (pk));
INSERT INTO t5 VALUES (9,'FOO',NULL);
CREATE TABLE t6 (pk INT, f VARCHAR(120), b TINYINT(4), PRIMARY KEY (pk));
PREPARE stmt FROM "
  SELECT      t1.t2_id, GROUP_CONCAT(IF (t6.b, t6.f, t5.f) ORDER BY 1)
  FROM        t1
  JOIN        t2 ON t1.t2_id = t2.pk
  JOIN        t3 ON t2.pk = t3.t2_id
  JOIN        t4 ON t4.id = t3.t4_id
  JOIN        t5 ON t1.t5_id = t5.pk
  LEFT JOIN   t6 ON t6.pk = t5.t6_id
  GROUP BY    t1.t2_id
";
EXECUTE stmt;
t2_id	GROUP_CONCAT(IF (t6.b, t6.f, t5.f) ORDER BY 1)
EXECUTE stmt;
t2_id	GROUP_CONCAT(IF (t6.b, t6.f, t5.f) ORDER BY 1)
EXECUTE stmt;
t2_id	GROUP_CONCAT(IF (t6.b, t6.f, t5.f) ORDER BY 1)
DROP TABLE t1,t2,t3,t4,t5,t6;
#
# MDEV-10500 CASE/IF Statement returns multiple values and shifts further result values to the next column
#
CREATE TABLE t1 (
id int not null AUTO_INCREMENT,
active bool not null,
data1 bigint,
data2 bigint,
data3 bigint,
primary key (id)
);
INSERT INTO t1 (active,data1,data2,data3) VALUES (1,null,100,200);
SELECT
CASE WHEN active THEN SUM(data1) END AS C_1,
SUM(data2) AS C_2,
SUM(data3) AS C_3
FROM t1;
C_1	C_2	C_3
NULL	100	200
SELECT
IF(active, SUM(data1), 5) AS C_1,
SUM(data2) AS C_2,
SUM(data3) AS C_3
FROM t1;
C_1	C_2	C_3
NULL	100	200
DROP TABLE t1;
#
# MDEV-10468 Assertion `nr >= 0.0' failed in Item_sum_std::val_real()
#
SELECT STDDEV_POP(f) FROM (SELECT "1e+309" AS f UNION SELECT "-1e+309" AS f) tbl;
STDDEV_POP(f)
1.7976931348623157e308
Warnings:
Warning	1292	Truncated incorrect DOUBLE value: '1e+309'
Warning	1292	Truncated incorrect DOUBLE value: '-1e+309'
SELECT STDDEV(f) FROM (SELECT 1.7976931348623157e+308 AS f UNION SELECT -1.7976931348623157e+308 AS f) tbl;
STDDEV(f)
1.7976931348623157e308
#
# MDEV-8852 Implicit or explicit CAST from MAX(string) to INT,DOUBLE,DECIMAL does not produce warnings
#
SELECT MAX('x') << 1, CAST(MAX('x') AS DOUBLE), CAST(MAX('x') AS DECIMAL);
MAX('x') << 1	CAST(MAX('x') AS DOUBLE)	CAST(MAX('x') AS DECIMAL)
0	0	0
Warnings:
Warning	1292	Truncated incorrect INTEGER value: 'x'
Warning	1292	Truncated incorrect DOUBLE value: 'x'
Warning	1292	Truncated incorrect DECIMAL value: 'x'
#
#  MDEV-8918 Wrong result for CAST(AVG(a) AS SIGNED)
#
CREATE TABLE t1 (id INT, a BIGINT);
INSERT INTO t1 VALUES (1,0x7FFFFFFFFFFFFFFF),(2,0x7FFFFFFFFFFFFFFF);
SELECT id, AVG(a) AS avg, CAST(MIN(a) AS SIGNED) AS cast_min FROM t1 GROUP BY id HAVING avg!=123 ORDER BY id;
id	avg	cast_min
1	9223372036854775807.0000	9223372036854775807
2	9223372036854775807.0000	9223372036854775807
SELECT id, AVG(a) AS avg, CAST(AVG(a) AS SIGNED) AS cast_avg FROM t1 GROUP BY id HAVING avg!=123 ORDER BY id;
id	avg	cast_avg
1	9223372036854775807.0000	9223372036854775807
2	9223372036854775807.0000	9223372036854775807
DROP TABLE t1;
#
# MDEV-9656 Assertion `0' failed in Item_sum_field::get_tmp_table_field()
#
CREATE TABLE t1 (i INT);
INSERT INTO t1 VALUES (1),(2);
SELECT DISTINCT VAR_POP(1) FROM t1 GROUP BY @a := 's';
VAR_POP(1)
0.0000
DROP TABLE t1;
#
# MDEV-8921 Wrong result for CAST(AVG(double_column) AS SIGNED)
#
CREATE TABLE t1 (id INT, a DOUBLE);
INSERT INTO t1 VALUES (1,0x7FFFFFFFFFFFFFFF),(2,0x7FFFFFFFFFFFFFFF);
SELECT id, AVG(a) AS avg, CAST(MIN(a) AS SIGNED) AS cast_min,CAST(AVG(a) AS SIGNED) AS cast_avg FROM t1 GROUP BY id HAVING avg!=123 ORDER BY id;
id	avg	cast_min	cast_avg
1	9.223372036854776e18	9223372036854775807	9223372036854775807
2	9.223372036854776e18	9223372036854775807	9223372036854775807
DROP TABLE t1;
CREATE TABLE t1 (a DOUBLE);
INSERT INTO t1 VALUES (0x7FFFFFFFFFFFFFFF);
SELECT MIN(a), SUM(a), CAST(SUM(a) AS SIGNED), CAST(AVG(a) AS SIGNED) FROM t1;
MIN(a)	SUM(a)	CAST(SUM(a) AS SIGNED)	CAST(AVG(a) AS SIGNED)
9.223372036854776e18	9.223372036854776e18	9223372036854775807	9223372036854775807
DROP TABLE t1;
#
# MDEV-7195 AVG() loses precision in INT context
#
CREATE TABLE t1 (
auto SERIAL,
fld1 bigint unsigned NOT NULL,
companynr tinyint(2) unsigned zerofill DEFAULT '00' NOT NULL,
UNIQUE fld1 (fld1)
);
INSERT INTO t1 VALUES (1,0x7FFFFFFFFFFFFFFF,00);
INSERT INTO t1 VALUES (2,0x7FFFFFFFFFFFFFFE,37);
INSERT INTO t1 VALUES (3,0x7FFFFFFFFFFFFFFC,37);
SELECT companynr, AVG(fld1), AVG(fld1)<<0 AS avg1, CAST(AVG(fld1) AS UNSIGNED)<<0 AS avg2 FROM t1 GROUP BY companynr;
companynr	AVG(fld1)	avg1	avg2
00	9223372036854775807.0000	9223372036854775807	9223372036854775807
37	9223372036854775805.0000	9223372036854775805	9223372036854775805
DROP TABLE t1;
#
# case where aggregate resolved in the local SELECT
# but outer ones are checked
#
create table t10 (a int , b int, c int);
insert into t10 values (0,0,0),(1,1,1);
create table t11 as select * from t10;
create table t12 as select * from t10;
explain extended select a from t10 where c<3 or a in (select c from t12 union select max(t10.b) from t11 group by t11.c);
id	select_type	table	type	possible_keys	key	key_len	ref	rows	filtered	Extra
1	PRIMARY	t10	ALL	NULL	NULL	NULL	NULL	2	100.00	Using where
2	DEPENDENT SUBQUERY	t12	ALL	NULL	NULL	NULL	NULL	2	100.00	Using where
3	DEPENDENT UNION	t11	ALL	NULL	NULL	NULL	NULL	2	100.00	Using temporary
NULL	UNION RESULT	<union2,3>	ALL	NULL	NULL	NULL	NULL	NULL	NULL	
Warnings:
Note	1276	Field or reference 'test.t10.b' of SELECT #3 was resolved in SELECT #1
Note	1003	/* select#1 */ select `test`.`t10`.`a` AS `a` from `test`.`t10` where `test`.`t10`.`c` < 3 or <expr_cache><`test`.`t10`.`a`,`test`.`t10`.`b`>(<in_optimizer>(`test`.`t10`.`a`,<exists>(/* select#2 */ select `test`.`t12`.`c` from `test`.`t12` where <cache>(`test`.`t10`.`a`) = `test`.`t12`.`c` union /* select#3 */ select max(`test`.`t10`.`b`) from `test`.`t11` group by `test`.`t11`.`c` having <cache>(`test`.`t10`.`a`) = <ref_null_helper>(max(`test`.`t10`.`b`)))))
drop table t10,t11,t12;
#
# MDEV-10017: Get unexpected `Empty Set` for correlated subquery
# with aggregate functions
#
create table t1(c1 int, c2 int, c3 int);
insert into t1 values(1,1,1),(2,2,2),(3,3,3);
select * from t1;
c1	c2	c3
1	1	1
2	2	2
3	3	3
create table t2(c1 int, c2 int);
insert into t2 values(2,2);
select * from t2;
c1	c2
2	2
explain extended
select c1 from t1 having c1 >= (select t.c1 as c from t2 t order by (select min(t1.c1+c) from t2 tt));
ERROR HY000: Invalid use of group function
select c1 from t1 having c1 >= (select t.c1 as c from t2 t order by (select min(t1.c1+c) from t2 tt));
ERROR HY000: Invalid use of group function
explain extended
select c1 from t1 having c1 >= (select t.c1 as c from t2 t order by (select min(t1.c1+tt.c1) from t2 tt));
id	select_type	table	type	possible_keys	key	key_len	ref	rows	filtered	Extra
1	PRIMARY	t1	ALL	NULL	NULL	NULL	NULL	3	100.00	
2	DEPENDENT SUBQUERY	t	system	NULL	NULL	NULL	NULL	1	100.00	
3	DEPENDENT SUBQUERY	tt	system	NULL	NULL	NULL	NULL	1	100.00	
Warnings:
Note	1276	Field or reference 'test.t1.c1' of SELECT #3 was resolved in SELECT #1
Note	1003	/* select#1 */ select `test`.`t1`.`c1` AS `c1` from `test`.`t1` having `test`.`t1`.`c1` >= <expr_cache><`test`.`t1`.`c1`>((/* select#2 */ select 2 AS `c` from dual order by (/* select#3 */ select min(`test`.`t1`.`c1` + 2) from dual)))
select c1 from t1 having c1 >= (select t.c1 as c from t2 t order by (select min(t1.c1+tt.c1) from t2 tt));
c1
2
3
drop table t1,t2;
#
# MDEV-10556 Assertion `0' failed in virtual void Item_sum_field::set_result_field(Field*)
#
CREATE TABLE t1 (i INT, KEY(i)) ENGINE=MyISAM;
INSERT INTO t1 VALUES (10),(20),(30);
SELECT DISTINCT STDDEV(1) FROM t1 GROUP BY i ORDER BY BENCHMARK(0, BIT_XOR(i));
STDDEV(1)
0.0000
DROP TABLE t1;
#
# End of 10.1 tests
#
#
<<<<<<< HEAD
# Start of 10.3 tests
#
#
# MDEV-9408 CREATE TABLE SELECT MAX(int_column) creates different columns for table vs view
#
CREATE TABLE t1 (
id int(11) NOT NULL PRIMARY KEY,
country varchar(32),
code int(11) default NULL
);
INSERT INTO t1 VALUES (1,'ITALY',100),(2,'ITALY',200),(3,'FRANCE',100), (4,'ITALY',100);
CREATE VIEW v1 AS SELECT * FROM t1;
CREATE TABLE t2 AS SELECT code, COUNT(DISTINCT country), MAX(id) FROM t1 GROUP BY code ORDER BY MAX(id);
SHOW CREATE TABLE t2;
Table	Create Table
t2	CREATE TABLE `t2` (
  `code` int(11) DEFAULT NULL,
  `COUNT(DISTINCT country)` bigint(21) NOT NULL,
  `MAX(id)` int(11)
) ENGINE=MyISAM DEFAULT CHARSET=latin1
DROP TABLE t2;
CREATE TABLE t2 AS SELECT code, COUNT(DISTINCT country), MAX(id) FROM v1 GROUP BY code ORDER BY MAX(id);
SHOW CREATE TABLE t2;
Table	Create Table
t2	CREATE TABLE `t2` (
  `code` int(11) DEFAULT NULL,
  `COUNT(DISTINCT country)` bigint(21) NOT NULL,
  `MAX(id)` int(11) DEFAULT NULL
) ENGINE=MyISAM DEFAULT CHARSET=latin1
DROP TABLE t2;
DROP VIEW v1;
DROP TABLE t1;
=======
# MDEV-13064: assertion `n < m_size' fails in Item::split_sum_func2()
#
create table t1 (i int) engine=MyISAM;
insert into t1 value (1),(2);
select count(*)+sleep(0) from t1;
count(*)+sleep(0)
2
drop table t1;
>>>>>>> c73fa2d7
<|MERGE_RESOLUTION|>--- conflicted
+++ resolved
@@ -2448,7 +2448,15 @@
 # End of 10.1 tests
 #
 #
-<<<<<<< HEAD
+# MDEV-13064: assertion `n < m_size' fails in Item::split_sum_func2()
+#
+create table t1 (i int) engine=MyISAM;
+insert into t1 value (1),(2);
+select count(*)+sleep(0) from t1;
+count(*)+sleep(0)
+2
+drop table t1;
+#
 # Start of 10.3 tests
 #
 #
@@ -2480,14 +2488,4 @@
 ) ENGINE=MyISAM DEFAULT CHARSET=latin1
 DROP TABLE t2;
 DROP VIEW v1;
-DROP TABLE t1;
-=======
-# MDEV-13064: assertion `n < m_size' fails in Item::split_sum_func2()
-#
-create table t1 (i int) engine=MyISAM;
-insert into t1 value (1),(2);
-select count(*)+sleep(0) from t1;
-count(*)+sleep(0)
-2
-drop table t1;
->>>>>>> c73fa2d7
+DROP TABLE t1;