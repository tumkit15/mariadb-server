--- conflicted
+++ resolved
@@ -252,33 +252,27 @@
     $tinfo->{'slave_restart'}= 1;
   }
 
-<<<<<<< HEAD
-  if ( ( $::opt_with_ndbcluster or $::glob_use_running_ndbcluster ) and
-       ( $::opt_with_ndbcluster_all or defined mtr_match_substring($tname,"ndb") ))
-  {
-    $tinfo->{'ndb_test'}= 1;
-  }
-  else
-  {
-    if ( $::opt_with_ndbcluster_only )
-=======
-  # Cluster is needed by test case if testname contains ndb
-  if ( defined mtr_match_substring($tname,"ndb") )
-  {
+  if ( $::opt_with_ndbcluster_all or defined mtr_match_substring($tname,"ndb") )
+  {
+    # This is an ndb test or all tests should be run with ndb cluster started
     $tinfo->{'ndb_test'}= 1;
     if ( $::opt_skip_ndbcluster )
->>>>>>> 1b5b489d
-    {
+    {
+      # All ndb test's should be skipped
       $tinfo->{'skip'}= 1;
       return;
     }
-<<<<<<< HEAD
-=======
   }
   else
   {
->>>>>>> 1b5b489d
+    # This is not a ndb test
     $tinfo->{'ndb_test'}= 0;
+    if ( $::opt_with_ndbcluster_only )
+    { 
+      # Only the ndb test should be run, all other should be skipped
+      $tinfo->{'skip'}= 1;
+      return;
+    }
   }
 
   # FIXME what about embedded_server + ndbcluster, skip ?!
