--- conflicted
+++ resolved
@@ -63,15 +63,9 @@
 --echo #
 explain
 select * from t0,t2 where t2.a=t0.a order by t0.a limit 4;
-<<<<<<< HEAD
-## explain format=json
-## select * from t0,t2 where t2.a=t0.a order by t0.a limit 4;
---replace_regex /"r_total_time_ms": [0-9]*[.]?[0-9]*/"r_total_time_ms": "REPLACED"/ /"r_buffer_size": "[^"]+"/"r_buffer_size": "REPLACED"/
-=======
 explain format=json
 select * from t0,t2 where t2.a=t0.a order by t0.a limit 4;
---replace_regex /"r_total_time_ms": [0-9]*[.]?[0-9]*/"r_total_time_ms": "REPLACED"/
->>>>>>> 2bbf3b89
+--replace_regex /"r_total_time_ms": [0-9]*[.]?[0-9]*/"r_total_time_ms": "REPLACED"/ /"r_buffer_size": "[^"]+"/"r_buffer_size": "REPLACED"/
 analyze format=json 
 select * from t0,t2 where t2.a=t0.a order by t0.a limit 4;
 
