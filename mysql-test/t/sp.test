--- conflicted
+++ resolved
@@ -2756,7 +2756,6 @@
 --disable_warning
 drop function if exists t1max|
 --enable_warnings
-<<<<<<< HEAD
 create function t1max() returns int
 begin
   declare x int;
@@ -2854,10 +2853,6 @@
 delimiter ;|
 drop table t1;
 drop table t2;
-=======
-create function `foo` () returns int return 5;
-select `foo` ();
-drop function `foo`;
 
 #
 # rolling back temporary Item tree changes in SP
@@ -2878,5 +2873,4 @@
 call p1()//
 delimiter ;//
 drop procedure p1;
-drop table t1;
->>>>>>> 0b5e42ea
+drop table t1;