--- conflicted
+++ resolved
@@ -60,18 +60,15 @@
 connection con2;
 show tables;
 UNLOCK TABLES;
-<<<<<<< HEAD
 connection con1;
 reap;
 connection con2;
-=======
 
 # Wait for the the tables to be renamed
 # i.e the query below succeds
 let $query= select * from t2, t4;
 source include/wait_for_query_to_suceed.inc;
 
->>>>>>> aa8c830d
 show tables;
 
 drop table t2, t4;
