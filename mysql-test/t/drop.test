--- conflicted
+++ resolved
@@ -255,9 +255,6 @@
 --echo
 --echo # --
 --echo # -- End of Bug#37431.
-<<<<<<< HEAD
---echo # --
-=======
 --echo # --
 
 
@@ -275,5 +272,4 @@
 DROP TABLE t1, t1;
 
 UNLOCK TABLES;
-DROP TABLE t1;
->>>>>>> bf67973d
+DROP TABLE t1;