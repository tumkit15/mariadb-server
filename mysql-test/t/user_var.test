# Initialise
--disable_warnings
drop table if exists t1,t2;
--enable_warnings

--error 1054
set @a := foo;
set @a := connection_id() + 3;
select @a - connection_id();

set @b := 1;
select @b;

# Check using and setting variables with SELECT DISTINCT

CREATE TABLE t1 ( i int not null, v int not null,index (i));
insert into t1 values (1,1),(1,3),(2,1); 
create table t2 (i int not null, unique (i));
insert into t2 select distinct i from t1;
select * from t2; 
select distinct t2.i,@vv1:=if(sv1.i,1,0),@vv2:=if(sv2.i,1,0),@vv3:=if(sv3.i,1,0), @vv1+@vv2+@vv3 from t2 left join t1 as sv1 on sv1.i=t2.i and sv1.v=1 left join t1 as sv2 on sv2.i=t2.i and sv2.v=2 left join t1 as sv3 on sv3.i=t2.i and sv3.v=3;
explain select * from t1 where i=@vv1;
select @vv1,i,v from t1 where i=@vv1;
explain select * from t1 where @vv1:=@vv1+1 and i=@vv1;
explain select @vv1:=i from t1 where i=@vv1;
explain select * from t1 where i=@vv1;
drop table t1,t2;

# Check types of variables
set @a=0,@b=0;
select @a:=10,   @b:=1,   @a > @b, @a < @b;
# Note that here a and b will be avaluated as number
select @a:="10", @b:="1", @a > @b, @a < @b;
# Note that here a and b will be avaluated as strings
select @a:=10,   @b:=2,   @a > @b, @a < @b;
select @a:="10", @b:="2", @a > @b, @a < @b;

# Fixed bug #1194
select @a:=1;
select @a, @a:=1;

create table t1 (id int, d double, c char(10));
insert into t1 values (1,2.0, "test");
select @c:=0;
update t1 SET id=(@c:=@c+1);
select @c;
select @c:=0;
update t1 set id=(@c:=@c+1);
select @c;
select @c:=0;
select @c:=@c+1;
select @d,(@d:=id),@d from t1;
select @e,(@e:=d),@e from t1;
select @f,(@f:=c),@f from t1;
set @g=1;
select @g,(@g:=c),@g from t1;
select @c, @d, @e, @f;
select @d:=id, @e:=id, @f:=id, @g:=@id from t1;
select @c, @d, @e, @f, @g;
drop table t1;

# just for fun :)
select @a:=10, @b:=2, @a>@b, @a:="10", @b:="2", @a>@b, @a:=10, @b:=2, @a>@b, @a:="10", @b:="2", @a>@b;

#
# bug#1739
# Item_func_set_user_var sets update_query_id, Item_func_get_user_var checks it
#
create table t1 (i int not null);
insert t1 values (1),(2),(2),(3),(3),(3);
select @a:=0; select @a, @a:=@a+count(*), count(*), @a from t1 group by i;
select @a:=0; select @a+0, @a:=@a+0+count(*), count(*), @a+0 from t1 group by i;

set @a=0;
select @a,@a:="hello",@a,@a:=3,@a,@a:="hello again" from t1 group by i;
select @a,@a:="hello",@a,@a:=3,@a,@a:="hello again" from t1 group by i;
drop table t1;

#
# Bug #2244: User variables didn't copy collation and derivation
# attributes from values they were initialized to.
#

set @a=_latin2'test';
select charset(@a),collation(@a),coercibility(@a);
select @a=_latin2'TEST';
select @a=_latin2'TEST' collate latin2_bin;

set @a=_latin2'test' collate latin2_general_ci;
select charset(@a),collation(@a),coercibility(@a);
select @a=_latin2'TEST';
select @a=_latin2'TEST' collate latin2_bin;

#
# Check the same invoking Item_set_user_var
#
select charset(@a:=_latin2'test');
select collation(@a:=_latin2'test');
select coercibility(@a:=_latin2'test');
select collation(@a:=_latin2'test' collate latin2_bin);
select coercibility(@a:=_latin2'test' collate latin2_bin);
select (@a:=_latin2'test' collate latin2_bin) = _latin2'TEST';
select charset(@a),collation(@a),coercibility(@a);
select (@a:=_latin2'test' collate latin2_bin) = _latin2'TEST' collate latin2_general_ci;

#
# Bug #6321 strange error:
#   string function FIELD(<uservariable content NULL>, ...)
#
set @var= NULL ;
select FIELD( @var,'1it','Hit') as my_column;

#
# Bug#9425 A user variable doesn't always have implicit coercibility
#
select @v, coercibility(@v);
set @v1=null, @v2=1, @v3=1.1, @v4=now();
select coercibility(@v1),coercibility(@v2),coercibility(@v3),coercibility(@v4);

#
# Bug #9286  SESSION/GLOBAL should be disallowed for user variables
#
--error 1064
set session @honk=99;
--error 1382
set one_shot @honk=99;

#
# Bug #10724  @@local not preserved in column name of select
#
# The value doesn't actually matter, we just care about the column name
--replace_column 1 #
select @@local.max_allowed_packet;
--replace_column 1 #
select @@session.max_allowed_packet;
--replace_column 1 #
select @@global.max_allowed_packet;
--replace_column 1 #
select @@max_allowed_packet;
--replace_column 1 #
select @@Max_Allowed_Packet;
--replace_column 1 #
select @@version;
--replace_column 1 #
select @@global.version;

--echo End of 4.1 tests

# Bug #6598: problem with cast(NULL as signed integer);
#

set @first_var= NULL;
create table t1 select @first_var;
show create table t1;
drop table t1;
set @first_var= cast(NULL as signed integer);
create table t1 select @first_var;
show create table t1;
drop table t1;
set @first_var= NULL;
create table t1 select @first_var;
show create table t1;
drop table t1;
set @first_var= concat(NULL);
create table t1 select @first_var;
show create table t1;
drop table t1;
set @first_var=1;
set @first_var= cast(NULL as CHAR);
create table t1 select @first_var;
show create table t1;
drop table t1;

#
# Bug #7498 User variable SET saves SIGNED BIGINT as UNSIGNED BIGINT
#

# First part, set user var to large number and select it
set @a=18446744071710965857;
select @a;

# Second part, set user var from large number in table
# then select it
CREATE TABLE `bigfailure` (
  `afield` BIGINT UNSIGNED NOT NULL
);
INSERT INTO `bigfailure` VALUES (18446744071710965857);
SELECT * FROM bigfailure;
select * from (SELECT afield FROM bigfailure) as b;
select * from bigfailure where afield = (SELECT afield FROM bigfailure);
select * from bigfailure where afield = 18446744071710965857;
# This is fixed in 5.0, to be uncommented there
#select * from bigfailure where afield = '18446744071710965857';
select * from bigfailure where afield = 18446744071710965856+1;

SET @a := (SELECT afield FROM bigfailure);
SELECT @a;
SET @a := (select afield from (SELECT afield FROM bigfailure) as b);
SELECT @a;
SET @a := (select * from bigfailure where afield = (SELECT afield FROM bigfailure));
SELECT @a;

drop table bigfailure;

#
# Bug#16861: User defined variable can have a wrong value if a tmp table was
#            used.
#
create table t1(f1 int, f2 int);
insert into t1 values (1,2),(2,3),(3,1);
select @var:=f2 from t1 group by f1 order by f2 desc limit 1;
select @var;
create table t2 as select @var:=f2 from t1 group by f1 order by f2 desc limit 1;
select * from t2;
select @var;
drop table t1,t2;

#
# Bug#19024 - SHOW COUNT(*) WARNINGS not return Errors 
#
--error 1064
insert into city 'blah';
SHOW COUNT(*) WARNINGS;
SHOW COUNT(*) ERRORS;

#
# Bug#28494: Grouping by Item_func_set_user_var produces incorrect result.
#
create table t1(f1 int, f2 varchar(2), f3 float, f4 decimal(2,1));
insert into t1 values 
  (1, "a", 1.5, 1.6), (1, "a", 1.5, 1.6), (2, "b", 2.5, 2.6),
  (3, "c", 3.5, 3.6), (4, "d", 4.5, 4.6), (1, "a", 1.5, 1.6),
  (3, "c", 3.5, 3.6), (1, "a", 1.5, 1.6);
select @a:=f1, count(f1) from t1 group by 1 desc;
select @a:=f1, count(f1) from t1 group by 1 asc;
select @a:=f2, count(f2) from t1 group by 1 desc;
select @a:=f3, count(f3) from t1 group by 1 desc;
select @a:=f4, count(f4) from t1 group by 1 desc;
drop table t1;

#
# Bug#32482: Crash for a query with ORDER BY a user variable.
#
create table t1 (f1 int);
insert into t1 values (2), (1);
select @i := f1 as j from t1 order by 1;
drop table t1;
# Bug #32260: User variables in query cause server crash
#
create table t1(a int);
insert into t1 values(5),(4),(4),(3),(2),(2),(2),(1);
set @rownum := 0;
set @rank := 0;
set @prev_score := NULL;
# Disable the result log as we assign a value to a user variable in one part 
# of a statement and use the same variable in other part of the same statement,
# so we can get unexpected results.
--disable_result_log
select @rownum := @rownum + 1 as row,
 @rank := IF(@prev_score!=a, @rownum, @rank) as rank,
 @prev_score := a as score
from t1 order by score desc;
--enable_result_log
drop table t1;

#
# Bug#26020: User-Defined Variables are not consistent with columns data types
#

create table t1(b bigint);
insert into t1 (b) values (10), (30), (10);
set @var := 0;
select if(b=@var, 999, b) , @var := b from t1  order by b;
drop table t1;

create temporary table t1 (id int);
insert into t1 values (2), (3), (3), (4);
set @lastid=-1;
select @lastid != id, @lastid, @lastid := id from t1;
drop table t1;

create temporary table t1 (id bigint);
insert into t1 values (2), (3), (3), (4);
set @lastid=-1;
select @lastid != id, @lastid, @lastid := id from t1;
drop table t1;

#
# Bug#42009: SELECT into variable gives different results to direct SELECT
#
CREATE TABLE t1(a INT, b INT);
INSERT INTO t1 VALUES (0, 0), (2, 1), (2, 3), (1, 1), (30, 20);
SELECT a, b INTO @a, @b FROM t1 WHERE a=2 AND b=3 GROUP BY a, b;
SELECT @a, @b;
SELECT a, b FROM t1 WHERE a=2 AND b=3 GROUP BY a, b;
DROP TABLE t1;

<<<<<<< HEAD
--echo End of 5.0 tests

#
# Bug#42188: crash and/or memory corruption with user variables in trigger
#

CREATE TABLE t1 (i INT);
CREATE TRIGGER t_after_insert AFTER INSERT ON t1 FOR EACH ROW SET @bug42188 = 10;
INSERT INTO t1 VALUES (1);
--change_user root,,test
INSERT INTO t1 VALUES (1);
DROP TABLE t1;

--echo End of 5.1 tests
=======
#
# Bug#47371: reference by same column name
#
CREATE TABLE t1 (f1 int(11) default NULL, f2 int(11) default NULL);
CREATE TABLE t2 (f1 int(11) default NULL, f2 int(11) default NULL, foo int(11));
CREATE TABLE t3 (f1 int(11) default NULL, f2 int(11) default NULL);

INSERT INTO t1 VALUES(10, 10);
INSERT INTO t1 VALUES(10, 10);
INSERT INTO t2 VALUES(10, 10, 10);
INSERT INTO t2 VALUES(10, 10, 10);
INSERT INTO t3 VALUES(10, 10);
INSERT INTO t3 VALUES(10, 10);

SELECT MIN(t2.f1),
@bar:= (SELECT MIN(t3.f2) FROM t3 WHERE t3.f2 > foo)
FROM t1,t2 WHERE t1.f1 = t2.f1 ORDER BY t2.f1;

DROP TABLE t1, t2, t3;

--echo End of 5.0 tests
>>>>>>> 1cffb859
<|MERGE_RESOLUTION|>--- conflicted
+++ resolved
@@ -295,7 +295,26 @@
 SELECT a, b FROM t1 WHERE a=2 AND b=3 GROUP BY a, b;
 DROP TABLE t1;
 
-<<<<<<< HEAD
+#
+# Bug#47371: reference by same column name
+#
+CREATE TABLE t1 (f1 int(11) default NULL, f2 int(11) default NULL);
+CREATE TABLE t2 (f1 int(11) default NULL, f2 int(11) default NULL, foo int(11));
+CREATE TABLE t3 (f1 int(11) default NULL, f2 int(11) default NULL);
+
+INSERT INTO t1 VALUES(10, 10);
+INSERT INTO t1 VALUES(10, 10);
+INSERT INTO t2 VALUES(10, 10, 10);
+INSERT INTO t2 VALUES(10, 10, 10);
+INSERT INTO t3 VALUES(10, 10);
+INSERT INTO t3 VALUES(10, 10);
+
+SELECT MIN(t2.f1),
+@bar:= (SELECT MIN(t3.f2) FROM t3 WHERE t3.f2 > foo)
+FROM t1,t2 WHERE t1.f1 = t2.f1 ORDER BY t2.f1;
+
+DROP TABLE t1, t2, t3;
+
 --echo End of 5.0 tests
 
 #
@@ -309,27 +328,4 @@
 INSERT INTO t1 VALUES (1);
 DROP TABLE t1;
 
---echo End of 5.1 tests
-=======
-#
-# Bug#47371: reference by same column name
-#
-CREATE TABLE t1 (f1 int(11) default NULL, f2 int(11) default NULL);
-CREATE TABLE t2 (f1 int(11) default NULL, f2 int(11) default NULL, foo int(11));
-CREATE TABLE t3 (f1 int(11) default NULL, f2 int(11) default NULL);
-
-INSERT INTO t1 VALUES(10, 10);
-INSERT INTO t1 VALUES(10, 10);
-INSERT INTO t2 VALUES(10, 10, 10);
-INSERT INTO t2 VALUES(10, 10, 10);
-INSERT INTO t3 VALUES(10, 10);
-INSERT INTO t3 VALUES(10, 10);
-
-SELECT MIN(t2.f1),
-@bar:= (SELECT MIN(t3.f2) FROM t3 WHERE t3.f2 > foo)
-FROM t1,t2 WHERE t1.f1 = t2.f1 ORDER BY t2.f1;
-
-DROP TABLE t1, t2, t3;
-
---echo End of 5.0 tests
->>>>>>> 1cffb859
+--echo End of 5.1 tests