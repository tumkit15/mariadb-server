--- conflicted
+++ resolved
@@ -3857,7 +3857,21 @@
 drop view v1,v2,v3;
 drop table t1,t2,t3;
 
-<<<<<<< HEAD
+--echo #
+--echo # MDEV-10657: incorrect result returned with binary protocol
+--echo # (prepared statements)
+--echo #
+
+create table  t1 (code varchar(10) primary key);
+INSERT INTO t1(code) VALUES ('LINE1'), ('LINE2'), ('LINE3');
+SELECT X.*
+FROM
+ (SELECT CODE, RN
+   FROM
+     (SELECT A.CODE, @cnt := @cnt + 1 AS RN
+       FROM  t1 A, (SELECT @cnt := 0) C) T
+  ) X;
+drop table t1;
 --echo # End of 5.5 tests
 
 --echo #
@@ -4563,22 +4577,4 @@
 END;
 $$
 DELIMITER ;$$
-DROP PROCEDURE p1;
-=======
---echo #
---echo # MDEV-10657: incorrect result returned with binary protocol
---echo # (prepared statements)
---echo #
-
-create table  t1 (code varchar(10) primary key);
-INSERT INTO t1(code) VALUES ('LINE1'), ('LINE2'), ('LINE3');
-SELECT X.*
-FROM
- (SELECT CODE, RN
-   FROM
-     (SELECT A.CODE, @cnt := @cnt + 1 AS RN
-       FROM  t1 A, (SELECT @cnt := 0) C) T
-  ) X;
-drop table t1;
---echo # End of 5.5 tests
->>>>>>> 016caa3d
+DROP PROCEDURE p1;