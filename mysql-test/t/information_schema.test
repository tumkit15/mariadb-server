--- conflicted
+++ resolved
@@ -974,27 +974,6 @@
 
 DROP TABLE bug23037;
 DROP FUNCTION get_value;
---echo End of 5.0 tests.
-#
-# Show engines
-#
-
-select * from information_schema.engines WHERE ENGINE="MyISAM";
-
-#
-# INFORMATION_SCHEMA.PROCESSLIST
-#
-
-grant select on *.* to user3148@localhost;
-connect (con3148,localhost,user3148,,test);
-connection con3148;
-select user,db from information_schema.processlist;
-connection default;
-drop user user3148@localhost;
-
-<<<<<<< HEAD
---echo End of 5.1 tests.
-=======
 
 #
 # Bug#22413: EXPLAIN SELECT FROM view with ORDER BY yield server crash
@@ -1009,5 +988,22 @@
 explain select * from (select table_name from information_schema.tables) as a;
 drop view v1;
 
-# End of 5.0 tests.
->>>>>>> ff384091
+--echo End of 5.0 tests.
+#
+# Show engines
+#
+
+select * from information_schema.engines WHERE ENGINE="MyISAM";
+
+#
+# INFORMATION_SCHEMA.PROCESSLIST
+#
+
+grant select on *.* to user3148@localhost;
+connect (con3148,localhost,user3148,,test);
+connection con3148;
+select user,db from information_schema.processlist;
+connection default;
+drop user user3148@localhost;
+
+--echo End of 5.1 tests.
