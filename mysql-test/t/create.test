#
# Check some special create statements.
#

--disable_warnings
drop table if exists t1,t2,t3,t4,t5;
drop database if exists mysqltest;
--enable_warnings

create table t1 (b char(0));
insert into t1 values (""),(null);
select * from t1;
drop table if exists t1;

create table t1 (b char(0) not null);
create table if not exists t1 (b char(0) not null);
insert into t1 values (""),(null);
select * from t1;
drop table t1;

create table t1 (a int not null auto_increment,primary key (a)) engine=heap;
drop table t1;

#
# Test of some CREATE TABLE'S that should fail
#

--error 1146
create table t2 engine=heap select * from t1;
--error 1146
create table t2 select auto+1 from t1;
drop table if exists t1,t2;
--error 1167
create table t1 (b char(0) not null, index(b));
--error 1163
create table t1 (a int not null,b text) engine=heap;
drop table if exists t1;

--error 1075
create table t1 (ordid int(8) not null auto_increment, ord  varchar(50) not null, primary key (ord,ordid)) engine=heap;

-- error 1049
create table not_existing_database.test (a int);
create table `a/a` (a int);
show create table `a/a`;
create table t1 like `a/a`;
drop table `a/a`;
drop table `t1`;
--error 1103
create table `aaaaaaaaaaaaaaaaaaaaaaaaaaaaaaaaaaaaaaaaaaaaaaaaaaaaaaaaaaaaaaaaaaa` (aaaaaaaaaaaaaaaaaaaaaaaaaaaaaaaaaaaaaaaaaaaaaaaaaaaaaaaaaaaaaaaaaa int);
--error 1059
create table a (`aaaaaaaaaaaaaaaaaaaaaaaaaaaaaaaaaaaaaaaaaaaaaaaaaaaaaaaaaaaaaaaaaa` int);

#
# Some wrong defaults, so these creates should fail too (Bug #5902)
#
--error 1067
create table t1 (a datetime default now());
--error 1294
create table t1 (a datetime on update now());
--error 1067
create table t1 (a int default 100 auto_increment);
--error 1067
create table t1 (a tinyint default 1000);
--error 1067
create table t1 (a varchar(5) default 'abcdef');

create table t1 (a varchar(5) default 'abcde');
insert into t1 values();
select * from t1;
--error 1067
alter table t1 alter column a set default 'abcdef';
drop table t1;

#
# test of dummy table names
#

create table 1ea10 (1a20 int,1e int);
insert into 1ea10 values(1,1);
select 1ea10.1a20,1e+ 1e+10 from 1ea10;
drop table 1ea10;
create table t1 (t1.index int);
drop table t1;
# Test that we get warning for this
drop database if exists mysqltest;
create database mysqltest;
create table mysqltest.$test1 (a$1 int, $b int, c$ int);
insert into mysqltest.$test1 values (1,2,3);
select a$1, $b, c$ from mysqltest.$test1;
create table mysqltest.test2$ (a int);
drop table mysqltest.test2$;
drop database mysqltest;

--error 1103
create table `` (a int);
--error 1103
drop table if exists ``;
--error 1166
create table t1 (`` int);
--error 1280
create table t1 (i int, index `` (i)); 

#
# CREATE TABLE under LOCK TABLES
#
# We don't allow creation of non-temporary tables under LOCK TABLES
# as following meta-data locking protocol in this case can lead to
# deadlock.
create table t1 (i int);
lock tables t1 read;
--error ER_TABLE_NOT_LOCKED
create table t2 (j int);
# OTOH creating of temporary table should be OK
create temporary table t2 (j int);
drop temporary table t2;
unlock tables;
drop table t1;

#
# Test of CREATE ... SELECT with indexes
#

create table t1 (a int auto_increment not null primary key, B CHAR(20));
insert into t1 (b) values ("hello"),("my"),("world");
create table t2 (key (b)) select * from t1;
explain select * from t2 where b="world";
select * from t2 where b="world";
drop table t1,t2;

#
# Test types after CREATE ... SELECT
#

create table t1(x varchar(50) );
create table t2 select x from t1 where 1=2;
describe t1;
describe t2;
drop table t2;
create table t2 select now() as a , curtime() as b, curdate() as c , 1+1 as d , 1.0 + 1 as e , 33333333333333333 + 3 as f;
describe t2;
drop table t2;
create table t2 select CAST("2001-12-29" AS DATE) as d, CAST("20:45:11" AS TIME) as t, CAST("2001-12-29  20:45:11" AS DATETIME) as dt;
describe t2;
drop table t1,t2;

#
# Test of CREATE ... SELECT with duplicate fields
#

create table t1 (a tinyint);
create table t2 (a int) select * from t1;                        
describe t1;
describe t2;
drop table if exists t2;
--error 1060
create table t2 (a int, a float) select * from t1;               
drop table if exists t2;
--error 1060
create table t2 (a int) select a as b, a+1 as b from t1;         
drop table if exists t2;
--error 1060
create table t2 (b int) select a as b, a+1 as b from t1;         
drop table if exists t1,t2;

#
# Test CREATE ... SELECT when insert fails
#

CREATE TABLE t1 (a int not null);
INSERT INTO t1 values (1),(2),(1);
--error ER_DUP_ENTRY
CREATE TABLE t2 (primary key(a)) SELECT * FROM t1;
--error 1146
SELECT * from t2;
DROP TABLE t1;
DROP TABLE IF EXISTS t2;

#
# Test of primary key with 32 index
#

create table t1 (a int not null, b int, primary key(a), key (b), key (b), key (b), key (b), key (b), key (b), key (b), key (b), key (b), key (b), key (b), key (b), key (b), key (b), key (b), key (b), key (b), key (b), key (b), key (b), key (b), key (b), key (b), key (b), key (b), key (b), key (b), key (b), key (b), key (b), key (b));
show create table t1;
drop table t1;
create table t1 select if(1,'1','0'), month("2002-08-02");
drop table t1;
create table t1 select if('2002'='2002','Y','N');
select * from t1;
drop table if exists t1;

#
# Test default table type
#
SET SESSION storage_engine="heap";
SELECT @@storage_engine;
CREATE TABLE t1 (a int not null);
show create table t1;
drop table t1;
--error 1286
SET SESSION storage_engine="gemini";
SELECT @@storage_engine;
CREATE TABLE t1 (a int not null);
show create table t1;
SET SESSION storage_engine=default;
drop table t1;


#
# ISO requires that primary keys are implicitly NOT NULL
#
create table t1 ( k1 varchar(2), k2 int, primary key(k1,k2));
insert into t1 values ("a", 1), ("b", 2);
--error 1048
insert into t1 values ("c", NULL);
--error 1048
insert into t1 values (NULL, 3);
--error 1048
insert into t1 values (NULL, NULL);
drop table t1;

#
# Bug # 801
#

create table t1 select x'4132';
drop table t1;

#
# bug #1434
#

create table t1 select 1,2,3;
create table if not exists t1 select 1,2;
--error 1136
create table if not exists t1 select 1,2,3,4;
create table if not exists t1 select 1;
select * from t1;
drop table t1;

#
# Test create table if not exists with duplicate key error
#

flush status;
create table t1 (a int not null, b int, primary key (a));
insert into t1 values (1,1);
create table if not exists t1 select 2;
select * from t1;
create table if not exists t1 select 3 as 'a',4 as 'b';
--error ER_DUP_ENTRY
create table if not exists t1 select 3 as 'a',3 as 'b';
show warnings;
show status like "Opened_tables";
select * from t1;
drop table t1;

#
# Test for Bug #2985 
#   "Table truncated when creating another table name with Spaces"
#

--error 1103
create table `t1 `(a int);
--error 1102
create database `db1 `;
--error 1166
create table t1(`a ` int);

#
# Test for Bug #3481 
#   "Parser permits multiple commas without syntax error"
#

--error 1064
create table t1 (a int,);
--error 1064
create table t1 (a int,,b int);
--error 1064
create table t1 (,b int);

#
# Test create with foreign keys
#

create table t1 (a int, key(a));
create table t2 (b int, foreign key(b) references t1(a), key(b));
drop table if exists t1,t2;

#
# Test for CREATE TABLE .. LIKE ..
#

create table t1(id int not null, name char(20));
insert into t1 values(10,'mysql'),(20,'monty- the creator');
create table t2(id int not null);
insert into t2 values(10),(20);
create table t3 like t1;
show create table t3;
select * from t3;
# Disable PS becasue of @@warning_count
create table if not exists t3 like t1;
--disable_ps_protocol
select @@warning_count;
--enable_ps_protocol
create temporary table t3 like t2;
show create table t3;
select * from t3;
drop table t3;
show create table t3;
select * from t3;
drop table t2, t3;
create database mysqltest;
create table mysqltest.t3 like t1;
create temporary table t3 like mysqltest.t3;
show create table t3;
create table t2 like t3;
show create table t2;
select * from t2;
create table t3 like t1;
--error 1050
create table t3 like mysqltest.t3;
--error 1049
create table non_existing_database.t1 like t1;
--error ER_NO_SUCH_TABLE
create table t3 like non_existing_table;
--error 1050
create temporary table t3 like t1;
drop table t1, t2, t3;
drop table t3;
drop database mysqltest;

#
# CREATE TABLE LIKE under LOCK TABLES
#
# Similarly to ordinary CREATE TABLE we don't allow creation of
# non-temporary tables under LOCK TABLES. Also we require source
# table to be locked.
create table t1 (i int);
create table t2 (j int);
lock tables t1 read;
--error ER_TABLE_NOT_LOCKED
create table t3 like t1;
# OTOH creating of temporary table should be OK
create temporary table t3 like t1;
drop temporary table t3;
# Source table should be locked
--error ER_TABLE_NOT_LOCKED
create temporary table t3 like t2;
unlock tables;
drop tables t1, t2;

#
# Test default table type
#
SET SESSION storage_engine="heap";
SELECT @@storage_engine;
CREATE TABLE t1 (a int not null);
show create table t1;
drop table t1;
--error 1286
SET SESSION storage_engine="gemini";
SELECT @@storage_engine;
CREATE TABLE t1 (a int not null);
show create table t1;
SET SESSION storage_engine=default;
drop table t1;

#
# Test types of data for create select with functions
#

create table t1(a int,b int,c int unsigned,d date,e char,f datetime,g time,h blob);
insert into t1(a)values(1);
insert into t1(a,b,c,d,e,f,g,h)
values(2,-2,2,'1825-12-14','a','2003-1-1 3:2:1','4:3:2','binary data');
select * from t1;
select a, 
    ifnull(b,cast(-7 as signed)) as b, 
    ifnull(c,cast(7 as unsigned)) as c, 
    ifnull(d,cast('2000-01-01' as date)) as d, 
    ifnull(e,cast('b' as char)) as e,
    ifnull(f,cast('2000-01-01' as datetime)) as f, 
    ifnull(g,cast('5:4:3' as time)) as g,
    ifnull(h,cast('yet another binary data' as binary)) as h,
    addtime(cast('1:0:0' as time),cast('1:0:0' as time)) as dd 
from t1;

create table t2
select
    a, 
    ifnull(b,cast(-7                        as signed))   as b,
    ifnull(c,cast(7                         as unsigned)) as c,
    ifnull(d,cast('2000-01-01'              as date))     as d,
    ifnull(e,cast('b'                       as char))     as e,
    ifnull(f,cast('2000-01-01'              as datetime)) as f,
    ifnull(g,cast('5:4:3'                   as time))     as g,
    ifnull(h,cast('yet another binary data' as binary))   as h,
    addtime(cast('1:0:0' as time),cast('1:0:0' as time))  as dd
from t1;
explain t2;
select * from t2;
drop table t1, t2;

create table t1 (a tinyint, b smallint, c mediumint, d int, e bigint, f float(3,2), g double(4,3), h decimal(5,4), i year, j date, k timestamp, l datetime, m enum('a','b'), n set('a','b'), o char(10));
create table t2 select ifnull(a,a), ifnull(b,b), ifnull(c,c), ifnull(d,d), ifnull(e,e), ifnull(f,f), ifnull(g,g), ifnull(h,h), ifnull(i,i), ifnull(j,j), ifnull(k,k), ifnull(l,l), ifnull(m,m), ifnull(n,n), ifnull(o,o) from t1;
show create table t2;
drop table t1,t2;

#
# Test of default()
#
create table t1(str varchar(10) default 'def',strnull varchar(10),intg int default '10',rel double default '3.14');
insert into t1 values ('','',0,0.0);
describe t1;
create table t2 select default(str) as str, default(strnull) as strnull, default(intg) as intg, default(rel) as rel from t1;
describe t2;
drop table t1, t2;

#
# Bug #2075
#

create table t1(name varchar(10), age smallint default -1);
describe t1;
create table t2(name varchar(10), age smallint default - 1);
describe t2;
drop table t1, t2;

#
# test for bug #1427 "enum allows duplicate values in the list"
#

create table t1(cenum enum('a'), cset set('b'));
create table t2(cenum enum('a','a'), cset set('b','b'));
create table t3(cenum enum('a','A','a','c','c'), cset set('b','B','b','d','d'));
drop table t1, t2, t3;

#
# Bug #1209
#

create database mysqltest;
use mysqltest;
select database();
drop database mysqltest;
select database();

# Connect without a database as user mysqltest_1
create user mysqltest_1;
connect (user1,localhost,mysqltest_1,,*NO-ONE*);
connection user1;
select database(), user();
connection default;
disconnect user1;
drop user mysqltest_1;
use test;

#
# Test for Bug 856 'Naming a key "Primary" causes trouble'
#

--error 1280
create table t1 (a int, index `primary` (a));
--error 1280
create table t1 (a int, index `PRIMARY` (a));

create table t1 (`primary` int, index(`primary`));
show create table t1;
create table t2 (`PRIMARY` int, index(`PRIMARY`));
show create table t2;

create table t3 (a int);
--error 1280
alter table t3 add index `primary` (a);
--error 1280
alter table t3 add index `PRIMARY` (a);

create table t4 (`primary` int);
alter table t4 add index(`primary`);
show create table t4;
create table t5 (`PRIMARY` int);
alter table t5 add index(`PRIMARY`);
show create table t5;

drop table t1, t2, t3, t4, t5;

#
# bug #3266 TEXT in CREATE TABLE SELECT
#

CREATE TABLE t1(id varchar(10) NOT NULL PRIMARY KEY, dsc longtext);
INSERT INTO t1 VALUES ('5000000001', NULL),('5000000003', 'Test'),('5000000004', NULL);
CREATE TABLE t2(id varchar(15) NOT NULL, proc varchar(100) NOT NULL, runID varchar(16) NOT NULL, start datetime NOT NULL, PRIMARY KEY  (id,proc,runID,start));

INSERT INTO t2 VALUES ('5000000001', 'proc01', '20031029090650', '2003-10-29 13:38:40'),('5000000001', 'proc02', '20031029090650', '2003-10-29 13:38:51'),('5000000001', 'proc03', '20031029090650', '2003-10-29 13:38:11'),('5000000002', 'proc09', '20031024013310', '2003-10-24 01:33:11'),('5000000002', 'proc09', '20031024153537', '2003-10-24 15:36:04'),('5000000004', 'proc01', '20031024013641', '2003-10-24 01:37:29'),('5000000004', 'proc02', '20031024013641', '2003-10-24 01:37:39');

CREATE TABLE t3  SELECT t1.dsc,COUNT(DISTINCT t2.id) AS countOfRuns  FROM t1 LEFT JOIN t2 ON (t1.id=t2.id) GROUP BY t1.id;
SELECT * FROM t3;
drop table t1, t2, t3;

#
# Bug#9666: Can't use 'DEFAULT FALSE' for column of type bool
#
create table t1 (b bool not null default false);
create table t2 (b bool not null default true);
insert into t1 values ();
insert into t2 values ();
select * from t1;
select * from t2;
drop table t1,t2;

#
# Bug#10224 - ANALYZE TABLE crashing with simultaneous
# CREATE ... SELECT statement.
# This tests two additional possible errors and a hang if 
# an improper fix is present.
#
create table t1 (a int);
--error 1093
create table t1 select * from t1;
--error ER_WRONG_OBJECT
create table t2 union = (t1) select * from t1;
flush tables with read lock;
unlock tables;
drop table t1;

#
# Bug#10413: Invalid column name is not rejected
#
--error 1103
create table t1(column.name int);
--error 1103
create table t1(test.column.name int);
--error 1102
create table t1(xyz.t1.name int);
create table t1(t1.name int);
create table t2(test.t2.name int);
drop table t1,t2;

#
# Bug #12537: UNION produces longtext instead of varchar
#
CREATE TABLE t1 (f1 VARCHAR(255) CHARACTER SET utf8);
CREATE TABLE t2 AS SELECT LEFT(f1,171) AS f2 FROM t1 UNION SELECT LEFT(f1,171) AS f2 FROM t1;
DESC t2;
DROP TABLE t1,t2;

#
# Bug#12913 Simple SQL can crash server or connection
#
CREATE TABLE t12913 (f1 ENUM ('a','b')) AS SELECT 'a' AS f1;
SELECT * FROM t12913;
DROP TABLE t12913;

#
# Bug#11028: Crash on create table like
#
create database mysqltest;
use mysqltest;
drop database mysqltest;
--error ER_NO_DB_ERROR 
create table test.t1 like x;
--disable_warnings
drop table if exists test.t1;
--enable_warnings

#
# Bug #6859: Bogus error message on attempt to CREATE TABLE t LIKE view
#
create database mysqltest;
use mysqltest;
create view v1 as select 'foo' from dual;
--error 1347
create table t1 like v1;
drop view v1;
drop database mysqltest;
# Bug #6008 MySQL does not create warnings when
# creating database and using IF NOT EXISTS
#
create database mysqltest;
create database if not exists mysqltest character set latin2;
show create database mysqltest;
drop database mysqltest;
use test;
create table t1 (a int);
create table if not exists t1 (a int);
drop table t1;

# BUG#14139
create table t1 (
  a varchar(112) charset utf8 collate utf8_bin not null,
  primary key (a)
) select 'test' as a ;
#--warning 1364
show create table t1;
drop table t1;

#
# BUG#14480: assert failure in CREATE ... SELECT because of wrong
#            calculation of number of NULLs.
#
CREATE TABLE t2 (
  a int(11) default NULL
);
insert into t2 values(111);

#--warning 1364
create table t1 ( 
  a varchar(12) charset utf8 collate utf8_bin not null, 
  b int not null, primary key (a)
) select a, 1 as b from t2 ;
show create table t1;
drop table t1;

#--warning 1364
create table t1 ( 
  a varchar(12) charset utf8 collate utf8_bin not null, 
  b int not null, primary key (a)
) select a, 1 as c from t2 ;
show create table t1;
drop table t1;

#--warning 1364
create table t1 ( 
  a varchar(12) charset utf8 collate utf8_bin not null, 
  b int null, primary key (a)
) select a, 1 as c from t2 ;
show create table t1;
drop table t1;

#--warning 1364
create table t1 ( 
  a varchar(12) charset utf8 collate utf8_bin not null,
  b int not null, primary key (a)
) select 'a' as a , 1 as b from t2 ;
show create table t1;
drop table t1;

#--warning 1364
create table t1 ( 
  a varchar(12) charset utf8 collate utf8_bin,
  b int not null, primary key (a)
) select 'a' as a , 1 as b from t2 ;
show create table t1;
drop table t1, t2;

create table t1 ( 
  a1 int not null,
  a2 int, a3 int, a4 int, a5 int, a6 int, a7 int, a8 int, a9 int
);
insert into t1 values (1,1,1, 1,1,1, 1,1,1);

#--warning 1364
create table t2 ( 
  a1 varchar(12) charset utf8 collate utf8_bin not null,
  a2 int, a3 int, a4 int, a5 int, a6 int, a7 int, a8 int, a9 int,
  primary key (a1)
) select a1,a2,a3,a4,a5,a6,a7,a8,a9 from t1 ;
drop table t2;

#--warning 1364
create table t2 ( 
  a1 varchar(12) charset utf8 collate utf8_bin,
  a2 int, a3 int, a4 int, a5 int, a6 int, a7 int, a8 int, a9 int
) select a1,a2,a3,a4,a5,a6,a7,a8,a9 from t1;

drop table t1, t2;
#--warning 1364
create table t1 ( 
  a1 int, a2 int, a3 int, a4 int, a5 int, a6 int, a7 int, a8 int, a9 int
);
insert into t1 values (1,1,1, 1,1,1, 1,1,1);

#--warning 1364
create table t2 ( 
  a1 varchar(12) charset utf8 collate utf8_bin not null,
  a2 int, a3 int, a4 int, a5 int, a6 int, a7 int, a8 int, a9 int,
  primary key (a1)
) select a1,a2,a3,a4,a5,a6,a7,a8,a9 from t1 ;

# Test the default value
drop table t2;

create table t2 ( a int default 3, b int default 3)
  select a1,a2 from t1;
show create table t2;

drop table t1, t2;

#
# Bug #15316 SET value having comma not correctly handled
#
--error 1367
create table t1(a set("a,b","c,d") not null);

# End of 4.1 tests


#
# Bug #14155: Maximum value of MAX_ROWS handled incorrectly on 64-bit
# platforms
#
create table t1 (i int) engine=myisam max_rows=100000000000;
show create table t1;
alter table t1 max_rows=100;
show create table t1;
alter table t1 max_rows=100000000000;
show create table t1;
drop table t1;


#
# Tests for errors happening at various stages of CREATE TABLES ... SELECT
#
# (Also checks that it behaves atomically in the sense that in case
#  of error it is automatically dropped if it has not existed before.)
#
# Error during open_and_lock_tables() of tables
--error ER_NO_SUCH_TABLE
create table t1 select * from t2;
# A special case which is also caught during open tables pahse
--error ER_NO_SUCH_TABLE
create table t1 select * from t1;
# Error which happens before select_create::prepare()
--error ER_CANT_AGGREGATE_2COLLATIONS
create table t1 select coalesce('a' collate latin1_swedish_ci,'b' collate latin1_bin);
# Error during table creation
--error ER_KEY_COLUMN_DOES_NOT_EXITS
create table t1 (primary key(a)) select "b" as b;
# Error in select_create::prepare() which is not related to table creation
create table t1 (a int);
--error ER_WRONG_VALUE_COUNT_ON_ROW
create table if not exists t1 select 1 as a, 2 as b;
drop table t1;
# Finally error which happens during insert
--error ER_DUP_ENTRY
create table t1 (primary key (a)) (select 1 as a) union all (select 1 as a);
# What happens if table already exists ?
create table t1 (i int);
--error ER_TABLE_EXISTS_ERROR
create table t1 select 1 as i;
create table if not exists t1 select 1 as i;
select * from t1;
# Error which is detected after successfull table open.
--error ER_UPDATE_TABLE_USED
create table if not exists t1 select * from t1;
select * from t1;
# Error before select_create::prepare()
--error ER_CANT_AGGREGATE_2COLLATIONS
create table t1 select coalesce('a' collate latin1_swedish_ci,'b' collate latin1_bin);
select * from t1;
# Error which happens during insertion of rows
alter table t1 add primary key (i);
--error ER_DUP_ENTRY
create table if not exists t1 (select 2 as i) union all (select 2 as i);
select * from t1;
drop table t1;


# Base vs temporary tables dillema (a.k.a. bug#24508 "Inconsistent
# results of CREATE TABLE ... SELECT when temporary table exists").
# In this situation we either have to create non-temporary table and
# insert data in it or insert data in temporary table without creation of
# permanent table. After patch for Bug#47418, we create the base table and
# instert data into it, even though a temporary table exists with the same
# name.
create temporary table t1 (j int);
create table if not exists t1 select 1;
select * from t1;
drop temporary table t1;
select * from t1;
drop table t1;


#
# CREATE TABLE ... SELECT and LOCK TABLES
#
# There is little sense in using CREATE TABLE ... SELECT under
# LOCK TABLES as it mostly does not work. At least we check that
# the server doesn't crash, hang and produces sensible errors.
# Includes test for bug #20662 "Infinite loop in CREATE TABLE
# IF NOT EXISTS ... SELECT with locked tables".
create table t1 (i int);
insert into t1 values (1), (2);
lock tables t1 read;
--error ER_TABLE_NOT_LOCKED
create table t2 select * from t1;
--error ER_TABLE_NOT_LOCKED
create table if not exists t2 select * from t1;
unlock tables;
create table t2 (j int);
lock tables t1 read;
--error ER_TABLE_NOT_LOCKED
create table t2 select * from t1;
# This should not be ever allowed as it will undermine
# lock-all-at-once approach
--error ER_TABLE_NOT_LOCKED
create table if not exists t2 select * from t1;
unlock tables;
lock table t1 read, t2 read;
--error ER_TABLE_NOT_LOCKED_FOR_WRITE
create table t2 select * from t1;
--error ER_TABLE_NOT_LOCKED_FOR_WRITE
create table if not exists t2 select * from t1;
unlock tables;
lock table t1 read, t2 write;
--error ER_TABLE_EXISTS_ERROR
create table t2 select * from t1;
# This is the only case which really works.
create table if not exists t2 select * from t1;
select * from t1;
unlock tables;
drop table t2;

# OTOH CREATE TEMPORARY TABLE ... SELECT should work
# well under LOCK TABLES.
lock tables t1 read;
create temporary table t2 select * from t1;
create temporary table if not exists t2 select * from t1;
select * from t2;
unlock tables;
drop table t1, t2;


#
# Bug#21772: can not name a column 'upgrade' when create a table
#
create table t1 (upgrade int);
drop table t1;


#
# Bug #26642: create index corrupts table definition in .frm
#
# Problem with creating keys with maximum key-parts and maximum name length
# This test is made for a mysql server supporting names up to 64 bytes
# and a maximum of 16 key segements per Key
#

create table t1 (
  c1 int, c2 int, c3 int, c4 int, c5 int, c6 int, c7 int, c8 int,
  c9 int, c10 int, c11 int, c12 int, c13 int, c14 int, c15 int, c16 int,

 key a001_long_123456789_123456789_123456789_123456789_123456789_1234 (
  c1,c2,c3,c4,c5,c6,c7,c8,c9,c10,c11,c12,c13,c14,c15,c16),
 key a002_long_123456789_123456789_123456789_123456789_123456789_1234 (
  c1,c2,c3,c4,c5,c6,c7,c8,c9,c10,c11,c12,c13,c14,c15,c16),
 key a003_long_123456789_123456789_123456789_123456789_123456789_1234 (
  c1,c2,c3,c4,c5,c6,c7,c8,c9,c10,c11,c12,c13,c14,c15,c16),
 key a004_long_123456789_123456789_123456789_123456789_123456789_1234 (
  c1,c2,c3,c4,c5,c6,c7,c8,c9,c10,c11,c12,c13,c14,c15,c16),
 key a005_long_123456789_123456789_123456789_123456789_123456789_1234 (
  c1,c2,c3,c4,c5,c6,c7,c8,c9,c10,c11,c12,c13,c14,c15,c16),
 key a006_long_123456789_123456789_123456789_123456789_123456789_1234 (
  c1,c2,c3,c4,c5,c6,c7,c8,c9,c10,c11,c12,c13,c14,c15,c16),
 key a007_long_123456789_123456789_123456789_123456789_123456789_1234 (
  c1,c2,c3,c4,c5,c6,c7,c8,c9,c10,c11,c12,c13,c14,c15,c16),
 key a008_long_123456789_123456789_123456789_123456789_123456789_1234 (
  c1,c2,c3,c4,c5,c6,c7,c8,c9,c10,c11,c12,c13,c14,c15,c16),
 key a009_long_123456789_123456789_123456789_123456789_123456789_1234 (
  c1,c2,c3,c4,c5,c6,c7,c8,c9,c10,c11,c12,c13,c14,c15,c16),

 key a010_long_123456789_123456789_123456789_123456789_123456789_1234 (
  c1,c2,c3,c4,c5,c6,c7,c8,c9,c10,c11,c12,c13,c14,c15,c16),
 key a011_long_123456789_123456789_123456789_123456789_123456789_1234 (
  c1,c2,c3,c4,c5,c6,c7,c8,c9,c10,c11,c12,c13,c14,c15,c16),
 key a012_long_123456789_123456789_123456789_123456789_123456789_1234 (
  c1,c2,c3,c4,c5,c6,c7,c8,c9,c10,c11,c12,c13,c14,c15,c16),
 key a013_long_123456789_123456789_123456789_123456789_123456789_1234 (
  c1,c2,c3,c4,c5,c6,c7,c8,c9,c10,c11,c12,c13,c14,c15,c16),
 key a014_long_123456789_123456789_123456789_123456789_123456789_1234 (
  c1,c2,c3,c4,c5,c6,c7,c8,c9,c10,c11,c12,c13,c14,c15,c16),
 key a015_long_123456789_123456789_123456789_123456789_123456789_1234 (
  c1,c2,c3,c4,c5,c6,c7,c8,c9,c10,c11,c12,c13,c14,c15,c16),
 key a016_long_123456789_123456789_123456789_123456789_123456789_1234 (
  c1,c2,c3,c4,c5,c6,c7,c8,c9,c10,c11,c12,c13,c14,c15,c16),
 key a017_long_123456789_123456789_123456789_123456789_123456789_1234 (
  c1,c2,c3,c4,c5,c6,c7,c8,c9,c10,c11,c12,c13,c14,c15,c16),
 key a018_long_123456789_123456789_123456789_123456789_123456789_1234 (
  c1,c2,c3,c4,c5,c6,c7,c8,c9,c10,c11,c12,c13,c14,c15,c16),
 key a019_long_123456789_123456789_123456789_123456789_123456789_1234 (
  c1,c2,c3,c4,c5,c6,c7,c8,c9,c10,c11,c12,c13,c14,c15,c16),

 key a020_long_123456789_123456789_123456789_123456789_123456789_1234 (
  c1,c2,c3,c4,c5,c6,c7,c8,c9,c10,c11,c12,c13,c14,c15,c16),
 key a021_long_123456789_123456789_123456789_123456789_123456789_1234 (
  c1,c2,c3,c4,c5,c6,c7,c8,c9,c10,c11,c12,c13,c14,c15,c16),
 key a022_long_123456789_123456789_123456789_123456789_123456789_1234 (
  c1,c2,c3,c4,c5,c6,c7,c8,c9,c10,c11,c12,c13,c14,c15,c16),
 key a023_long_123456789_123456789_123456789_123456789_123456789_1234 (
  c1,c2,c3,c4,c5,c6,c7,c8,c9,c10,c11,c12,c13,c14,c15,c16),
 key a024_long_123456789_123456789_123456789_123456789_123456789_1234 (
  c1,c2,c3,c4,c5,c6,c7,c8,c9,c10,c11,c12,c13,c14,c15,c16),
 key a025_long_123456789_123456789_123456789_123456789_123456789_1234 (
  c1,c2,c3,c4,c5,c6,c7,c8,c9,c10,c11,c12,c13,c14,c15,c16),
 key a026_long_123456789_123456789_123456789_123456789_123456789_1234 (
  c1,c2,c3,c4,c5,c6,c7,c8,c9,c10,c11,c12,c13,c14,c15,c16),
 key a027_long_123456789_123456789_123456789_123456789_123456789_1234 (
  c1,c2,c3,c4,c5,c6,c7,c8,c9,c10,c11,c12,c13,c14,c15,c16),
 key a028_long_123456789_123456789_123456789_123456789_123456789_1234 (
  c1,c2,c3,c4,c5,c6,c7,c8,c9,c10,c11,c12,c13,c14,c15,c16),
 key a029_long_123456789_123456789_123456789_123456789_123456789_1234 (
  c1,c2,c3,c4,c5,c6,c7,c8,c9,c10,c11,c12,c13,c14,c15,c16),

 key a030_long_123456789_123456789_123456789_123456789_123456789_1234 (
  c1,c2,c3,c4,c5,c6,c7,c8,c9,c10,c11,c12,c13,c14,c15,c16),
 key a031_long_123456789_123456789_123456789_123456789_123456789_1234 (
  c1,c2,c3,c4,c5,c6,c7,c8,c9,c10,c11,c12,c13,c14,c15,c16),
 key a032_long_123456789_123456789_123456789_123456789_123456789_1234 (
  c1,c2,c3,c4,c5,c6,c7,c8,c9,c10,c11,c12,c13,c14,c15,c16),
 key a033_long_123456789_123456789_123456789_123456789_123456789_1234 (
  c1,c2,c3,c4,c5,c6,c7,c8,c9,c10,c11,c12,c13,c14,c15,c16),
 key a034_long_123456789_123456789_123456789_123456789_123456789_1234 (
  c1,c2,c3,c4,c5,c6,c7,c8,c9,c10,c11,c12,c13,c14,c15,c16),
 key a035_long_123456789_123456789_123456789_123456789_123456789_1234 (
  c1,c2,c3,c4,c5,c6,c7,c8,c9,c10,c11,c12,c13,c14,c15,c16),
 key a036_long_123456789_123456789_123456789_123456789_123456789_1234 (
  c1,c2,c3,c4,c5,c6,c7,c8,c9,c10,c11,c12,c13,c14,c15,c16),
 key a037_long_123456789_123456789_123456789_123456789_123456789_1234 (
  c1,c2,c3,c4,c5,c6,c7,c8,c9,c10,c11,c12,c13,c14,c15,c16),
 key a038_long_123456789_123456789_123456789_123456789_123456789_1234 (
  c1,c2,c3,c4,c5,c6,c7,c8,c9,c10,c11,c12,c13,c14,c15,c16),
 key a039_long_123456789_123456789_123456789_123456789_123456789_1234 (
  c1,c2,c3,c4,c5,c6,c7,c8,c9,c10,c11,c12,c13,c14,c15,c16),

 key a040_long_123456789_123456789_123456789_123456789_123456789_1234 (
  c1,c2,c3,c4,c5,c6,c7,c8,c9,c10,c11,c12,c13,c14,c15,c16),
 key a041_long_123456789_123456789_123456789_123456789_123456789_1234 (
  c1,c2,c3,c4,c5,c6,c7,c8,c9,c10,c11,c12,c13,c14,c15,c16),
 key a042_long_123456789_123456789_123456789_123456789_123456789_1234 (
  c1,c2,c3,c4,c5,c6,c7,c8,c9,c10,c11,c12,c13,c14,c15,c16),
 key a043_long_123456789_123456789_123456789_123456789_123456789_1234 (
  c1,c2,c3,c4,c5,c6,c7,c8,c9,c10,c11,c12,c13,c14,c15,c16),
 key a044_long_123456789_123456789_123456789_123456789_123456789_1234 (
  c1,c2,c3,c4,c5,c6,c7,c8,c9,c10,c11,c12,c13,c14,c15,c16),
 key a045_long_123456789_123456789_123456789_123456789_123456789_1234 (
  c1,c2,c3,c4,c5,c6,c7,c8,c9,c10,c11,c12,c13,c14,c15,c16),
 key a046_long_123456789_123456789_123456789_123456789_123456789_1234 (
  c1,c2,c3,c4,c5,c6,c7,c8,c9,c10,c11,c12,c13,c14,c15,c16),
 key a047_long_123456789_123456789_123456789_123456789_123456789_1234 (
  c1,c2,c3,c4,c5,c6,c7,c8,c9,c10,c11,c12,c13,c14,c15,c16),
 key a048_long_123456789_123456789_123456789_123456789_123456789_1234 (
  c1,c2,c3,c4,c5,c6,c7,c8,c9,c10,c11,c12,c13,c14,c15,c16),
 key a049_long_123456789_123456789_123456789_123456789_123456789_1234 (
  c1,c2,c3,c4,c5,c6,c7,c8,c9,c10,c11,c12,c13,c14,c15,c16),

 key a050_long_123456789_123456789_123456789_123456789_123456789_1234 (
  c1,c2,c3,c4,c5,c6,c7,c8,c9,c10,c11,c12,c13,c14,c15,c16),
 key a051_long_123456789_123456789_123456789_123456789_123456789_1234 (
  c1,c2,c3,c4,c5,c6,c7,c8,c9,c10,c11,c12,c13,c14,c15,c16),
 key a052_long_123456789_123456789_123456789_123456789_123456789_1234 (
  c1,c2,c3,c4,c5,c6,c7,c8,c9,c10,c11,c12,c13,c14,c15,c16),
 key a053_long_123456789_123456789_123456789_123456789_123456789_1234 (
  c1,c2,c3,c4,c5,c6,c7,c8,c9,c10,c11,c12,c13,c14,c15,c16),
 key a054_long_123456789_123456789_123456789_123456789_123456789_1234 (
  c1,c2,c3,c4,c5,c6,c7,c8,c9,c10,c11,c12,c13,c14,c15,c16),
 key a055_long_123456789_123456789_123456789_123456789_123456789_1234 (
  c1,c2,c3,c4,c5,c6,c7,c8,c9,c10,c11,c12,c13,c14,c15,c16),
 key a056_long_123456789_123456789_123456789_123456789_123456789_1234 (
  c1,c2,c3,c4,c5,c6,c7,c8,c9,c10,c11,c12,c13,c14,c15,c16),
 key a057_long_123456789_123456789_123456789_123456789_123456789_1234 (
  c1,c2,c3,c4,c5,c6,c7,c8,c9,c10,c11,c12,c13,c14,c15,c16),
 key a058_long_123456789_123456789_123456789_123456789_123456789_1234 (
  c1,c2,c3,c4,c5,c6,c7,c8,c9,c10,c11,c12,c13,c14,c15,c16),
 key a059_long_123456789_123456789_123456789_123456789_123456789_1234 (
  c1,c2,c3,c4,c5,c6,c7,c8,c9,c10,c11,c12,c13,c14,c15,c16),

 key a060_long_123456789_123456789_123456789_123456789_123456789_1234 (
  c1,c2,c3,c4,c5,c6,c7,c8,c9,c10,c11,c12,c13,c14,c15,c16),
 key a061_long_123456789_123456789_123456789_123456789_123456789_1234 (
  c1,c2,c3,c4,c5,c6,c7,c8,c9,c10,c11,c12,c13,c14,c15,c16),
 key a062_long_123456789_123456789_123456789_123456789_123456789_1234 (
  c1,c2,c3,c4,c5,c6,c7,c8,c9,c10,c11,c12,c13,c14,c15,c16),
 key a063_long_123456789_123456789_123456789_123456789_123456789_1234 (
  c1,c2,c3,c4,c5,c6,c7,c8,c9,c10,c11,c12,c13,c14,c15,c16),
 key a064_long_123456789_123456789_123456789_123456789_123456789_1234 (
  c1,c2,c3,c4,c5,c6,c7,c8,c9,c10,c11,c12,c13,c14,c15,c16)
);

# Check that the table is not corrupted
show create table t1;
flush tables;
show create table t1;

# Repeat test using ALTER to add indexes

drop table t1;
create table t1 (c1 int, c2 int, c3 int, c4 int, c5 int, c6 int, c7 int, 
c8 int, c9 int, c10 int, c11 int, c12 int, c13 int, c14 int, c15 int, c16 int);

alter table t1

 add key a001_long_123456789_123456789_123456789_123456789_123456789_1234 (
  c1,c2,c3,c4,c5,c6,c7,c8,c9,c10,c11,c12,c13,c14,c15,c16),
 add key a002_long_123456789_123456789_123456789_123456789_123456789_1234 (
  c1,c2,c3,c4,c5,c6,c7,c8,c9,c10,c11,c12,c13,c14,c15,c16),
 add key a003_long_123456789_123456789_123456789_123456789_123456789_1234 (
  c1,c2,c3,c4,c5,c6,c7,c8,c9,c10,c11,c12,c13,c14,c15,c16),
 add key a004_long_123456789_123456789_123456789_123456789_123456789_1234 (
  c1,c2,c3,c4,c5,c6,c7,c8,c9,c10,c11,c12,c13,c14,c15,c16),
 add key a005_long_123456789_123456789_123456789_123456789_123456789_1234 (
  c1,c2,c3,c4,c5,c6,c7,c8,c9,c10,c11,c12,c13,c14,c15,c16),
 add key a006_long_123456789_123456789_123456789_123456789_123456789_1234 (
  c1,c2,c3,c4,c5,c6,c7,c8,c9,c10,c11,c12,c13,c14,c15,c16),
 add key a007_long_123456789_123456789_123456789_123456789_123456789_1234 (
  c1,c2,c3,c4,c5,c6,c7,c8,c9,c10,c11,c12,c13,c14,c15,c16),
 add key a008_long_123456789_123456789_123456789_123456789_123456789_1234 (
  c1,c2,c3,c4,c5,c6,c7,c8,c9,c10,c11,c12,c13,c14,c15,c16),
 add key a009_long_123456789_123456789_123456789_123456789_123456789_1234 (
  c1,c2,c3,c4,c5,c6,c7,c8,c9,c10,c11,c12,c13,c14,c15,c16),

 add key a010_long_123456789_123456789_123456789_123456789_123456789_1234 (
  c1,c2,c3,c4,c5,c6,c7,c8,c9,c10,c11,c12,c13,c14,c15,c16),
 add key a011_long_123456789_123456789_123456789_123456789_123456789_1234 (
  c1,c2,c3,c4,c5,c6,c7,c8,c9,c10,c11,c12,c13,c14,c15,c16),
 add key a012_long_123456789_123456789_123456789_123456789_123456789_1234 (
  c1,c2,c3,c4,c5,c6,c7,c8,c9,c10,c11,c12,c13,c14,c15,c16),
 add key a013_long_123456789_123456789_123456789_123456789_123456789_1234 (
  c1,c2,c3,c4,c5,c6,c7,c8,c9,c10,c11,c12,c13,c14,c15,c16),
 add key a014_long_123456789_123456789_123456789_123456789_123456789_1234 (
  c1,c2,c3,c4,c5,c6,c7,c8,c9,c10,c11,c12,c13,c14,c15,c16),
 add key a015_long_123456789_123456789_123456789_123456789_123456789_1234 (
  c1,c2,c3,c4,c5,c6,c7,c8,c9,c10,c11,c12,c13,c14,c15,c16),
 add key a016_long_123456789_123456789_123456789_123456789_123456789_1234 (
  c1,c2,c3,c4,c5,c6,c7,c8,c9,c10,c11,c12,c13,c14,c15,c16),
 add key a017_long_123456789_123456789_123456789_123456789_123456789_1234 (
  c1,c2,c3,c4,c5,c6,c7,c8,c9,c10,c11,c12,c13,c14,c15,c16),
 add key a018_long_123456789_123456789_123456789_123456789_123456789_1234 (
  c1,c2,c3,c4,c5,c6,c7,c8,c9,c10,c11,c12,c13,c14,c15,c16),
 add key a019_long_123456789_123456789_123456789_123456789_123456789_1234 (
  c1,c2,c3,c4,c5,c6,c7,c8,c9,c10,c11,c12,c13,c14,c15,c16),

 add key a020_long_123456789_123456789_123456789_123456789_123456789_1234 (
  c1,c2,c3,c4,c5,c6,c7,c8,c9,c10,c11,c12,c13,c14,c15,c16),
 add key a021_long_123456789_123456789_123456789_123456789_123456789_1234 (
  c1,c2,c3,c4,c5,c6,c7,c8,c9,c10,c11,c12,c13,c14,c15,c16),
 add key a022_long_123456789_123456789_123456789_123456789_123456789_1234 (
  c1,c2,c3,c4,c5,c6,c7,c8,c9,c10,c11,c12,c13,c14,c15,c16),
 add key a023_long_123456789_123456789_123456789_123456789_123456789_1234 (
  c1,c2,c3,c4,c5,c6,c7,c8,c9,c10,c11,c12,c13,c14,c15,c16),
 add key a024_long_123456789_123456789_123456789_123456789_123456789_1234 (
  c1,c2,c3,c4,c5,c6,c7,c8,c9,c10,c11,c12,c13,c14,c15,c16),
 add key a025_long_123456789_123456789_123456789_123456789_123456789_1234 (
  c1,c2,c3,c4,c5,c6,c7,c8,c9,c10,c11,c12,c13,c14,c15,c16),
 add key a026_long_123456789_123456789_123456789_123456789_123456789_1234 (
  c1,c2,c3,c4,c5,c6,c7,c8,c9,c10,c11,c12,c13,c14,c15,c16),
 add key a027_long_123456789_123456789_123456789_123456789_123456789_1234 (
  c1,c2,c3,c4,c5,c6,c7,c8,c9,c10,c11,c12,c13,c14,c15,c16),
 add key a028_long_123456789_123456789_123456789_123456789_123456789_1234 (
  c1,c2,c3,c4,c5,c6,c7,c8,c9,c10,c11,c12,c13,c14,c15,c16),
 add key a029_long_123456789_123456789_123456789_123456789_123456789_1234 (
  c1,c2,c3,c4,c5,c6,c7,c8,c9,c10,c11,c12,c13,c14,c15,c16),

 add key a030_long_123456789_123456789_123456789_123456789_123456789_1234 (
  c1,c2,c3,c4,c5,c6,c7,c8,c9,c10,c11,c12,c13,c14,c15,c16),
 add key a031_long_123456789_123456789_123456789_123456789_123456789_1234 (
  c1,c2,c3,c4,c5,c6,c7,c8,c9,c10,c11,c12,c13,c14,c15,c16),
 add key a032_long_123456789_123456789_123456789_123456789_123456789_1234 (
  c1,c2,c3,c4,c5,c6,c7,c8,c9,c10,c11,c12,c13,c14,c15,c16),
 add key a033_long_123456789_123456789_123456789_123456789_123456789_1234 (
  c1,c2,c3,c4,c5,c6,c7,c8,c9,c10,c11,c12,c13,c14,c15,c16),
 add key a034_long_123456789_123456789_123456789_123456789_123456789_1234 (
  c1,c2,c3,c4,c5,c6,c7,c8,c9,c10,c11,c12,c13,c14,c15,c16),
 add key a035_long_123456789_123456789_123456789_123456789_123456789_1234 (
  c1,c2,c3,c4,c5,c6,c7,c8,c9,c10,c11,c12,c13,c14,c15,c16),
 add key a036_long_123456789_123456789_123456789_123456789_123456789_1234 (
  c1,c2,c3,c4,c5,c6,c7,c8,c9,c10,c11,c12,c13,c14,c15,c16),
 add key a037_long_123456789_123456789_123456789_123456789_123456789_1234 (
  c1,c2,c3,c4,c5,c6,c7,c8,c9,c10,c11,c12,c13,c14,c15,c16),
 add key a038_long_123456789_123456789_123456789_123456789_123456789_1234 (
  c1,c2,c3,c4,c5,c6,c7,c8,c9,c10,c11,c12,c13,c14,c15,c16),
 add key a039_long_123456789_123456789_123456789_123456789_123456789_1234 (
  c1,c2,c3,c4,c5,c6,c7,c8,c9,c10,c11,c12,c13,c14,c15,c16),

 add key a040_long_123456789_123456789_123456789_123456789_123456789_1234 (
  c1,c2,c3,c4,c5,c6,c7,c8,c9,c10,c11,c12,c13,c14,c15,c16),
 add key a041_long_123456789_123456789_123456789_123456789_123456789_1234 (
  c1,c2,c3,c4,c5,c6,c7,c8,c9,c10,c11,c12,c13,c14,c15,c16),
 add key a042_long_123456789_123456789_123456789_123456789_123456789_1234 (
  c1,c2,c3,c4,c5,c6,c7,c8,c9,c10,c11,c12,c13,c14,c15,c16),
 add key a043_long_123456789_123456789_123456789_123456789_123456789_1234 (
  c1,c2,c3,c4,c5,c6,c7,c8,c9,c10,c11,c12,c13,c14,c15,c16),
 add key a044_long_123456789_123456789_123456789_123456789_123456789_1234 (
  c1,c2,c3,c4,c5,c6,c7,c8,c9,c10,c11,c12,c13,c14,c15,c16),
 add key a045_long_123456789_123456789_123456789_123456789_123456789_1234 (
  c1,c2,c3,c4,c5,c6,c7,c8,c9,c10,c11,c12,c13,c14,c15,c16),
 add key a046_long_123456789_123456789_123456789_123456789_123456789_1234 (
  c1,c2,c3,c4,c5,c6,c7,c8,c9,c10,c11,c12,c13,c14,c15,c16),
 add key a047_long_123456789_123456789_123456789_123456789_123456789_1234 (
  c1,c2,c3,c4,c5,c6,c7,c8,c9,c10,c11,c12,c13,c14,c15,c16),
 add key a048_long_123456789_123456789_123456789_123456789_123456789_1234 (
  c1,c2,c3,c4,c5,c6,c7,c8,c9,c10,c11,c12,c13,c14,c15,c16),
 add key a049_long_123456789_123456789_123456789_123456789_123456789_1234 (
  c1,c2,c3,c4,c5,c6,c7,c8,c9,c10,c11,c12,c13,c14,c15,c16),

 add key a050_long_123456789_123456789_123456789_123456789_123456789_1234 (
  c1,c2,c3,c4,c5,c6,c7,c8,c9,c10,c11,c12,c13,c14,c15,c16),
 add key a051_long_123456789_123456789_123456789_123456789_123456789_1234 (
  c1,c2,c3,c4,c5,c6,c7,c8,c9,c10,c11,c12,c13,c14,c15,c16),
 add key a052_long_123456789_123456789_123456789_123456789_123456789_1234 (
  c1,c2,c3,c4,c5,c6,c7,c8,c9,c10,c11,c12,c13,c14,c15,c16),
 add key a053_long_123456789_123456789_123456789_123456789_123456789_1234 (
  c1,c2,c3,c4,c5,c6,c7,c8,c9,c10,c11,c12,c13,c14,c15,c16),
 add key a054_long_123456789_123456789_123456789_123456789_123456789_1234 (
  c1,c2,c3,c4,c5,c6,c7,c8,c9,c10,c11,c12,c13,c14,c15,c16),
 add key a055_long_123456789_123456789_123456789_123456789_123456789_1234 (
  c1,c2,c3,c4,c5,c6,c7,c8,c9,c10,c11,c12,c13,c14,c15,c16),
 add key a056_long_123456789_123456789_123456789_123456789_123456789_1234 (
  c1,c2,c3,c4,c5,c6,c7,c8,c9,c10,c11,c12,c13,c14,c15,c16),
 add key a057_long_123456789_123456789_123456789_123456789_123456789_1234 (
  c1,c2,c3,c4,c5,c6,c7,c8,c9,c10,c11,c12,c13,c14,c15,c16),
 add key a058_long_123456789_123456789_123456789_123456789_123456789_1234 (
  c1,c2,c3,c4,c5,c6,c7,c8,c9,c10,c11,c12,c13,c14,c15,c16),
 add key a059_long_123456789_123456789_123456789_123456789_123456789_1234 (
  c1,c2,c3,c4,c5,c6,c7,c8,c9,c10,c11,c12,c13,c14,c15,c16),

 add key a060_long_123456789_123456789_123456789_123456789_123456789_1234 (
  c1,c2,c3,c4,c5,c6,c7,c8,c9,c10,c11,c12,c13,c14,c15,c16),
 add key a061_long_123456789_123456789_123456789_123456789_123456789_1234 (
  c1,c2,c3,c4,c5,c6,c7,c8,c9,c10,c11,c12,c13,c14,c15,c16),
 add key a062_long_123456789_123456789_123456789_123456789_123456789_1234 (
  c1,c2,c3,c4,c5,c6,c7,c8,c9,c10,c11,c12,c13,c14,c15,c16),
 add key a063_long_123456789_123456789_123456789_123456789_123456789_1234 (
  c1,c2,c3,c4,c5,c6,c7,c8,c9,c10,c11,c12,c13,c14,c15,c16),
 add key a064_long_123456789_123456789_123456789_123456789_123456789_1234 (
  c1,c2,c3,c4,c5,c6,c7,c8,c9,c10,c11,c12,c13,c14,c15,c16);

show create table t1;
flush tables;
show create table t1;

# Test the server limits; if any of these pass, all above tests need
# to be rewritten to hit the limit
#
# Ensure limit is really 64 keys
--error 1069
alter table t1 add key 
 a065_long_123456789_123456789_123456789_123456789_123456789_1234 (
  c1,c2,c3,c4,c5,c6,c7,c8,c9,c10,c11,c12,c13,c14,c15,c16);

drop table t1;

# Ensure limit is really 16 key parts per key

create table t1 (c1 int, c2 int, c3 int, c4 int, c5 int, c6 int, c7 int, 
c8 int, c9 int, c10 int, c11 int, c12 int, c13 int, c14 int, c15 int, 
c16 int, c17 int);

# Get error for max key parts
--error 1070
alter table t1 add key i1 (
 c1,c2,c3,c4,c5,c6,c7,c8,c9,c10,c11,c12,c13,c14,c15,c16, c17);

# Get error for max key-name length
--error 1059
alter table t1 add key 
 a001_long_123456789_123456789_123456789_123456789_123456789_12345 (c1);

show create table t1;

drop table t1;

--echo
--echo Bug #26104 Bug on foreign key class constructor
--echo
--echo Check that ref_columns is initalized correctly in the constructor
--echo and semantic checks in mysql_prepare_table work.
--echo
--echo We do not need a storage engine that supports foreign keys
--echo for this test, as the checks are purely syntax-based, and the
--echo syntax is supported for all engines.
--echo
--disable_warnings
drop table if exists t1,t2;
--enable_warnings

create table t1(a int not null, b int not null, primary key (a, b));
--error ER_WRONG_FK_DEF
create table t2(a int not null, b int not null, c int not null, primary key (a),
foreign key fk_bug26104 (b,c) references t1(a));
drop table t1;

#
# Bug#15130:CREATE .. SELECT was denied to use advantages of the SQL_BIG_RESULT.
#
create table t1(f1 int,f2 int);
insert into t1 value(1,1),(1,2),(1,3),(2,1),(2,2),(2,3);
flush status;
create table t2 select sql_big_result f1,count(f2) from t1 group by f1;
show status like 'handler_read%';
drop table t1,t2;

#
# Bug #25162: Backing up DB from 5.1 adds 'USING BTREE' to KEYs on table creates
#

# Show that the old syntax for index type is supported
CREATE TABLE t1(c1 VARCHAR(33), KEY USING BTREE (c1));
DROP TABLE t1;

# Show that the new syntax for index type is supported
CREATE TABLE t1(c1 VARCHAR(33), KEY (c1) USING BTREE);
DROP TABLE t1;

# Show that in case of multiple index type definitions, the last one takes 
# precedence

CREATE TABLE t1(c1 VARCHAR(33), KEY USING BTREE (c1) USING HASH) ENGINE=MEMORY;
SHOW INDEX FROM t1;
DROP TABLE t1;

CREATE TABLE t1(c1 VARCHAR(33), KEY USING HASH (c1) USING BTREE) ENGINE=MEMORY;
SHOW INDEX FROM t1;
DROP TABLE t1;

#
# Bug#35924 DEFINER should be stored 'quoted' in I_S
#
--error ER_UNKNOWN_ERROR
create user mysqltest_1@'test@test';

#
# Bug#38821: Assert table->auto_increment_field_not_null failed in open_table()
#
CREATE TABLE t1 (a INTEGER AUTO_INCREMENT PRIMARY KEY, b INTEGER NOT NULL);
INSERT IGNORE INTO t1 (b) VALUES (5);

CREATE TABLE IF NOT EXISTS t2 (a INTEGER NOT NULL AUTO_INCREMENT PRIMARY KEY)
  SELECT a FROM t1;
--error 1062
CREATE TABLE IF NOT EXISTS t2 (a INTEGER NOT NULL AUTO_INCREMENT PRIMARY KEY)
  SELECT a FROM t1;
--error 1062
CREATE TABLE IF NOT EXISTS t2 (a INTEGER NOT NULL AUTO_INCREMENT PRIMARY KEY)
  SELECT a FROM t1;

DROP TABLE t1, t2;

--echo #
--echo # BUG#46384 - mysqld segfault when trying to create table with same 
--echo #             name as existing view
--echo #

CREATE TABLE t1 (a INT);
CREATE TABLE t2 (a INT);

INSERT INTO t1 VALUES (1),(2),(3);
INSERT INTO t2 VALUES (1),(2),(3);

CREATE VIEW v1 AS SELECT t1.a FROM t1, t2;
--error ER_TABLE_EXISTS_ERROR
CREATE TABLE v1 AS SELECT * FROM t1;

DROP VIEW v1;
DROP TABLE t1,t2;

--echo End of 5.0 tests

#
# Test of behaviour with CREATE ... SELECT
#

CREATE TABLE t1 (a int, b int);
insert into t1 values (1,1),(1,2);
--error ER_DUP_ENTRY
CREATE TABLE t2 (primary key (a)) select * from t1;
# This should give warning
drop table if exists t2;
--error ER_DUP_ENTRY
CREATE TEMPORARY TABLE t2 (primary key (a)) select * from t1;
# This should give warning
drop table if exists t2;
CREATE TABLE t2 (a int, b int, primary key (a));
--error ER_DUP_ENTRY
CREATE TABLE IF NOT EXISTS t2 (primary key (a)) select * from t1;
SELECT * from t2;
TRUNCATE table t2;
--error ER_DUP_ENTRY
INSERT INTO t2 select * from t1;
SELECT * from t2;
drop table t2;

CREATE TEMPORARY TABLE t2 (a int, b int, primary key (a));
--error ER_DUP_ENTRY
CREATE TEMPORARY TABLE IF NOT EXISTS t2 (primary key (a)) select * from t1;
SELECT * from t2;
TRUNCATE table t2;
--error ER_DUP_ENTRY
INSERT INTO t2 select * from t1;
SELECT * from t2;
drop table t1,t2;


#
# Test incorrect database names
#

--error 1102
CREATE DATABASE aaaaaaaaaaaaaaaaaaaaaaaaaaaaaaaaaaaaaaaaaaaaaaaaaaaaaaaaaaaaaaaaaaaaaaaaaaaaaaaaaaaaaaaaaaaaaaaaaaaa;
--error 1102
DROP DATABASE aaaaaaaaaaaaaaaaaaaaaaaaaaaaaaaaaaaaaaaaaaaaaaaaaaaaaaaaaaaaaaaaaaaaaaaaaaaaaaaaaaaaaaaaaaaaaaaaaaaa;

# TODO: enable these tests when RENAME DATABASE is implemented.
# --error 1049
# RENAME DATABASE aaaaaaaaaaaaaaaaaaaaaaaaaaaaaaaaaaaaaaaaaaaaaaaaaaaaaaaaaaaaaaaaaaaaaaaaaaaaaaaaaaaaaaaaaaaaaaaaaaaa TO a;
# --error 1102
# RENAME DATABASE mysqltest TO aaaaaaaaaaaaaaaaaaaaaaaaaaaaaaaaaaaaaaaaaaaaaaaaaaaaaaaaaaaaaaaaaaaaaaaaaaaaaaaaaaaaaaaaaaaaaaaaaaaa;
# create database mysqltest;
# --error 1102
# RENAME DATABASE mysqltest TO aaaaaaaaaaaaaaaaaaaaaaaaaaaaaaaaaaaaaaaaaaaaaaaaaaaaaaaaaaaaaaaaaaaaaaaaaaaaaaaaaaaaaaaaaaaaaaaaaaaa;
# drop database mysqltest;

--error 1102
USE aaaaaaaaaaaaaaaaaaaaaaaaaaaaaaaaaaaaaaaaaaaaaaaaaaaaaaaaaaaaaaaaaaaaaaaaaaaaaaaaaaaaaaaaaaaaaaaaaaaa;
--error 1102
SHOW CREATE DATABASE aaaaaaaaaaaaaaaaaaaaaaaaaaaaaaaaaaaaaaaaaaaaaaaaaaaaaaaaaaaaaaaaaaaaaaaaaaaaaaaaaaaaaaaaaaaaaaaaaaaa;

#
# Bug#21432 Database/Table name limited to 64 bytes, not chars, problems with multi-byte
#
set names utf8;

create database имя_базы_в_кодировке_утф8_длиной_больше_чем_45;
use имя_базы_в_кодировке_утф8_длиной_больше_чем_45;
select database();
use test;

select SCHEMA_NAME from information_schema.schemata
where schema_name='имя_базы_в_кодировке_утф8_длиной_больше_чем_45';

drop database имя_базы_в_кодировке_утф8_длиной_больше_чем_45;
create table имя_таблицы_в_кодировке_утф8_длиной_больше_чем_48
(
  имя_поля_в_кодировке_утф8_длиной_больше_чем_45 int,
  index имя_индекса_в_кодировке_утф8_длиной_больше_чем_48 (имя_поля_в_кодировке_утф8_длиной_больше_чем_45)
);

create view имя_вью_кодировке_утф8_длиной_больше_чем_42 as
select имя_поля_в_кодировке_утф8_длиной_больше_чем_45
from имя_таблицы_в_кодировке_утф8_длиной_больше_чем_48;

# database, table, field, key, view
select * from имя_таблицы_в_кодировке_утф8_длиной_больше_чем_48;

select TABLE_NAME from information_schema.tables where
table_schema='test';

select COLUMN_NAME from information_schema.columns where
table_schema='test';

select INDEX_NAME from information_schema.statistics where
table_schema='test';

select TABLE_NAME from information_schema.views where
table_schema='test';

show create table имя_таблицы_в_кодировке_утф8_длиной_больше_чем_48;
show create view имя_вью_кодировке_утф8_длиной_больше_чем_42;

create trigger имя_триггера_в_кодировке_утф8_длиной_больше_чем_49
before insert on имя_таблицы_в_кодировке_утф8_длиной_больше_чем_48 for each row set @a:=1;
select TRIGGER_NAME from information_schema.triggers where
trigger_schema='test';
drop trigger имя_триггера_в_кодировке_утф8_длиной_больше_чем_49;
--error 1059
create trigger
очень_очень_очень_очень_очень_очень_очень_очень_длинная_строка_66
before insert on имя_таблицы_в_кодировке_утф8_длиной_больше_чем_48 for each row set @a:=1;
--error 1059
drop trigger очень_очень_очень_очень_очень_очень_очень_очень_длинная_строка_66;

create procedure имя_процедуры_в_кодировке_утф8_длиной_больше_чем_50()
begin
end;
select ROUTINE_NAME from information_schema.routines where
routine_schema='test';
drop procedure имя_процедуры_в_кодировке_утф8_длиной_больше_чем_50;
--error 1059
create procedure очень_очень_очень_очень_очень_очень_очень_очень_длинная_строка_66()
begin
end;

create function имя_функции_в_кодировке_утф8_длиной_больше_чем_49()
   returns int
return 0;
select ROUTINE_NAME from information_schema.routines where
routine_schema='test';
drop function имя_функции_в_кодировке_утф8_длиной_больше_чем_49;
--error 1059
create function очень_очень_очень_очень_очень_очень_очень_очень_длинная_строка_66()
   returns int
return 0;

drop view имя_вью_кодировке_утф8_длиной_больше_чем_42;
drop table имя_таблицы_в_кодировке_утф8_длиной_больше_чем_48;
set names default;

#
# Bug#21136 CREATE TABLE SELECT within CREATE TABLE SELECT causes server crash
#

--disable_warnings
drop table if exists t1,t2,t3;
drop function if exists f1;
--enable_warnings

--delimiter |
create function f1() returns int
begin
  declare res int;
  create temporary table t3 select 1 i;
  set res:= (select count(*) from t1);
  drop temporary table t3;
  return res;
end|
--delimiter ;
create table t1 as select 1;
create table t2 as select f1() from t1;
drop table t1,t2;
drop function f1;

#
# Bug#25629 CREATE TABLE LIKE does not work with INFORMATION_SCHEMA
#
create table t1 like information_schema.processlist;
show create table t1;
drop table t1;
create temporary table t1 like information_schema.processlist;
show create table t1;
drop table t1;
create table t1 like information_schema.character_sets;
show create table t1;
drop table t1;

###########################################################################

--echo
--echo # --
--echo # -- Bug#21380: DEFAULT definition not always transfered by CREATE
--echo # -- TABLE/SELECT to the new table.
--echo # --
--echo


--disable_warnings
DROP TABLE IF EXISTS t1;
DROP TABLE IF EXISTS t2;
--enable_warnings

--echo

CREATE TABLE t1(
  c1 INT DEFAULT 12 COMMENT 'column1',
  c2 INT NULL COMMENT 'column2',
  c3 INT NOT NULL COMMENT 'column3',
  c4 VARCHAR(255) CHARACTER SET utf8 NOT NULL DEFAULT 'a',
  c5 VARCHAR(255) COLLATE utf8_unicode_ci NULL DEFAULT 'b',
  c6 VARCHAR(255))
  COLLATE latin1_bin;

--echo

SHOW CREATE TABLE t1;

--echo

CREATE TABLE t2 AS SELECT * FROM t1;

--echo

SHOW CREATE TABLE t2;

--echo

DROP TABLE t2;
DROP TABLE t1;

--echo
--echo # -- End of test case for Bug#21380.

###########################################################################

--echo
--echo # --
--echo # -- Bug#18834: ALTER TABLE ADD INDEX on table with two timestamp fields
--echo # --
--echo

--disable_warnings
DROP TABLE IF EXISTS t1;
DROP TABLE IF EXISTS t2;
DROP TABLE IF EXISTS t3;
--enable_warnings

--echo

CREATE TABLE t1(c1 TIMESTAMP, c2 TIMESTAMP);

--echo

SET sql_mode = NO_ZERO_DATE;

--echo
--error ER_INVALID_DEFAULT
CREATE TABLE t2(c1 TIMESTAMP, c2 TIMESTAMP DEFAULT 0);

--echo
--error ER_INVALID_DEFAULT
CREATE TABLE t2(c1 TIMESTAMP, c2 TIMESTAMP);

--echo
--echo # -- Check that NULL column still can be created.
CREATE TABLE t2(c1 TIMESTAMP NULL);

--echo
--echo # -- Check ALTER TABLE.
--error ER_INVALID_DEFAULT
ALTER TABLE t1 ADD INDEX(c1);

--echo
--echo # -- Check DATETIME.
SET sql_mode = '';

--echo

CREATE TABLE t3(c1 DATETIME NOT NULL);
INSERT INTO t3 VALUES (0);

--echo
SET sql_mode = TRADITIONAL;

--echo
--error ER_TRUNCATED_WRONG_VALUE
ALTER TABLE t3 ADD INDEX(c1);

--echo
--echo # -- Cleanup.

SET sql_mode = '';
DROP TABLE t1;
DROP TABLE t2;
DROP TABLE t3;

--echo
--echo # -- End of Bug#18834.

###########################################################################

--echo
--echo # --
--echo # -- Bug#34274: Invalid handling of 'DEFAULT 0' for YEAR data type.
--echo # --
--echo

--disable_warnings
DROP TABLE IF EXISTS t1;
--enable_warnings

--echo
CREATE TABLE t1(c1 YEAR DEFAULT 2008, c2 YEAR DEFAULT 0);

--echo
SHOW CREATE TABLE t1;

--echo
INSERT INTO t1 VALUES();

--echo
SELECT * FROM t1;

--echo
ALTER TABLE t1 MODIFY c1 YEAR DEFAULT 0;

--echo
SHOW CREATE TABLE t1;

--echo
INSERT INTO t1 VALUES();

--echo
SELECT * FROM t1;

--echo
DROP TABLE t1;

--echo
--echo # -- End of Bug#34274

###########################################################################

#
# Bug#40104 regression with table names?
#
create table `me:i`(id int);
drop table `me:i`;

###########################################################################

#
# Bug#45829 CREATE TABLE TRANSACTIONAL PAGE_CHECKSUM ROW_FORMAT=PAGE accepted, does nothing
#

--echo
--echo # --
--echo # -- Bug#45829: CREATE TABLE TRANSACTIONAL PAGE_CHECKSUM ROW_FORMAT=PAGE accepted, does nothing
--echo # --
--echo

--disable_warnings
drop table if exists t1,t2,t3;
--enable_warnings
--error ER_PARSE_ERROR
create table t1 (a int) transactional=0;
--error ER_PARSE_ERROR
create table t2 (a int) page_checksum=1;
--error ER_PARSE_ERROR
create table t3 (a int) row_format=page;
--echo
--echo # -- End of Bug#45829

--echo
--echo End of 5.1 tests


###########################################################################

--echo
--echo # --
--echo # -- Bug #43054 	Assertion `!table->auto_increment_field_not_null' 
--echo # --       failed when redefining trigger
--echo

#--disable_abort_on_error

CREATE TABLE B (
  pk INTEGER AUTO_INCREMENT,
  int_key INTEGER NOT NULL,
  PRIMARY KEY (pk),
  KEY (int_key)
);

INSERT IGNORE INTO B VALUES ('9', '9');

CREATE TABLE IF NOT EXISTS t1 ( 
  `pk` INTEGER NOT NULL AUTO_INCREMENT , 
  `int` INTEGER ,
   PRIMARY KEY ( `pk` ) 
) SELECT `pk` , `int_key` FROM B ;

--delimiter |

CREATE TRIGGER f BEFORE INSERT ON t1 FOR EACH ROW 
BEGIN 
  INSERT INTO t1 ( `int` ) VALUES (4 ),( 8 ),( 2 ) ; 
END ; |

--delimiter ;
--error ER_CANT_UPDATE_USED_TABLE_IN_SF_OR_TRG
CREATE TABLE IF NOT EXISTS t1 ( 
  `pk` INTEGER NOT NULL AUTO_INCREMENT , 
  `int` INTEGER ,
  PRIMARY KEY ( `pk` ) 
) SELECT `pk` , `int_key` FROM B ;

--delimiter |
--error ER_NOT_SUPPORTED_YET
CREATE TRIGGER f BEFORE INSERT ON t1 FOR EACH ROW 
BEGIN 
  UPDATE A SET `pk`=1 WHERE `pk`=0 ; 
END ;|

--delimiter ;

DROP TABLE t1;
DROP TABLE B;


--echo #
--echo # Bug #47107 assert in notify_shared_lock on incorrect 
--echo #            CREATE TABLE , HANDLER
--echo #

--disable_warnings
DROP TABLE IF EXISTS t1;
--enable_warnings

CREATE TABLE t1(f1 integer);

--echo # The following CREATE TABLEs before gave an assert.

HANDLER t1 OPEN AS A;
--error ER_TABLE_EXISTS_ERROR
CREATE TABLE t1 SELECT 1 AS f2;

HANDLER t1 OPEN AS A;
--error ER_TABLE_EXISTS_ERROR
CREATE TABLE t1(f1 integer);

CREATE TABLE t2(f1 integer);
HANDLER t1 OPEN AS A;
--error ER_TABLE_EXISTS_ERROR
CREATE TABLE t1 LIKE t2;

DROP TABLE t2;
DROP TABLE t1;

--echo #
--echo # Bug #48800 CREATE TABLE t...SELECT fails if t is a 
--echo #            temporary table
--echo #

CREATE TEMPORARY TABLE t1 (a INT);
CREATE TABLE t1 (a INT);

CREATE TEMPORARY TABLE t2 (a INT);
CREATE VIEW t2 AS SELECT 1;

CREATE TABLE t3 (a INT);
CREATE TEMPORARY TABLE t3 SELECT 1; 

CREATE TEMPORARY TABLE t4 (a INT);
CREATE TABLE t4 AS SELECT 1;

DROP TEMPORARY TABLE t1, t2, t3, t4;
DROP TABLE t1, t3, t4;
DROP VIEW t2;

--echo #
--echo # Bug #49193 CREATE TABLE reacts differently depending 
--echo #            on whether data is selected or not
--echo #

CREATE TEMPORARY TABLE t2 (ID INT);
INSERT INTO t2 VALUES (1),(2),(3);

# Case 1 -- did not fail
CREATE TEMPORARY TABLE t1 (ID INT);
CREATE TABLE IF NOT EXISTS t1 (ID INT);
INSERT INTO t1 SELECT * FROM t2;
SELECT * FROM t1;
DROP TEMPORARY TABLE t1;
SELECT * FROM t1;

DROP TABLE t1;

# Case 2 -- The DROP TABLE t1 failed with 
#  Table 'test.t1' doesn't exist in the SELECT *
# as the (permanent) table was not created
CREATE TEMPORARY TABLE t1 (ID INT);
CREATE TABLE IF NOT EXISTS t1 SELECT * FROM t2;
SELECT * FROM t1;
DROP TEMPORARY TABLE t1;
SELECT * FROM t1;

DROP TABLE t1;

# Case 3 -- The CREATE TABLE failed with
#  Table 't1' already exists
CREATE TEMPORARY TABLE t1 (ID INT);
CREATE TABLE t1 SELECT * FROM t2;
SELECT * FROM t1;
DROP TEMPORARY TABLE t1;
SELECT * FROM t1;
 
DROP TABLE t1;
 
DROP TEMPORARY TABLE t2;
<<<<<<< HEAD
=======


--echo # 
--echo # Bug #22909 "Using CREATE ... LIKE is possible to create field
--echo #             with invalid default value"
--echo #
--echo # Altough original bug report suggests to use older version of MySQL
--echo # for producing .FRM with invalid defaults we use sql_mode to achieve
--echo # the same effect.
--disable_warnings
drop tables if exists t1, t2;
--enable_warnings
--echo # Attempt to create table with invalid default should fail in normal mode
--error ER_INVALID_DEFAULT
create table t1 (dt datetime default '2008-02-31 00:00:00');
set @old_mode= @@sql_mode;
set @@sql_mode='ALLOW_INVALID_DATES';
--echo # The same should be possible in relaxed mode
create table t1 (dt datetime default '2008-02-31 00:00:00');
set @@sql_mode= @old_mode;
--echo # In normal mode attempt to create copy of table with invalid
--echo # default should fail
--error ER_INVALID_DEFAULT
create table t2 like t1;
set @@sql_mode='ALLOW_INVALID_DATES';
--echo # But should work in relaxed mode
create table t2 like t1;
--echo # Check that table definitions match
show create table t1;
show create table t2;
set @@sql_mode= @old_mode;
drop tables t1, t2;
>>>>>>> a96267c1
<|MERGE_RESOLUTION|>--- conflicted
+++ resolved
@@ -1766,8 +1766,6 @@
 DROP TABLE t1;
  
 DROP TEMPORARY TABLE t2;
-<<<<<<< HEAD
-=======
 
 
 --echo # 
@@ -1799,5 +1797,4 @@
 show create table t1;
 show create table t2;
 set @@sql_mode= @old_mode;
-drop tables t1, t2;
->>>>>>> a96267c1
+drop tables t1, t2;