--- conflicted
+++ resolved
@@ -185,10 +185,6 @@
 our $opt_force;
 our $opt_reorder= 0;
 our $opt_enable_disabled;
-<<<<<<< HEAD
-our $opt_report_features;
-=======
->>>>>>> 70369f61
 our $opt_mem= $ENV{'MTR_MEM'};
 
 our $opt_gcov;
