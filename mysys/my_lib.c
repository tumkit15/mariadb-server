--- conflicted
+++ resolved
@@ -627,7 +627,7 @@
              myf MyFlags __attribute__((unused)))
 {
   DBUG_ENTER("my_fstat");
-  DBUG_PRINT("my",("fd: %d MyFlags: %d",Filedes,MyFlags));
+  DBUG_PRINT("my",("fd: %d  MyFlags: %d", Filedes, MyFlags));
   DBUG_RETURN(fstat(Filedes, (struct stat *) stat_area));
 }
 
@@ -636,12 +636,8 @@
 {
   int m_used;
   DBUG_ENTER("my_stat");
-  DBUG_PRINT("my", ("path: '%s', stat_area: 0x%lx, MyFlags: %d", path,
-<<<<<<< HEAD
+  DBUG_PRINT("my", ("path: '%s'  stat_area: 0x%lx  MyFlags: %d", path,
                     (long) stat_area, my_flags));
-=======
-	     (long) stat_area, my_flags));
->>>>>>> e12ad391
 
   if ((m_used= (stat_area == NULL)))
     if (!(stat_area = (MY_STAT *) my_malloc(sizeof(MY_STAT), my_flags)))
