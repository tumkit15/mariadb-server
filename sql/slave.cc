--- conflicted
+++ resolved
@@ -138,26 +138,16 @@
                       void* thread_killed_arg);
 static int request_table_dump(MYSQL* mysql, const char* db, const char* table);
 static int create_table_from_dump(THD* thd, MYSQL *mysql, const char* db,
-<<<<<<< HEAD
                                   const char* table_name, bool overwrite);
 static int get_master_version_and_clock(MYSQL* mysql, Master_info* mi);
 static Log_event* next_event(Relay_log_info* rli);
 static int queue_event(Master_info* mi,const char* buf,ulong event_len);
 static int terminate_slave_thread(THD *thd,
-                                  pthread_mutex_t* term_lock,
-                                  pthread_cond_t* term_cond,
-                                  volatile uint *slave_running,
-                                  bool skip_lock);
-static bool check_io_slave_killed(THD *thd, Master_info *mi, const char *info);
-=======
-				  const char* table_name, bool overwrite);
-static int get_master_version_and_clock(MYSQL* mysql, MASTER_INFO* mi);
-static int terminate_slave_thread(THD *thd,
                                   pthread_mutex_t *term_lock,
                                   pthread_cond_t *term_cond,
                                   volatile uint *slave_running,
                                   bool skip_lock);
->>>>>>> 9cf91b4c
+static bool check_io_slave_killed(THD *thd, Master_info *mi, const char *info);
 
 /*
   Find out which replications threads are running
@@ -408,30 +398,6 @@
     DBUG_RETURN(0); /* successfully do nothing */
   int error,force_all = (thread_mask & SLAVE_FORCE_ALL);
   pthread_mutex_t *sql_lock = &mi->rli.run_lock, *io_lock = &mi->run_lock;
-<<<<<<< HEAD
-
-  if ((thread_mask & (SLAVE_IO|SLAVE_FORCE_ALL)))
-  {
-    DBUG_PRINT("info",("Terminating IO thread"));
-    mi->abort_slave=1;
-    if ((error=terminate_slave_thread(mi->io_thd,io_lock,
-                                      &mi->stop_cond,
-                                      &mi->slave_running,
-                                      skip_lock)) &&
-        !force_all)
-      DBUG_RETURN(error);
-  }
-  if ((thread_mask & (SLAVE_SQL|SLAVE_FORCE_ALL)))
-  {
-    DBUG_PRINT("info",("Terminating SQL thread"));
-    mi->rli.abort_slave=1;
-    if ((error=terminate_slave_thread(mi->rli.sql_thd,sql_lock,
-                                      &mi->rli.stop_cond,
-                                      &mi->rli.slave_running,
-                                      skip_lock)) &&
-        !force_all)
-=======
-  DBUG_ENTER("terminate_slave_threads");
 
   if (thread_mask & (SLAVE_IO|SLAVE_FORCE_ALL))
   {
@@ -441,7 +407,7 @@
 				      &mi->stop_cond,
 				      &mi->slave_running,
                                       skip_lock)) &&
-	!force_all)
+        !force_all)
       DBUG_RETURN(error);
   }
   if (thread_mask & (SLAVE_SQL|SLAVE_FORCE_ALL))
@@ -452,33 +418,12 @@
 				      &mi->rli.stop_cond,
 				      &mi->rli.slave_running,
                                       skip_lock)) &&
-	!force_all)
->>>>>>> 9cf91b4c
+        !force_all)
       DBUG_RETURN(error);
   }
   DBUG_RETURN(0);
 }
 
-/**
-   Wait for a slave thread to terminate.
-
-   This function is called after requesting the thread to terminate
-   (by setting abort_slave member of Relay_log_info or
-   Master_info structure to 1). Termination of the thread is
-   controlled with the the predicate *slave_running.
-
-   Function will acquire term_lock before waiting on the condition
-   unless skip_lock is true in which case the mutex should be owned
-   by the caller of this function and will remain acquired after
-   return from the function.
-
-   term_lock
-          Associated lock to use when waiting for term_cond
-
-   term_cond
-          Condition that is signalled when the thread has terminated
-
-<<<<<<< HEAD
 /**
    Wait for a slave thread to terminate.
 
@@ -506,54 +451,23 @@
           the condition. In this case, it is assumed that the calling
           function acquires the lock before calling this function.
 
-   @retval 0 All OK
+   @retval 0 All OK ER_SLAVE_NOT_RUNNING otherwise.
+
+   @note  If the executing thread has to acquire term_lock (skip_lock
+          is false), the negative running status does not represent
+          any issue therefore no error is reported.
+
  */
 static int
 terminate_slave_thread(THD *thd,
-                       pthread_mutex_t* term_lock,
-                       pthread_cond_t* term_cond,
+                       pthread_mutex_t *term_lock,
+                       pthread_cond_t *term_cond,
                        volatile uint *slave_running,
                        bool skip_lock)
-=======
-   slave_running
-          Pointer to predicate to check for slave thread termination
-
-   skip_lock
-          If true the lock will not be acquired before waiting on
-          the condition. In this case, it is assumed that the calling
-          function acquires the lock before calling this function.
-
-
-  returns zero if success, ER_SLAVE_NOT_RUNNING otherwise.
-  
-  NOTE: 
-  If the executing thread has to acquire term_lock (skip_lock is false),
-  the negative running status does not represent any issue therefore no error  is reported.
-*/
-
-int terminate_slave_thread(THD* thd,
-                           pthread_mutex_t *term_lock,
-			   pthread_cond_t *term_cond,
-			   volatile uint *slave_running,
-                           bool skip_lock)
->>>>>>> 9cf91b4c
 {
   int error;
 
   DBUG_ENTER("terminate_slave_thread");
-<<<<<<< HEAD
-
-  if (!skip_lock)
-    pthread_mutex_lock(term_lock);
-
-  safe_mutex_assert_owner(term_lock);
-
-  if (!*slave_running)
-  {
-    if (!skip_lock)
-      pthread_mutex_unlock(term_lock);
-    DBUG_RETURN(ER_SLAVE_NOT_RUNNING);
-=======
   if (!skip_lock)
   {
     pthread_mutex_lock(term_lock);
@@ -577,7 +491,6 @@
     {
       DBUG_RETURN(ER_SLAVE_NOT_RUNNING);
     }
->>>>>>> 9cf91b4c
   }
   DBUG_ASSERT(thd != 0);
   THD_CHECK_SENTRY(thd);
@@ -3094,17 +3007,7 @@
   delete the mi structure leading to a crash! (see BUG#25306 for details)
  */ 
   pthread_cond_broadcast(&rli->stop_cond);
-<<<<<<< HEAD
-=======
-#ifndef DBUG_OFF
-  /*
-    Bug #19938 Valgrind error (race) in handle_slave_sql()
-    Read the value of rli->event_till_abort before releasing the mutex
-  */
-  const int eta= rli->events_till_abort;
-#endif
   DBUG_EXECUTE_IF("simulate_slave_delay_at_terminate_bug38694", sleep(5););
->>>>>>> 9cf91b4c
   pthread_mutex_unlock(&rli->run_lock);  // tell the world we are done
   
   my_thread_end();
