--- conflicted
+++ resolved
@@ -1295,38 +1295,7 @@
   DBUG_VOID_RETURN;
 }
 
-<<<<<<< HEAD
-void Relay_log_info::slave_close_thread_tables(THD *thd)
-{
-  DBUG_ENTER("Relay_log_info::slave_close_thread_tables(THD *thd)");
-  thd->get_stmt_da()->set_overwrite_status(true);
-  thd->is_error() ? trans_rollback_stmt(thd) : trans_commit_stmt(thd);
-  thd->get_stmt_da()->set_overwrite_status(false);
-
-  close_thread_tables(thd);
-  /*
-    - If inside a multi-statement transaction,
-    defer the release of metadata locks until the current
-    transaction is either committed or rolled back. This prevents
-    other statements from modifying the table for the entire
-    duration of this transaction.  This provides commit ordering
-    and guarantees serializability across multiple transactions.
-    - If in autocommit mode, or outside a transactional context,
-    automatically release metadata locks of the current statement.
-  */
-  if (! thd->in_multi_stmt_transaction_mode())
-    thd->mdl_context.release_transactional_locks();
-  else
-    thd->mdl_context.release_statement_locks();
-
-  clear_tables_to_lock();
-  DBUG_VOID_RETURN;
-}
-
-
-=======
 #if !defined(MYSQL_CLIENT) && defined(HAVE_REPLICATION)
->>>>>>> cb86ce60
 int
 rpl_load_gtid_slave_state(THD *thd)
 {
@@ -1697,9 +1666,9 @@
 void rpl_group_info::slave_close_thread_tables(THD *thd)
 {
   DBUG_ENTER("Relay_log_info::slave_close_thread_tables(THD *thd)");
-  thd->stmt_da->can_overwrite_status= TRUE;
+  thd->get_stmt_da()->set_overwrite_status(true);
   thd->is_error() ? trans_rollback_stmt(thd) : trans_commit_stmt(thd);
-  thd->stmt_da->can_overwrite_status= FALSE;
+  thd->get_stmt_da()->set_overwrite_status(false);
 
   close_thread_tables(thd);
   /*
