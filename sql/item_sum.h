--- conflicted
+++ resolved
@@ -348,14 +348,10 @@
   enum Sumfunctype
   { COUNT_FUNC, COUNT_DISTINCT_FUNC, SUM_FUNC, SUM_DISTINCT_FUNC, AVG_FUNC,
     AVG_DISTINCT_FUNC, MIN_FUNC, MAX_FUNC, STD_FUNC,
-<<<<<<< HEAD
     VARIANCE_FUNC, SUM_BIT_FUNC, UDF_SUM_FUNC, GROUP_CONCAT_FUNC, SP_AGGREGATE_FUNC
-=======
-    VARIANCE_FUNC, SUM_BIT_FUNC, UDF_SUM_FUNC, GROUP_CONCAT_FUNC,
     ROW_NUMBER_FUNC, RANK_FUNC, DENSE_RANK_FUNC, PERCENT_RANK_FUNC,
     CUME_DIST_FUNC, NTILE_FUNC, FIRST_VALUE_FUNC, LAST_VALUE_FUNC,
     NTH_VALUE_FUNC, LEAD_FUNC, LAG_FUNC
->>>>>>> 1f3ad6a4
   };
 
   Item **ref_by; /* pointer to a ref to the object used to register it */
