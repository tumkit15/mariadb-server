/* Copyright (C) 2000 MySQL AB

   This program is free software; you can redistribute it and/or modify
   it under the terms of the GNU General Public License as published by
   the Free Software Foundation; either version 2 of the License, or
   (at your option) any later version.

   This program is distributed in the hope that it will be useful,
   but WITHOUT ANY WARRANTY; without even the implied warranty of
   MERCHANTABILITY or FITNESS FOR A PARTICULAR PURPOSE.  See the
   GNU General Public License for more details.

   You should have received a copy of the GNU General Public License
   along with this program; if not, write to the Free Software
   Foundation, Inc., 59 Temple Place, Suite 330, Boston, MA  02111-1307  USA */

/*
  Delete of records and truncate of tables.

  Multi-table deletes were introduced by Monty and Sinisa
*/

#include "mysql_priv.h"
#include "ha_innodb.h"
#include "sql_select.h"
#include "sp_head.h"
#include "sql_trigger.h"

bool mysql_delete(THD *thd, TABLE_LIST *table_list, COND *conds,
                  SQL_LIST *order, ha_rows limit, ulonglong options,
                  bool reset_auto_increment)
{
  bool          will_batch;
  int		error, loc_error;
  TABLE		*table;
  SQL_SELECT	*select=0;
  READ_RECORD	info;
  bool          using_limit=limit != HA_POS_ERROR;
  bool		transactional_table, safe_update, const_cond;
  ha_rows	deleted= 0;
  uint usable_index= MAX_KEY;
  SELECT_LEX   *select_lex= &thd->lex->select_lex;
  bool          ha_delete_all_rows= 0;
  ulonglong const saved_options= thd->options;
  DBUG_ENTER("mysql_delete");

  if (open_and_lock_tables(thd, table_list))
    DBUG_RETURN(TRUE);
  if (!(table= table_list->table))
  {
    my_error(ER_VIEW_DELETE_MERGE_VIEW, MYF(0),
	     table_list->view_db.str, table_list->view_name.str);
    DBUG_RETURN(TRUE);
  }
  thd->proc_info="init";
  table->map=1;

  if (mysql_prepare_delete(thd, table_list, &conds))
    DBUG_RETURN(TRUE);

  const_cond= (!conds || conds->const_item());
  safe_update=test(thd->options & OPTION_SAFE_UPDATES);
  if (safe_update && const_cond)
  {
    my_message(ER_UPDATE_WITHOUT_KEY_IN_SAFE_MODE,
               ER(ER_UPDATE_WITHOUT_KEY_IN_SAFE_MODE), MYF(0));
    DBUG_RETURN(TRUE);
  }

  select_lex->no_error= thd->lex->ignore;

  /*
    Test if the user wants to delete all rows and deletion doesn't have
    any side-effects (because of triggers), so we can use optimized
    handler::delete_all_rows() method.
  */
  if (!using_limit && const_cond && (!conds || conds->val_int()) &&
      !(specialflag & (SPECIAL_NO_NEW_FUNC | SPECIAL_SAFE_MODE)) &&
      !(table->triggers && table->triggers->has_delete_triggers()))
  {
    /* Update the table->file->records number */
    table->file->info(HA_STATUS_VARIABLE | HA_STATUS_NO_LOCK);
    ha_rows const maybe_deleted= table->file->records;
    /*
      If all rows shall be deleted, we (almost) always log this
      statement-based (see [binlog], below), so we set this flag and
      test it below.
    */
    ha_delete_all_rows= 1;
    if (!(error=table->file->delete_all_rows()))
    {
      error= -1;				// ok
      deleted= maybe_deleted;
      goto cleanup;
    }
    if (error != HA_ERR_WRONG_COMMAND)
    {
      table->file->print_error(error,MYF(0));
      error=0;
      goto cleanup;
    }
    /* Handler didn't support fast delete; Delete rows one by one */
  }

#ifdef WITH_PARTITION_STORAGE_ENGINE
  if (prune_partitions(thd, table, conds))
  {
    free_underlaid_joins(thd, select_lex);
    thd->row_count_func= 0;
    send_ok(thd);				// No matching records
    DBUG_RETURN(0);
  }
#endif
  /* Update the table->file->records number */
  table->file->info(HA_STATUS_VARIABLE | HA_STATUS_NO_LOCK);

  table->used_keys.clear_all();
  table->quick_keys.clear_all();		// Can't use 'only index'
  select=make_select(table, 0, 0, conds, 0, &error);
  if (error)
    DBUG_RETURN(TRUE);
  if ((select && select->check_quick(thd, safe_update, limit)) || !limit)
  {
    delete select;
    free_underlaid_joins(thd, select_lex);
    thd->row_count_func= 0;
    send_ok(thd,0L);
    /*
      We don't need to call reset_auto_increment in this case, because
      mysql_truncate always gives a NULL conds argument, hence we never
      get here.
    */
    DBUG_RETURN(0);				// Nothing to delete
  }

  /* If running in safe sql mode, don't allow updates without keys */
  if (table->quick_keys.is_clear_all())
  {
    thd->server_status|=SERVER_QUERY_NO_INDEX_USED;
    if (safe_update && !using_limit)
    {
      delete select;
      free_underlaid_joins(thd, select_lex);
      my_message(ER_UPDATE_WITHOUT_KEY_IN_SAFE_MODE,
                 ER(ER_UPDATE_WITHOUT_KEY_IN_SAFE_MODE), MYF(0));
      DBUG_RETURN(TRUE);
    }
  }
  if (options & OPTION_QUICK)
    (void) table->file->extra(HA_EXTRA_QUICK);

  if (order && order->elements)
  {
    uint         length;
    SORT_FIELD  *sortorder;
    TABLE_LIST   tables;
    List<Item>   fields;
    List<Item>   all_fields;
    ha_rows examined_rows;

    bzero((char*) &tables,sizeof(tables));
    tables.table = table;
    tables.alias = table_list->alias;

      if (select_lex->setup_ref_array(thd, order->elements) ||
	  setup_order(thd, select_lex->ref_pointer_array, &tables,
                    fields, all_fields, (ORDER*) order->first))
    {
      delete select;
      free_underlaid_joins(thd, &thd->lex->select_lex);
      DBUG_RETURN(TRUE);
    }
    
    if (!select && limit != HA_POS_ERROR)
      usable_index= get_index_for_order(table, (ORDER*)(order->first), limit);

    if (usable_index == MAX_KEY)
    {
      table->sort.io_cache= (IO_CACHE *) my_malloc(sizeof(IO_CACHE),
                                                   MYF(MY_FAE | MY_ZEROFILL));
    
      if (!(sortorder= make_unireg_sortorder((ORDER*) order->first,
                                             &length)) ||
	  (table->sort.found_records = filesort(thd, table, sortorder, length,
                                                select, HA_POS_ERROR,
                                                &examined_rows))
	  == HA_POS_ERROR)
      {
        delete select;
        free_underlaid_joins(thd, &thd->lex->select_lex);
        DBUG_RETURN(TRUE);
      }
      /*
        Filesort has already found and selected the rows we want to delete,
        so we don't need the where clause
      */
      delete select;
      free_underlaid_joins(thd, select_lex);
      select= 0;
    }
  }

  /* If quick select is used, initialize it before retrieving rows. */
  if (select && select->quick && select->quick->reset())
  {
    delete select;
    free_underlaid_joins(thd, select_lex);
    DBUG_RETURN(TRUE);
  }
  if (usable_index==MAX_KEY)
    init_read_record(&info,thd,table,select,1,1);
  else
    init_read_record_idx(&info, thd, table, 1, usable_index);

  init_ftfuncs(thd, select_lex, 1);
  thd->proc_info="updating";
  will_batch= !table->file->start_bulk_delete();

  /*
    We saved the thread options above before clearing the
    OPTION_BIN_LOG, and will restore below, effectively disabling the
    binary log (unless it was already disabled, of course).
  */
  if (ha_delete_all_rows)
    thd->options&= ~static_cast<ulonglong>(OPTION_BIN_LOG);

  while (!(error=info.read_record(&info)) && !thd->killed &&
	 !thd->net.report_error)
  {
    // thd->net.report_error is tested to disallow delete row on error
    if (!(select && select->skip_record())&& !thd->net.report_error )
    {

      if (table->triggers &&
          table->triggers->process_triggers(thd, TRG_EVENT_DELETE,
                                            TRG_ACTION_BEFORE, FALSE))
      {
        error= 1;
        break;
      }

      if (!(error= table->file->ha_delete_row(table->record[0])))
      {
	deleted++;
        if (table->triggers &&
            table->triggers->process_triggers(thd, TRG_EVENT_DELETE,
                                              TRG_ACTION_AFTER, FALSE))
        {
          error= 1;
          break;
        }
	if (!--limit && using_limit)
	{
	  error= -1;
	  break;
	}
      }
      else
      {
	table->file->print_error(error,MYF(0));
	/*
	  In < 4.0.14 we set the error number to 0 here, but that
	  was not sensible, because then MySQL would not roll back the
	  failed DELETE, and also wrote it to the binlog. For MyISAM
	  tables a DELETE probably never should fail (?), but for
	  InnoDB it can fail in a FOREIGN KEY error or an
	  out-of-tablespace error.
	*/
 	error= 1;
	break;
      }
    }
    else
      table->file->unlock_row();  // Row failed selection, release lock on it
  }
  if (thd->killed && !error)
    error= 1;					// Aborted
  if (will_batch && (loc_error= table->file->end_bulk_delete()))
  {
    if (error != 1)
      table->file->print_error(loc_error,MYF(0));
    error=1;
  }
  thd->proc_info= "end";
  end_read_record(&info);
  free_io_cache(table);				// Will not do any harm
  if (options & OPTION_QUICK)
    (void) table->file->extra(HA_EXTRA_NORMAL);

  if (reset_auto_increment && (error < 0))
  {
    /*
      We're really doing a truncate and need to reset the table's
      auto-increment counter.
    */
    int error2= table->file->reset_auto_increment(0);

    if (error2 && (error2 != HA_ERR_WRONG_COMMAND))
    {
      table->file->print_error(error2, MYF(0));
      error= 1;
    }
  }

cleanup:
  /*
    Invalidate the table in the query cache if something changed. This must
    be before binlog writing and ha_autocommit_...
  */
  if (deleted)
  {
    query_cache_invalidate3(thd, table_list, 1);
  }

  delete select;
  transactional_table= table->file->has_transactions();

  /*
    Restore the saved value of the OPTION_BIN_LOG bit in the thread
    options before executing binlog_query() below.
  */
  thd->options|= (saved_options & OPTION_BIN_LOG);

  /* See similar binlogging code in sql_update.cc, for comments */
  if ((error < 0) || (deleted && !transactional_table))
  {
    if (mysql_bin_log.is_open())
    {
      if (error < 0)
        thd->clear_error();

      /*
        [binlog]: If 'handler::delete_all_rows()' was called and the
        storage engine does not inject the rows itself, we replicate
        statement-based; otherwise, 'ha_delete_row()' was used to
        delete specific rows which we might log row-based.
      */
      THD::enum_binlog_query_type const
	query_type(ha_delete_all_rows && !table->file->is_injective() ?
		   THD::STMT_QUERY_TYPE :
		   THD::ROW_QUERY_TYPE);
      int log_result= thd->binlog_query(query_type,
                                        thd->query, thd->query_length,
                                        transactional_table, FALSE);

      if (log_result && transactional_table)
      {
	error=1;
      }
    }
    if (!transactional_table)
      thd->options|=OPTION_STATUS_NO_TRANS_UPDATE;
  }
  free_underlaid_joins(thd, select_lex);
  if (transactional_table)
  {
    if (ha_autocommit_or_rollback(thd,error >= 0))
      error=1;
  }

  if (thd->lock)
  {
    mysql_unlock_tables(thd, thd->lock);
    thd->lock=0;
  }
  if (error < 0)
  {
    thd->row_count_func= deleted;
    send_ok(thd,deleted);
    DBUG_PRINT("info",("%d records deleted",deleted));
  }
  DBUG_RETURN(error >= 0 || thd->net.report_error);
}


/*
  Prepare items in DELETE statement

  SYNOPSIS
    mysql_prepare_delete()
    thd			- thread handler
    table_list		- global/local table list
    conds		- conditions

  RETURN VALUE
    FALSE OK
    TRUE  error
*/
bool mysql_prepare_delete(THD *thd, TABLE_LIST *table_list, Item **conds)
{
  SELECT_LEX *select_lex= &thd->lex->select_lex;
  DBUG_ENTER("mysql_prepare_delete");

  thd->lex->allow_sum_func= 0;
  if (setup_tables(thd, &thd->lex->select_lex.context,
                   &thd->lex->select_lex.top_join_list,
                   table_list, conds, &select_lex->leaf_tables,
                   FALSE) ||
      setup_conds(thd, table_list, select_lex->leaf_tables, conds) ||
      setup_ftfuncs(select_lex))
    DBUG_RETURN(TRUE);
  if (!table_list->updatable || check_key_in_view(thd, table_list))
  {
    my_error(ER_NON_UPDATABLE_TABLE, MYF(0), table_list->alias, "DELETE");
    DBUG_RETURN(TRUE);
  }
  {
    TABLE_LIST *duplicate;
    if ((duplicate= unique_table(thd, table_list, table_list->next_global)))
    {
      update_non_unique_table_error(table_list, "DELETE", duplicate);
      DBUG_RETURN(TRUE);
    }
  }
  select_lex->fix_prepare_information(thd, conds);
  DBUG_RETURN(FALSE);
}


/***************************************************************************
  Delete multiple tables from join 
***************************************************************************/

#define MEM_STRIP_BUF_SIZE current_thd->variables.sortbuff_size

extern "C" int refpos_order_cmp(void* arg, const void *a,const void *b)
{
  handler *file= (handler*)arg;
  return file->cmp_ref((const byte*)a, (const byte*)b);
}

/*
  make delete specific preparation and checks after opening tables

  SYNOPSIS
    mysql_multi_delete_prepare()
    thd         thread handler

  RETURN
    FALSE OK
    TRUE  Error
*/

bool mysql_multi_delete_prepare(THD *thd)
{
  LEX *lex= thd->lex;
  TABLE_LIST *aux_tables= (TABLE_LIST *)lex->auxilliary_table_list.first;
  TABLE_LIST *target_tbl;
  DBUG_ENTER("mysql_multi_delete_prepare");

  /*
    setup_tables() need for VIEWs. JOIN::prepare() will not do it second
    time.

    lex->query_tables also point on local list of DELETE SELECT_LEX
  */
  if (setup_tables(thd, &thd->lex->select_lex.context,
                   &thd->lex->select_lex.top_join_list,
                   lex->query_tables, &lex->select_lex.where,
                   &lex->select_lex.leaf_tables, FALSE))
    DBUG_RETURN(TRUE);


  /*
    Multi-delete can't be constructed over-union => we always have
    single SELECT on top and have to check underlying SELECTs of it
  */
  lex->select_lex.exclude_from_table_unique_test= TRUE;
  /* Fix tables-to-be-deleted-from list to point at opened tables */
  for (target_tbl= (TABLE_LIST*) aux_tables;
       target_tbl;
       target_tbl= target_tbl->next_local)
  {
    if (!(target_tbl->table= target_tbl->correspondent_table->table))
    {
      DBUG_ASSERT(target_tbl->correspondent_table->view &&
                  target_tbl->correspondent_table->merge_underlying_list &&
                  target_tbl->correspondent_table->merge_underlying_list->
                  next_local);
      my_error(ER_VIEW_DELETE_MERGE_VIEW, MYF(0),
               target_tbl->correspondent_table->view_db.str,
               target_tbl->correspondent_table->view_name.str);
      DBUG_RETURN(TRUE);
    }

    if (!target_tbl->correspondent_table->updatable ||
        check_key_in_view(thd, target_tbl->correspondent_table))
    {
      my_error(ER_NON_UPDATABLE_TABLE, MYF(0),
               target_tbl->table_name, "DELETE");
      DBUG_RETURN(TRUE);
    }
    /*
      Check that table from which we delete is not used somewhere
      inside subqueries/view.
    */
    {
      TABLE_LIST *duplicate;
      if ((duplicate= unique_table(thd, target_tbl->correspondent_table,
                                   lex->query_tables)))
      {
        update_non_unique_table_error(target_tbl->correspondent_table,
                                      "DELETE", duplicate);
        DBUG_RETURN(TRUE);
      }
    }
  }
  DBUG_RETURN(FALSE);
}


multi_delete::multi_delete(TABLE_LIST *dt, uint num_of_tables_arg)
  : delete_tables(dt), deleted(0), found(0),
    num_of_tables(num_of_tables_arg), error(0),
    do_delete(0), transactional_tables(0), normal_tables(0)
{
  tempfiles= (Unique **) sql_calloc(sizeof(Unique *) * num_of_tables);
}


int
multi_delete::prepare(List<Item> &values, SELECT_LEX_UNIT *u)
{
  DBUG_ENTER("multi_delete::prepare");
  unit= u;
  do_delete= 1;
  thd->proc_info="deleting from main table";
  DBUG_RETURN(0);
}


bool
multi_delete::initialize_tables(JOIN *join)
{
  TABLE_LIST *walk;
  Unique **tempfiles_ptr;
  DBUG_ENTER("initialize_tables");

  if ((thd->options & OPTION_SAFE_UPDATES) && error_if_full_join(join))
    DBUG_RETURN(1);

  table_map tables_to_delete_from=0;
  for (walk= delete_tables; walk; walk= walk->next_local)
    tables_to_delete_from|= walk->table->map;

  walk= delete_tables;
  delete_while_scanning= 1;
  for (JOIN_TAB *tab=join->join_tab, *end=join->join_tab+join->tables;
       tab < end;
       tab++)
  {
    if (tab->table->map & tables_to_delete_from)
    {
      /* We are going to delete from this table */
      TABLE *tbl=walk->table=tab->table;
      walk= walk->next_local;
      /* Don't use KEYREAD optimization on this table */
      tbl->no_keyread=1;
      /* Don't use record cache */
      tbl->no_cache= 1;
      tbl->used_keys.clear_all();
      if (tbl->file->has_transactions())
	transactional_tables= 1;
      else
	normal_tables= 1;
    }
    else if ((tab->type != JT_SYSTEM && tab->type != JT_CONST) &&
             walk == delete_tables)
    {
      /*
        We are not deleting from the table we are scanning. In this
        case send_data() shouldn't delete any rows a we may touch
        the rows in the deleted table many times
      */
      delete_while_scanning= 0;
    }
  }
  walk= delete_tables;
  tempfiles_ptr= tempfiles;
  if (delete_while_scanning)
  {
    table_being_deleted= delete_tables;
    walk= walk->next_local;
  }
  for (;walk ;walk= walk->next_local)
  {
    TABLE *table=walk->table;
    *tempfiles_ptr++= new Unique (refpos_order_cmp,
				  (void *) table->file,
				  table->file->ref_length,
				  MEM_STRIP_BUF_SIZE);
  }
  init_ftfuncs(thd, thd->lex->current_select, 1);
  DBUG_RETURN(thd->is_fatal_error != 0);
}


multi_delete::~multi_delete()
{
  for (table_being_deleted= delete_tables;
       table_being_deleted;
       table_being_deleted= table_being_deleted->next_local)
  {
    TABLE *table= table_being_deleted->table;
    free_io_cache(table);                       // Alloced by unique
    table->no_keyread=0;
  }

  for (uint counter= 0; counter < num_of_tables; counter++)
  {
    if (tempfiles[counter])
      delete tempfiles[counter];
  }
}


bool multi_delete::send_data(List<Item> &values)
{
  int secure_counter= delete_while_scanning ? -1 : 0;
  TABLE_LIST *del_table;
  DBUG_ENTER("multi_delete::send_data");

  for (del_table= delete_tables;
       del_table;
       del_table= del_table->next_local, secure_counter++)
  {
    TABLE *table= del_table->table;

    /* Check if we are using outer join and we didn't find the row */
    if (table->status & (STATUS_NULL_ROW | STATUS_DELETED))
      continue;

    table->file->position(table->record[0]);
    found++;

    if (secure_counter < 0)
    {
      /* We are scanning the current table */
      DBUG_ASSERT(del_table == table_being_deleted);
      if (table->triggers &&
          table->triggers->process_triggers(thd, TRG_EVENT_DELETE,
                                            TRG_ACTION_BEFORE, FALSE))
	DBUG_RETURN(1);
      table->status|= STATUS_DELETED;
      if (!(error=table->file->ha_delete_row(table->record[0])))
      {
	deleted++;
        if (table->triggers &&
            table->triggers->process_triggers(thd, TRG_EVENT_DELETE,
                                              TRG_ACTION_AFTER, FALSE))
	  DBUG_RETURN(1);
      }
      else
      {
	table->file->print_error(error,MYF(0));
	DBUG_RETURN(1);
      }
    }
    else
    {
      error=tempfiles[secure_counter]->unique_add((char*) table->file->ref);
      if (error)
      {
	error= 1;                               // Fatal error
	DBUG_RETURN(1);
      }
    }
  }
  DBUG_RETURN(0);
}


void multi_delete::send_error(uint errcode,const char *err)
{
  DBUG_ENTER("multi_delete::send_error");

  /* First send error what ever it is ... */
  my_message(errcode, err, MYF(0));

  /* If nothing deleted return */
  if (!deleted)
    DBUG_VOID_RETURN;

  /* Something already deleted so we have to invalidate cache */
  query_cache_invalidate3(thd, delete_tables, 1);

  /*
    If rows from the first table only has been deleted and it is
    transactional, just do rollback.
    The same if all tables are transactional, regardless of where we are.
    In all other cases do attempt deletes ...
  */
  if ((table_being_deleted == delete_tables &&
       table_being_deleted->table->file->has_transactions()) ||
      !normal_tables)
    ha_rollback_stmt(thd);
  else if (do_delete)
  {
    /*
      We have to execute the recorded do_deletes() and write info into the
      error log
    */
    error= 1;
    send_eof();
  }
  DBUG_VOID_RETURN;
}


/*
  Do delete from other tables.
  Returns values:
	0 ok
	1 error
*/

int multi_delete::do_deletes()
{
  int local_error= 0, counter= 0, error;
  bool will_batch;
  DBUG_ENTER("do_deletes");
  DBUG_ASSERT(do_delete);

  do_delete= 0;                                 // Mark called
  if (!found)
    DBUG_RETURN(0);

  table_being_deleted= (delete_while_scanning ? delete_tables->next_local :
                        delete_tables);
 
  for (; table_being_deleted;
       table_being_deleted= table_being_deleted->next_local, counter++)
  { 
    TABLE *table = table_being_deleted->table;
    if (tempfiles[counter]->get(table))
    {
      local_error=1;
      break;
    }

    READ_RECORD	info;
    init_read_record(&info,thd,table,NULL,0,1);
    /*
      Ignore any rows not found in reference tables as they may already have
      been deleted by foreign key handling
    */
    info.ignore_not_found_rows= 1;
    will_batch= !table->file->start_bulk_delete();
    while (!(local_error=info.read_record(&info)) && !thd->killed)
    {
      if (table->triggers &&
          table->triggers->process_triggers(thd, TRG_EVENT_DELETE,
                                            TRG_ACTION_BEFORE, FALSE))
      {
        local_error= 1;
        break;
      }
      if ((local_error=table->file->ha_delete_row(table->record[0])))
      {
	table->file->print_error(local_error,MYF(0));
	break;
      }
      deleted++;
      if (table->triggers &&
          table->triggers->process_triggers(thd, TRG_EVENT_DELETE,
                                            TRG_ACTION_AFTER, FALSE))
      {
        local_error= 1;
        break;
      }
    }
    if (will_batch && (error= table->file->end_bulk_delete()))
    {
      if (!local_error)
      {
        local_error= error;
        table->file->print_error(local_error,MYF(0));
      }
    }
    end_read_record(&info);
    if (thd->killed && !local_error)
      local_error= 1;
    if (local_error == -1)				// End of file
      local_error = 0;
  }
  DBUG_RETURN(local_error);
}


/*
  Send ok to the client

  return:  0 sucess
	   1 error
*/

bool multi_delete::send_eof()
{
  thd->proc_info="deleting from reference tables";

  /* Does deletes for the last n - 1 tables, returns 0 if ok */
  int local_error= do_deletes();		// returns 0 if success

  /* compute a total error to know if something failed */
  local_error= local_error || error;

  /* reset used flags */
  thd->proc_info="end";

  /*
    We must invalidate the query cache before binlog writing and
    ha_autocommit_...
  */
  if (deleted)
  {
    query_cache_invalidate3(thd, delete_tables, 1);
  }

  if ((local_error == 0) || (deleted && normal_tables))
  {
    if (mysql_bin_log.is_open())
    {
      if (local_error == 0)
        thd->clear_error();
      if (thd->binlog_query(THD::ROW_QUERY_TYPE,
                            thd->query, thd->query_length,
                            transactional_tables, FALSE) &&
          !normal_tables)
      {
	local_error=1;  // Log write failed: roll back the SQL statement
      }
    }
    if (!transactional_tables)
      thd->options|=OPTION_STATUS_NO_TRANS_UPDATE;
  }
  /* Commit or rollback the current SQL statement */
  if (transactional_tables)
    if (ha_autocommit_or_rollback(thd,local_error > 0))
      local_error=1;

  if (!local_error)
  {
    thd->row_count_func= deleted;
    ::send_ok(thd, deleted);
  }
  return 0;
}


/***************************************************************************
  TRUNCATE TABLE
****************************************************************************/

/*
  Optimize delete of all rows by doing a full generate of the table
  This will work even if the .ISM and .ISD tables are destroyed

  dont_send_ok should be set if:
  - We should always wants to generate the table (even if the table type
    normally can't safely do this.
  - We don't want an ok to be sent to the end user.
  - We don't want to log the truncate command
  - If we want to have a name lock on the table on exit without errors.
*/

bool mysql_truncate(THD *thd, TABLE_LIST *table_list, bool dont_send_ok)
{
  HA_CREATE_INFO create_info;
  char path[FN_REFLEN];
  TABLE *table;
  bool error;
  uint closed_log_tables= 0, lock_logger= 0;
  TABLE_LIST *tmp_table_list;
  uint path_length;
  DBUG_ENTER("mysql_truncate");

  bzero((char*) &create_info,sizeof(create_info));
  /* If it is a temporary table, close and regenerate it */
  if (!dont_send_ok && (table= find_temporary_table(thd, table_list)))
  {
    handlerton *table_type= table->s->db_type;
    TABLE_SHARE *share= table->s;
    if (!ha_check_storage_engine_flag(table_type, HTON_CAN_RECREATE))
      goto trunc_by_del;

    table->file->info(HA_STATUS_AUTO | HA_STATUS_NO_LOCK);
    
    close_temporary_table(thd, table, 0, 0);    // Don't free share
    ha_create_table(thd, share->normalized_path.str,
                    share->db.str, share->table_name.str, &create_info, 1);
    // We don't need to call invalidate() because this table is not in cache
    if ((error= (int) !(open_temporary_table(thd, share->path.str,
                                             share->db.str,
					     share->table_name.str, 1))))
      (void) rm_temporary_table(table_type, path);
    free_table_share(share);
    my_free((char*) table,MYF(0));
    /*
      If we return here we will not have logged the truncation to the bin log
      and we will not send_ok() to the client.
    */
    goto end;
  }

  path_length= build_table_filename(path, sizeof(path), table_list->db,
                                    table_list->table_name, reg_ext);

  if (!dont_send_ok)
  {
    enum legacy_db_type table_type;
    mysql_frm_type(thd, path, &table_type);
    if (table_type == DB_TYPE_UNKNOWN)
    {
      my_error(ER_NO_SUCH_TABLE, MYF(0),
               table_list->db, table_list->table_name);
      DBUG_RETURN(TRUE);
    }
<<<<<<< HEAD
    if (!ha_check_storage_engine_flag(ha_resolve_by_legacy_type(thd, table_type),
                                      HTON_CAN_RECREATE)
        || thd->lex->sphead)
=======
    if (!ha_check_storage_engine_flag(table_type, HTON_CAN_RECREATE))
>>>>>>> e147a4a2
      goto trunc_by_del;

    if (lock_and_wait_for_table_name(thd, table_list))
      DBUG_RETURN(TRUE);
  }

  /* close log tables in use */
  if (!my_strcasecmp(system_charset_info, table_list->db, "mysql"))
  {
    if (!my_strcasecmp(system_charset_info, table_list->table_name,
                       "general_log"))
    {
      lock_logger= 1;
      logger.lock();
      logger.close_log_table(QUERY_LOG_GENERAL, FALSE);
      closed_log_tables= closed_log_tables | QUERY_LOG_GENERAL;
    }
    else
      if (!my_strcasecmp(system_charset_info, table_list->table_name,
                         "slow_log"))
      {
        lock_logger= 1;
        logger.lock();
        logger.close_log_table(QUERY_LOG_SLOW, FALSE);
        closed_log_tables= closed_log_tables | QUERY_LOG_SLOW;
      }
  }

  // Remove the .frm extension AIX 5.2 64-bit compiler bug (BUG#16155): this
  // crashes, replacement works.  *(path + path_length - reg_ext_length)=
  // '\0';
  path[path_length - reg_ext_length] = 0;
  error= ha_create_table(thd, path, table_list->db, table_list->table_name,
                         &create_info, 1);
  query_cache_invalidate3(thd, table_list, 0);

end:
  if (!dont_send_ok)
  {
    if (!error)
    {
      if (mysql_bin_log.is_open())
      {
        /*
          TRUNCATE must always be statement-based binlogged (not row-based) so
          we don't test current_stmt_binlog_row_based.
        */
        thd->clear_error();
        thd->binlog_query(THD::STMT_QUERY_TYPE,
                          thd->query, thd->query_length, FALSE, FALSE);
      }
      send_ok(thd);		// This should return record count
    }
    VOID(pthread_mutex_lock(&LOCK_open));
    unlock_table_name(thd, table_list);
    VOID(pthread_mutex_unlock(&LOCK_open));

    if (closed_log_tables & QUERY_LOG_SLOW)
      logger.reopen_log_table(QUERY_LOG_SLOW);

    if (closed_log_tables & QUERY_LOG_GENERAL)
      logger.reopen_log_table(QUERY_LOG_GENERAL);
    if (lock_logger)
      logger.unlock();
  }
  else if (error)
  {
    VOID(pthread_mutex_lock(&LOCK_open));
    unlock_table_name(thd, table_list);
    VOID(pthread_mutex_unlock(&LOCK_open));
  }
  DBUG_RETURN(error);

trunc_by_del:
  /* Probably InnoDB table */
  ulong save_options= thd->options;
  table_list->lock_type= TL_WRITE;
  thd->options&= ~(ulong) (OPTION_BEGIN | OPTION_NOT_AUTOCOMMIT);
  ha_enable_transaction(thd, FALSE);
  mysql_init_select(thd->lex);
  error= mysql_delete(thd, table_list, (COND*) 0, (SQL_LIST*) 0,
                      HA_POS_ERROR, LL(0), TRUE);
  ha_enable_transaction(thd, TRUE);
  thd->options= save_options;
  DBUG_RETURN(error);
}<|MERGE_RESOLUTION|>--- conflicted
+++ resolved
@@ -915,13 +915,8 @@
                table_list->db, table_list->table_name);
       DBUG_RETURN(TRUE);
     }
-<<<<<<< HEAD
     if (!ha_check_storage_engine_flag(ha_resolve_by_legacy_type(thd, table_type),
-                                      HTON_CAN_RECREATE)
-        || thd->lex->sphead)
-=======
-    if (!ha_check_storage_engine_flag(table_type, HTON_CAN_RECREATE))
->>>>>>> e147a4a2
+                                      HTON_CAN_RECREATE))
       goto trunc_by_del;
 
     if (lock_and_wait_for_table_name(thd, table_list))
