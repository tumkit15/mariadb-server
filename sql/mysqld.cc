--- conflicted
+++ resolved
@@ -71,20 +71,11 @@
 #include "scheduler.h"
 #include <waiting_threads.h>
 #include "debug_sync.h"
-<<<<<<< HEAD
-=======
-#ifdef WITH_WSREP
->>>>>>> 5fc1ba60
 #include "wsrep_mysqld.h"
 #include "wsrep_var.h"
 #include "wsrep_thd.h"
 #include "wsrep_sst.h"
-<<<<<<< HEAD
-
-=======
-ulong  wsrep_running_threads = 0; // # of currently running wsrep threads
-#endif
->>>>>>> 5fc1ba60
+
 #include "sql_callback.h"
 #include "threadpool.h"
 
@@ -378,15 +369,7 @@
 static char *character_set_filesystem_name;
 static char *lc_messages;
 static char *lc_time_names_name;
-<<<<<<< HEAD
 char *my_bind_addr_str;
-=======
-#ifndef WITH_WSREP
-static char *my_bind_addr_str;
-#else
-char *my_bind_addr_str;
-#endif /* WITH_WSREP */
->>>>>>> 5fc1ba60
 static char *default_collation_name;
 char *default_storage_engine, *default_tmp_storage_engine;
 char *enforced_storage_engine=NULL;
@@ -401,10 +384,6 @@
 
 /* Global variables */
 
-#ifdef WITH_WSREP
-ulong my_bind_addr;
-bool wsrep_new_cluster= false;
-#endif /* WITH_WSREP */
 bool opt_bin_log, opt_bin_log_used=0, opt_ignore_builtin_innodb= 0;
 my_bool opt_log, debug_assert_if_crashed_table= 0, opt_help= 0;
 my_bool disable_log_notes;
@@ -766,23 +745,6 @@
 
 int mysqld_server_started=0, mysqld_server_initialized= 0;
 File_parser_dummy_hook file_parser_dummy_hook;
-#ifdef WITH_WSREP
-mysql_mutex_t LOCK_wsrep_ready;
-mysql_cond_t  COND_wsrep_ready;
-mysql_mutex_t LOCK_wsrep_sst;
-mysql_cond_t  COND_wsrep_sst;
-mysql_mutex_t LOCK_wsrep_sst_init;
-mysql_cond_t  COND_wsrep_sst_init;
-mysql_mutex_t LOCK_wsrep_rollback;
-mysql_cond_t  COND_wsrep_rollback;
-wsrep_aborting_thd_t wsrep_aborting_thd= NULL;
-mysql_mutex_t LOCK_wsrep_replaying;
-mysql_cond_t  COND_wsrep_replaying;
-mysql_mutex_t LOCK_wsrep_slave_threads;
-mysql_mutex_t LOCK_wsrep_desync;
-int wsrep_replaying= 0;
-static void wsrep_close_threads(THD* thd);
-#endif /* WITH_WSREP */
 
 /* replication parameters, if master_host is not NULL, we are a slave */
 uint report_port= 0;
@@ -927,12 +889,6 @@
   key_LOCK_error_messages, key_LOG_INFO_lock,
   key_LOCK_thread_count, key_LOCK_thread_cache,
   key_PARTITION_LOCK_auto_inc;
-#ifdef WITH_WSREP
-PSI_mutex_key key_LOCK_wsrep_rollback, key_LOCK_wsrep_thd, 
-  key_LOCK_wsrep_replaying, key_LOCK_wsrep_ready, key_LOCK_wsrep_sst, 
-  key_LOCK_wsrep_sst_thread, key_LOCK_wsrep_sst_init,
-  key_LOCK_wsrep_slave_threads, key_LOCK_wsrep_desync;
-#endif
 PSI_mutex_key key_RELAYLOG_LOCK_index;
 PSI_mutex_key key_LOCK_slave_state, key_LOCK_binlog_state,
   key_LOCK_rpl_thread, key_LOCK_rpl_thread_pool, key_LOCK_parallel_entry;
@@ -1013,18 +969,6 @@
   { &key_LOCK_commit_ordered, "LOCK_commit_ordered", PSI_FLAG_GLOBAL},
   { &key_LOCK_slave_background, "LOCK_slave_background", PSI_FLAG_GLOBAL},
   { &key_LOG_INFO_lock, "LOG_INFO::lock", 0},
-#ifdef WITH_WSREP
-  { &key_LOCK_wsrep_ready, "LOCK_wsrep_ready", PSI_FLAG_GLOBAL},
-  { &key_LOCK_wsrep_sst, "LOCK_wsrep_sst", PSI_FLAG_GLOBAL},
-  { &key_LOCK_wsrep_sst_thread, "wsrep_sst_thread", 0},
-  { &key_LOCK_wsrep_sst_init, "LOCK_wsrep_sst_init", PSI_FLAG_GLOBAL},
-  { &key_LOCK_wsrep_sst, "LOCK_wsrep_sst", PSI_FLAG_GLOBAL},
-  { &key_LOCK_wsrep_rollback, "LOCK_wsrep_rollback", PSI_FLAG_GLOBAL},
-  { &key_LOCK_wsrep_thd, "THD::LOCK_wsrep_thd", 0},
-  { &key_LOCK_wsrep_replaying, "LOCK_wsrep_replaying", PSI_FLAG_GLOBAL},
-  { &key_LOCK_wsrep_slave_threads, "LOCK_wsrep_slave_threads", PSI_FLAG_GLOBAL},
-  { &key_LOCK_wsrep_desync, "LOCK_wsrep_desync", PSI_FLAG_GLOBAL},
-#endif
   { &key_LOCK_thread_count, "LOCK_thread_count", PSI_FLAG_GLOBAL},
   { &key_LOCK_thread_cache, "LOCK_thread_cache", PSI_FLAG_GLOBAL},
   { &key_PARTITION_LOCK_auto_inc, "HA_DATA_PARTITION::LOCK_auto_inc", 0},
@@ -1071,11 +1015,6 @@
   key_TABLE_SHARE_cond, key_user_level_lock_cond,
   key_COND_thread_count, key_COND_thread_cache, key_COND_flush_thread_cache,
   key_BINLOG_COND_queue_busy;
-#ifdef WITH_WSREP
-PSI_cond_key key_COND_wsrep_rollback,
-  key_COND_wsrep_replaying, key_COND_wsrep_ready, key_COND_wsrep_sst,
-  key_COND_wsrep_sst_init, key_COND_wsrep_sst_thread;
-#endif /* WITH_WSREP */
 PSI_cond_key key_RELAYLOG_update_cond, key_COND_wakeup_ready,
   key_COND_wait_commit;
 PSI_cond_key key_RELAYLOG_COND_queue_busy;
@@ -1125,14 +1064,6 @@
   { &key_user_level_lock_cond, "User_level_lock::cond", 0},
   { &key_COND_thread_count, "COND_thread_count", PSI_FLAG_GLOBAL},
   { &key_COND_thread_cache, "COND_thread_cache", PSI_FLAG_GLOBAL},
-#ifdef WITH_WSREP
-  { &key_COND_wsrep_ready, "COND_wsrep_ready", PSI_FLAG_GLOBAL},
-  { &key_COND_wsrep_sst, "COND_wsrep_sst", PSI_FLAG_GLOBAL},
-  { &key_COND_wsrep_sst_init, "COND_wsrep_sst_init", PSI_FLAG_GLOBAL},
-  { &key_COND_wsrep_sst_thread, "wsrep_sst_thread", 0},
-  { &key_COND_wsrep_rollback, "COND_wsrep_rollback", PSI_FLAG_GLOBAL},
-  { &key_COND_wsrep_replaying, "COND_wsrep_replaying", PSI_FLAG_GLOBAL},
-#endif
   { &key_COND_flush_thread_cache, "COND_flush_thread_cache", PSI_FLAG_GLOBAL},
   { &key_COND_rpl_thread, "COND_rpl_thread", 0},
   { &key_COND_rpl_thread_queue, "COND_rpl_thread_queue", 0},
@@ -1491,13 +1422,7 @@
 bool mysqld_embedded=1;
 #endif
 
-<<<<<<< HEAD
 my_bool plugins_are_initialized= FALSE;
-=======
-#ifndef EMBEDDED_LIBRARY
-static my_bool plugins_are_initialized= FALSE;
-#endif
->>>>>>> 5fc1ba60
 
 #ifndef DBUG_OFF
 static const char* default_dbug_option;
@@ -1802,12 +1727,8 @@
 #endif
 #ifdef WITH_WSREP
     /*
-<<<<<<< HEAD
      * WSREP_TODO:
      *       this code block may turn out redundant. wsrep->disconnect()
-=======
-     * TODO: this code block may turn out redundant. wsrep->disconnect()
->>>>>>> 5fc1ba60
      *       should terminate slave threads gracefully, and we don't need
      *       to signal them here. 
      *       The code here makes sure mysqld will not hang during shutdown
@@ -1985,10 +1906,6 @@
     }
   }
 #endif
-#ifdef WITH_WSREP
-  /* Stop wsrep threads in case they are running. */
-  wsrep_stop_replication(NULL);
-#endif
 
   /* Stop wsrep threads in case they are running. */
   if (wsrep_running_threads > 0)
@@ -1997,19 +1914,12 @@
   }
 
   close_connections();
-<<<<<<< HEAD
 
   if (wsrep_inited == 1)
     wsrep_deinit(true);
 
   wsrep_thr_deinit();
 
-=======
-#ifdef WITH_WSREP
-  if (wsrep_inited == 1)
-    wsrep_deinit(true);
-#endif
->>>>>>> 5fc1ba60
   if (sig != MYSQL_KILL_SIGNAL &&
       sig != 0)
     unireg_abort(1);				/* purecov: inspected */
@@ -2105,7 +2015,6 @@
     usage();
   if (exit_code)
     sql_print_error("Aborting\n");
-<<<<<<< HEAD
   /* Don't write more notes to the log to not hide error message */
   disable_log_notes= 1;
 
@@ -2122,19 +2031,6 @@
     wsrep->disconnect(wsrep);
     WSREP_INFO("Service disconnected.");
     wsrep_close_threads(NULL); /* this won't close all threads */
-=======
-#ifdef WITH_WSREP
-  if (wsrep)
-  {
-    /* This is an abort situation, we cannot expect to gracefully close all
-     * wsrep threads here, we can only diconnect from service */
-    wsrep_close_client_connections(FALSE);
-    shutdown_in_progress= 1;
-    THD* thd(0);
-    wsrep->disconnect(wsrep);
-    WSREP_INFO("Service disconnected.");
-    wsrep_close_threads(thd); /* this won't close all threads */
->>>>>>> 5fc1ba60
     sleep(1); /* so give some time to exit for those which can */
     WSREP_INFO("Some threads may fail to exit.");
 
@@ -2143,10 +2039,7 @@
       wsrep_deinit(true);
   }
 #endif // WITH_WSREP
-<<<<<<< HEAD
-
-=======
->>>>>>> 5fc1ba60
+
   clean_up(!opt_abort && (exit_code || !opt_bootstrap)); /* purecov: inspected */
   DBUG_PRINT("quit",("done with cleanup in unireg_abort"));
   mysqld_exit(exit_code);
@@ -2368,20 +2261,6 @@
   mysql_cond_destroy(&COND_thread_count);
   mysql_cond_destroy(&COND_thread_cache);
   mysql_cond_destroy(&COND_flush_thread_cache);
-#ifdef WITH_WSREP
-  (void) mysql_mutex_destroy(&LOCK_wsrep_ready);
-  (void) mysql_cond_destroy(&COND_wsrep_ready);
-  (void) mysql_mutex_destroy(&LOCK_wsrep_sst);
-  (void) mysql_cond_destroy(&COND_wsrep_sst);
-  (void) mysql_mutex_destroy(&LOCK_wsrep_sst_init);
-  (void) mysql_cond_destroy(&COND_wsrep_sst_init);
-  (void) mysql_mutex_destroy(&LOCK_wsrep_rollback);
-  (void) mysql_cond_destroy(&COND_wsrep_rollback);
-  (void) mysql_mutex_destroy(&LOCK_wsrep_replaying);
-  (void) mysql_cond_destroy(&COND_wsrep_replaying);
-  (void) mysql_mutex_destroy(&LOCK_wsrep_slave_threads);
-  (void) mysql_mutex_destroy(&LOCK_wsrep_desync);
-#endif
   mysql_mutex_destroy(&LOCK_server_started);
   mysql_cond_destroy(&COND_server_started);
   mysql_mutex_destroy(&LOCK_prepare_ordered);
@@ -2678,16 +2557,10 @@
                     socket_errno);
     unireg_abort(1);
   }
-<<<<<<< HEAD
 
 #ifdef FD_CLOEXEC
   (void) fcntl(mysql_socket_getfd(ip_sock), F_SETFD, FD_CLOEXEC);
 #endif
-=======
-#if defined(WITH_WSREP) && defined(HAVE_FCNTL) && defined(FD_CLOEXEC)
-    (void) fcntl(mysql_socket_getfd(ip_sock), F_SETFD, FD_CLOEXEC);
-#endif /* WITH_WSREP */
->>>>>>> 5fc1ba60
 
   DBUG_RETURN(ip_sock);
 }
@@ -2806,15 +2679,9 @@
     if (mysql_socket_listen(unix_sock,(int) back_log) < 0)
       sql_print_warning("listen() on Unix socket failed with error %d",
 		      socket_errno);
-<<<<<<< HEAD
 #ifdef FD_CLOEXEC
     (void) fcntl(mysql_socket_getfd(unix_sock), F_SETFD, FD_CLOEXEC);
 #endif
-=======
-#if defined(WITH_WSREP) && defined(HAVE_FCNTL)
-    (void) fcntl(mysql_socket_getfd(unix_sock), F_SETFD, FD_CLOEXEC);
-#endif /* WITH_WSREP */
->>>>>>> 5fc1ba60
   }
 #endif
   DBUG_PRINT("info",("server started"));
@@ -2894,7 +2761,6 @@
     Do not decrement when its wsrep system thread. wsrep_applier is set for
     applier as well as rollbacker threads.
   */
-<<<<<<< HEAD
   if (thd->wsrep_applier)
     return;
 #endif /* WITH_WSREP */
@@ -2903,16 +2769,6 @@
   mysql_mutex_lock(&LOCK_connection_count);
   (*thd->scheduler->connection_count)--;
   mysql_mutex_unlock(&LOCK_connection_count);
-=======
-  if (!thd->wsrep_applier)
-#endif /* WITH_WSREP */
-  {
-    DBUG_ASSERT(*thd->scheduler->connection_count > 0);
-    mysql_mutex_lock(&LOCK_connection_count);
-    (*thd->scheduler->connection_count)--;
-    mysql_mutex_unlock(&LOCK_connection_count);
-  }
->>>>>>> 5fc1ba60
 }
 
 
@@ -3098,27 +2954,11 @@
 bool one_thread_per_connection_end(THD *thd, bool put_in_cache)
 {
   DBUG_ENTER("one_thread_per_connection_end");
-<<<<<<< HEAD
   const bool wsrep_applier= IF_WSREP(thd->wsrep_applier, false);
 
   unlink_thd(thd);
 
   if (!wsrep_applier && put_in_cache && cache_thread())
-=======
-#ifdef WITH_WSREP
-  const bool wsrep_applier(thd->wsrep_applier);
-#endif
-
-  unlink_thd(thd);
-  /* Mark that current_thd is not valid anymore */
-  set_current_thd(0);
-
-#ifdef WITH_WSREP
-  if (!wsrep_applier && put_in_cache && cache_thread())
-#else
-  if (put_in_cache && cache_thread())
-#endif /* WITH_WSREP */
->>>>>>> 5fc1ba60
     DBUG_RETURN(0);                             // Thread is reused
 
   signal_thd_deleted();
@@ -3552,8 +3392,8 @@
     should not be any other mysql_cond_signal() calls.
   */
   mysql_mutex_lock(&LOCK_thread_count);
+  mysql_mutex_unlock(&LOCK_thread_count);
   mysql_cond_broadcast(&COND_thread_count);
-  mysql_mutex_unlock(&LOCK_thread_count);
 
   (void) pthread_sigmask(SIG_BLOCK,&set,NULL);
   for (;;)
@@ -4285,19 +4125,11 @@
   }
   else if (is_filename_allowed(glob_hostname, strlen(glob_hostname), FALSE))
     opt_log_basename= glob_hostname;
-<<<<<<< HEAD
 
   strmake(pidfile_name, opt_log_basename, sizeof(pidfile_name)-5);
   strmov(fn_ext(pidfile_name),".pid");		// Add proper extension
   SYSVAR_AUTOSIZE(pidfile_name_ptr, pidfile_name);
   set_sys_var_value_origin(&opt_tc_log_size, sys_var::AUTO);
-=======
-  if (!*pidfile_name)
-  {
-    strmake(pidfile_name, opt_log_basename, sizeof(pidfile_name)-5);
-    strmov(fn_ext(pidfile_name),".pid");		// Add proper extension
-  }
->>>>>>> 5fc1ba60
 
   /*
     The default-storage-engine entry in my_long_options should have a
@@ -4354,11 +4186,7 @@
   compile_time_assert(sizeof(com_status_vars)/sizeof(com_status_vars[0]) - 1 ==
                      SQLCOM_END + 10);
 #endif
-#ifdef WITH_WSREP
-  /* This is a protection against mutually incompatible option values. */
-  if (WSREP_ON && wsrep_check_opts (remaining_argc, remaining_argv))
-    global_system_variables.wsrep_on= 0;
-#endif /* WITH_WSREP */
+
   if (get_options(&remaining_argc, &remaining_argv))
     return 1;
   set_server_version();
@@ -4806,28 +4634,6 @@
   rpl_init_gtid_waiting();
 #endif
 
-#ifdef WITH_WSREP
-  mysql_mutex_init(key_LOCK_wsrep_ready,
-                   &LOCK_wsrep_ready, MY_MUTEX_INIT_FAST);
-  mysql_cond_init(key_COND_wsrep_ready, &COND_wsrep_ready, NULL);
-  mysql_mutex_init(key_LOCK_wsrep_sst,
-                   &LOCK_wsrep_sst, MY_MUTEX_INIT_FAST);
-  mysql_cond_init(key_COND_wsrep_sst, &COND_wsrep_sst, NULL);
-  mysql_mutex_init(key_LOCK_wsrep_sst_init,
-                   &LOCK_wsrep_sst_init, MY_MUTEX_INIT_FAST);
-  mysql_cond_init(key_COND_wsrep_sst_init, &COND_wsrep_sst_init, NULL);
-  mysql_mutex_init(key_LOCK_wsrep_rollback,
-                   &LOCK_wsrep_rollback, MY_MUTEX_INIT_FAST);
-  mysql_cond_init(key_COND_wsrep_rollback, &COND_wsrep_rollback, NULL);
-  mysql_mutex_init(key_LOCK_wsrep_replaying,
-                   &LOCK_wsrep_replaying, MY_MUTEX_INIT_FAST);
-  mysql_cond_init(key_COND_wsrep_replaying, &COND_wsrep_replaying, NULL);
-  mysql_mutex_init(key_LOCK_wsrep_slave_threads,
-                   &LOCK_wsrep_slave_threads, MY_MUTEX_INIT_FAST);
-  mysql_mutex_init(key_LOCK_wsrep_desync,
-                   &LOCK_wsrep_desync, MY_MUTEX_INIT_FAST);
-#endif
-
   DBUG_RETURN(0);
 }
 
@@ -5140,18 +4946,10 @@
   /* need to configure logging before initializing storage engines */
   if (!opt_bin_log_used && !WSREP_ON)
   {
-#ifdef WITH_WSREP
-  if (!WSREP_ON && opt_log_slave_updates)
-#else
     if (opt_log_slave_updates)
-#endif
       sql_print_warning("You need to use --log-bin to make "
                         "--log-slave-updates work.");
-#ifdef WITH_WSREP
-  if (!WSREP_ON && binlog_format_used)
-#else
     if (binlog_format_used)
-#endif
       sql_print_warning("You need to use --log-bin to make "
                         "--binlog-format work.");
   }
@@ -5257,35 +5055,11 @@
       if (wsrep_init())
         unireg_abort(1);
     }
-<<<<<<< HEAD
     else // full wsrep initialization
     {
       // add basedir/bin to PATH to resolve wsrep script names
       char* const tmp_path= (char*)my_alloca(strlen(mysql_home) +
                                              strlen("/bin") + 1);
-=======
-#ifdef WITH_WSREP /* WSREP BEFORE SE */
-    /*
-      Wsrep initialization must happen at this point, because:
-      - opt_bin_logname must be known when starting replication
-        since SST may need it
-      - SST may modify binlog index file, so it must be opened
-        after SST has happened
-     */
-  }
-  if (!wsrep_recovery && !opt_help)
-  {
-    if (opt_bootstrap) // bootsrap option given - disable wsrep functionality
-    {
-      wsrep_provider_init(WSREP_NONE);
-      if (wsrep_init()) unireg_abort(1);
-    }
-    else // full wsrep initialization
-    {
-      // add basedir/bin to PATH to resolve wsrep script names
-      char* const tmp_path((char*)alloca(strlen(mysql_home) +
-                                           strlen("/bin") + 1));
->>>>>>> 5fc1ba60
       if (tmp_path)
       {
         strcpy(tmp_path, mysql_home);
@@ -5296,56 +5070,24 @@
       {
         WSREP_ERROR("Could not append %s/bin to PATH", mysql_home);
       }
-<<<<<<< HEAD
       my_afree(tmp_path);
-=======
->>>>>>> 5fc1ba60
 
       if (wsrep_before_SE())
       {
         set_ports(); // this is also called in network_init() later but we need
                      // to know mysqld_port now - lp:1071882
-<<<<<<< HEAD
-=======
-        /*
-          Plugin initialization (plugin_init()) hasn't happened yet, set
-          maria_hton to 0.
-        */
-        maria_hton= 0;
->>>>>>> 5fc1ba60
         wsrep_init_startup(true);
       }
     }
   }
-<<<<<<< HEAD
 
   if (opt_bin_log)
   {
     if (mysql_bin_log.open_index_file(opt_binlog_index_name, opt_bin_logname,
                                       TRUE))
-=======
-  if (opt_bin_log)
-  {
-    /*
-      Variable ln is not defined at this scope. We use opt_bin_logname instead.
-      It should be the same as ln since
-      - mysql_bin_log.generate_name() returns first argument if new log name
-        is not generated
-      - if new log name is generated, return value is assigned to ln and copied
-        to opt_bin_logname above
-     */
-    if (mysql_bin_log.open_index_file(opt_binlog_index_name, opt_bin_logname,
-                                      TRUE))
     {
       unireg_abort(1);
     }
-#else
-    if (mysql_bin_log.open_index_file(opt_binlog_index_name, ln, TRUE))
->>>>>>> 5fc1ba60
-    {
-      unireg_abort(1);
-    }
-#endif /* WITH_WSREP */
   }
 
   if (opt_bin_log)
@@ -5407,49 +5149,6 @@
     unireg_abort(1);
   }
   plugins_are_initialized= TRUE;  /* Don't separate from init function */
-
-#ifdef WITH_WSREP
-  /* Wait for wsrep threads to get created. */
-  if (wsrep_creating_startup_threads == 1) {
-    mysql_mutex_lock(&LOCK_thread_count);
-    while (wsrep_running_threads < 2)
-    {
-      mysql_cond_wait(&COND_thread_count, &LOCK_thread_count);
-    }
-
-    /* Now is the time to initialize threads for queries. */
-    THD *tmp;
-    I_List_iterator<THD> it(threads);
-    while ((tmp= it++))
-    {
-      if (tmp->wsrep_applier == true)
-      {
-        /*
-          Save/restore server_status and variables.option_bits and they get
-          altered during init_for_queries().
-        */
-        unsigned int server_status_saved= tmp->server_status;
-        ulonglong option_bits_saved= tmp->variables.option_bits;
-
-        /*
-          Set THR_THD to temporarily point to this THD to register all the
-          variables that allocates memory for this THD.
-        */
-        THD *current_thd_saved= current_thd;
-        set_current_thd(tmp);
-
-        tmp->init_for_queries();
-
-        /* Restore current_thd. */
-        set_current_thd(current_thd_saved);
-
-        tmp->server_status= server_status_saved;
-        tmp->variables.option_bits= option_bits_saved;
-      }
-    }
-    mysql_mutex_unlock(&LOCK_thread_count);
-  }
-#endif
 
   /* we do want to exit if there are any other unknown options */
   if (remaining_argc > 1)
@@ -5576,32 +5275,7 @@
   }
 #endif
 
-#ifdef WITH_WSREP
-  if (!opt_bin_log)
-  {
-    wsrep_emulate_bin_log= 1;
-  }
-#endif
-
   tc_log= get_tc_log_implementation();
-
-#ifdef WITH_WSREP
-  if (tc_log == &tc_log_mmap)
-  {
-    /*
-      wsrep hton raises total_ha_2pc count to 2, even in native mysql mode.
-      Have to force using tc_log_dummy here, as tc_log_mmap segfaults.
-    */
-    if (WSREP_ON || total_ha_2pc <= 2)
-      tc_log=  &tc_log_dummy;
-  }
-
-  WSREP_DEBUG("Initial TC log open: %s",
-              (tc_log == &mysql_bin_log) ? "binlog" :
-              (tc_log == &tc_log_mmap) ? "mmap" :
-              (tc_log == &tc_log_dummy) ? "dummy" : "unknown"
-              );
-#endif
 
   if (tc_log->open(opt_bin_log ? opt_bin_logname : opt_tc_log_file))
   {
@@ -5703,441 +5377,6 @@
 
 #endif /* EMBEDDED_LIBRARY */
 
-<<<<<<< HEAD
-=======
-#ifdef WITH_WSREP
-typedef void (*wsrep_thd_processor_fun)(THD *);
-
-pthread_handler_t start_wsrep_THD(void *arg)
-{
-  THD *thd;
-  wsrep_thd_processor_fun processor= (wsrep_thd_processor_fun)arg;
-
-  if (my_thread_init() || (!(thd= new THD(true))))
-  {
-    goto error;
-  }
-
-  mysql_mutex_lock(&LOCK_thread_count);
-  thd->thread_id=thread_id++;
-
-  thd->real_id=pthread_self(); // Keep purify happy
-  thread_count++;
-  thread_created++;
-  threads.append(thd);
-
-  my_net_init(&thd->net,(st_vio*) 0, MYF(0));
-
-  DBUG_PRINT("wsrep",(("creating thread %lld"), (long long)thd->thread_id));
-  thd->prior_thr_create_utime= thd->start_utime= microsecond_interval_timer();
-  (void) mysql_mutex_unlock(&LOCK_thread_count);
-
-  /* from bootstrap()... */
-  thd->bootstrap=1;
-  thd->max_client_packet_length= thd->net.max_packet;
-  thd->security_ctx->master_access= ~(ulong)0;
-
-  /* from handle_one_connection... */
-  pthread_detach_this_thread();
-
-  mysql_thread_set_psi_id(thd->thread_id);
-  thd->thr_create_utime=  microsecond_interval_timer();
-
-  if (MYSQL_CALLBACK_ELSE(thread_scheduler, init_new_connection_thread, (), 0))
-  {
-    close_connection(thd, ER_OUT_OF_RESOURCES);
-    statistic_increment(aborted_connects,&LOCK_status);
-    MYSQL_CALLBACK(thread_scheduler, end_thread, (thd, 0));
-    goto error;
-  }
-
-// </5.1.17>
-  /*
-    handle_one_connection() is normally the only way a thread would
-    start and would always be on the very high end of the stack ,
-    therefore, the thread stack always starts at the address of the
-    first local variable of handle_one_connection, which is thd. We
-    need to know the start of the stack so that we could check for
-    stack overruns.
-  */
-  DBUG_PRINT("wsrep", ("handle_one_connection called by thread %lld\n",
-                       (long long)thd->thread_id));
-  /* now that we've called my_thread_init(), it is safe to call DBUG_* */
-
-  thd->thread_stack= (char*) &thd;
-  if (thd->store_globals())
-  {
-    close_connection(thd, ER_OUT_OF_RESOURCES);
-    statistic_increment(aborted_connects,&LOCK_status);
-    MYSQL_CALLBACK(thread_scheduler, end_thread, (thd, 0));
-    delete thd;
-    goto error;
-  }
-
-  thd->system_thread= SYSTEM_THREAD_SLAVE_SQL;
-  thd->security_ctx->skip_grants();
-
-  /* handle_one_connection() again... */
-  //thd->version= refresh_version;
-  thd->proc_info= 0;
-  thd->set_command(COM_SLEEP);
-
-  if (wsrep_creating_startup_threads == 0)
-  {
-    thd->init_for_queries();
-  }
-
-  mysql_mutex_lock(&LOCK_thread_count);
-  wsrep_running_threads++;
-  mysql_cond_broadcast(&COND_thread_count);
-
-  if (wsrep_running_threads > 2)
-  {
-    wsrep_creating_startup_threads= 0;
-  }
-
-  mysql_mutex_unlock(&LOCK_thread_count);
-
-  processor(thd);
-
-  close_connection(thd, 0);
-
-  mysql_mutex_lock(&LOCK_thread_count);
-  wsrep_running_threads--;
-  WSREP_DEBUG("wsrep running threads now: %lu", wsrep_running_threads);
-  mysql_cond_broadcast(&COND_thread_count);
-  mysql_mutex_unlock(&LOCK_thread_count);
-
-  // Note: We can't call THD destructor without crashing
-  // if plugins have not been initialized. However, in most of the
-  // cases this means that pre SE initialization SST failed and
-  // we are going to exit anyway.
-  if (plugins_are_initialized)
-  {
-    net_end(&thd->net);
-    MYSQL_CALLBACK(thread_scheduler, end_thread, (thd, 1));
-  }
-  else
-  {
-    // TODO: lightweight cleanup to get rid of:
-    // 'Error in my_thread_global_end(): 2 threads didn't exit'
-    // at server shutdown
-  }
-
-  my_thread_end();
-  if (thread_handling > SCHEDULER_ONE_THREAD_PER_CONNECTION)
-  {
-    mysql_mutex_lock(&LOCK_thread_count);
-    delete thd;
-    thread_count--;
-    mysql_mutex_unlock(&LOCK_thread_count);
-  }
-  return(NULL);
-
-error:
-  WSREP_ERROR("Failed to create/initialize system thread");
-
-  /* Abort if its the first applier/rollbacker thread. */
-  if (wsrep_creating_startup_threads == 1)
-    unireg_abort(1);
-  else
-    return NULL;
-}
-
-/**/
-static bool abort_replicated(THD *thd)
-{
-  bool ret_code= false;
-  if (thd->wsrep_query_state== QUERY_COMMITTING)
-  {
-    WSREP_DEBUG("aborting replicated trx: %lu", thd->real_id);
-
-    (void)wsrep_abort_thd(thd, thd, TRUE);
-    ret_code= true;
-  }
-  return ret_code;
-}
-/**/
-static inline bool is_client_connection(THD *thd)
-{
-#if REMOVE
-// REMOVE THIS LATER (lp:777201). Below we had to add an explicit check for
-// wsrep_applier since wsrep_exec_mode didn't seem to always work
-if (thd->wsrep_applier && thd->wsrep_exec_mode != REPL_RECV)
-WSREP_WARN("applier has wsrep_exec_mode = %d", thd->wsrep_exec_mode);
-
-  if ( thd->slave_thread               || /* declared as mysql slave  */
-       thd->system_thread              || /* declared as system thread */
-      !thd->vio_ok()                   || /* server internal thread */
-       thd->wsrep_exec_mode==REPL_RECV || /* applier or replaying thread */
-       thd->wsrep_applier              || /* wsrep slave applier */
-      !thd->variables.wsrep_on)           /* client, but fenced outside wsrep */
-    return false;
-
-  return true;
-#else
-  return (thd->wsrep_client_thread && thd->variables.wsrep_on);
-#endif /* REMOVE */
-}
-
-static inline bool is_replaying_connection(THD *thd)
-{
-  bool ret;
-
-  mysql_mutex_lock(&thd->LOCK_wsrep_thd);
-  ret=  (thd->wsrep_conflict_state == REPLAYING) ? true : false;
-  mysql_mutex_unlock(&thd->LOCK_wsrep_thd);
-
-  return ret;
-}
-
-static inline bool is_committing_connection(THD *thd)
-{
-  bool ret;
-
-  mysql_mutex_lock(&thd->LOCK_wsrep_thd);
-  ret=  (thd->wsrep_query_state == QUERY_COMMITTING) ? true : false;
-  mysql_mutex_unlock(&thd->LOCK_wsrep_thd);
-
-  return ret;
-}
-
-static bool have_client_connections()
-{
-  THD *tmp;
-
-  I_List_iterator<THD> it(threads);
-  while ((tmp=it++))
-  {
-    DBUG_PRINT("quit",("Informing thread %ld that it's time to die",
-                        tmp->thread_id));
-    if (is_client_connection(tmp) && tmp->killed == KILL_CONNECTION)
-    {
-      (void)abort_replicated(tmp);
-      return true;
-    }
-  }
-  return false;
-}
-
-static void wsrep_close_thread(THD *thd)
-{
-  thd->killed= KILL_CONNECTION;
-  MYSQL_CALLBACK(thread_scheduler, post_kill_notification, (thd));
-  if (thd->mysys_var)
-  {
-    thd->mysys_var->abort=1;
-    mysql_mutex_lock(&thd->mysys_var->mutex);
-    if (thd->mysys_var->current_cond)
-    {
-      mysql_mutex_lock(thd->mysys_var->current_mutex);
-      mysql_cond_broadcast(thd->mysys_var->current_cond);
-      mysql_mutex_unlock(thd->mysys_var->current_mutex);
-    }
-    mysql_mutex_unlock(&thd->mysys_var->mutex);
-  }
-}
-
-static my_bool have_committing_connections()
-{
-  THD *tmp;
-  mysql_mutex_lock(&LOCK_thread_count); // For unlink from list
-
-  I_List_iterator<THD> it(threads);
-  while ((tmp=it++))
-  {
-    if (!is_client_connection(tmp))
-      continue;
-
-    if (is_committing_connection(tmp))
-    {
-      return TRUE;
-    }
-  }
-  mysql_mutex_unlock(&LOCK_thread_count);
-  return FALSE;
-}
-
-int wsrep_wait_committing_connections_close(int wait_time)
-{
-  int sleep_time= 100;
-
-  while (have_committing_connections() && wait_time > 0)
-  {
-    WSREP_DEBUG("wait for committing transaction to close: %d", wait_time);
-    my_sleep(sleep_time);
-    wait_time -= sleep_time;
-  }
-  if (have_committing_connections())
-  {
-    return 1;
-  }
-  return 0;
-}
-
-void wsrep_close_client_connections(my_bool wait_to_end) 
-{
-  /*
-    First signal all threads that it's time to die
-  */
-
-  THD *tmp;
-  mysql_mutex_lock(&LOCK_thread_count); // For unlink from list
-
-  bool kill_cached_threads_saved= kill_cached_threads;
-  kill_cached_threads= true; // prevent future threads caching
-  mysql_cond_broadcast(&COND_thread_cache); // tell cached threads to die
-
-  I_List_iterator<THD> it(threads);
-  while ((tmp=it++))
-  {
-    DBUG_PRINT("quit",("Informing thread %ld that it's time to die",
-                        tmp->thread_id));
-    /* We skip slave threads & scheduler on this first loop through. */
-    if (!is_client_connection(tmp))
-      continue;
-
-    if (is_replaying_connection(tmp))
-    {
-      tmp->killed= KILL_CONNECTION;
-      continue;
-    }
-
-    /* replicated transactions must be skipped */
-    if (abort_replicated(tmp))
-      continue;
-
-    WSREP_DEBUG("closing connection %ld", tmp->thread_id);
-    wsrep_close_thread(tmp);
-  }
-  mysql_mutex_unlock(&LOCK_thread_count);
-
-  if (thread_count)
-    sleep(2);                               // Give threads time to die
-
-  mysql_mutex_lock(&LOCK_thread_count);
-  /*
-    Force remaining threads to die by closing the connection to the client
-  */
-
-  I_List_iterator<THD> it2(threads);
-  while ((tmp=it2++))
-  {
-#ifndef __bsdi__				// Bug in BSDI kernel
-    if (is_client_connection(tmp) && 
-        !abort_replicated(tmp)    &&
-	!is_replaying_connection(tmp))
-    {
-      WSREP_INFO("killing local connection: %ld",tmp->thread_id);
-      close_connection(tmp,0);
-    }
-#endif
-  }
-
-  DBUG_PRINT("quit",("Waiting for threads to die (count=%u)",thread_count));
-  WSREP_DEBUG("waiting for client connections to close: %u", thread_count);
-
-  while (wait_to_end && have_client_connections())
-  {
-    mysql_cond_wait(&COND_thread_count, &LOCK_thread_count);
-    DBUG_PRINT("quit",("One thread died (count=%u)", thread_count));
-  }
-
-  kill_cached_threads= kill_cached_threads_saved;
-
-  mysql_mutex_unlock(&LOCK_thread_count);
-
-  /* All client connection threads have now been aborted */
-}
-
-void wsrep_close_applier(THD *thd)
-{
-  WSREP_DEBUG("closing applier %ld", thd->thread_id);
-  wsrep_close_thread(thd);
-}
-
-static void wsrep_close_threads(THD *thd)
-{
-  THD *tmp;
-  mysql_mutex_lock(&LOCK_thread_count); // For unlink from list
-
-  I_List_iterator<THD> it(threads);
-  while ((tmp=it++))
-  {
-    DBUG_PRINT("quit",("Informing thread %ld that it's time to die",
-                       tmp->thread_id));
-    /* We skip slave threads & scheduler on this first loop through. */
-    if (tmp->wsrep_applier && tmp != thd)
-    {
-      WSREP_DEBUG("closing wsrep thread %ld", tmp->thread_id);
-      wsrep_close_thread (tmp);
-    }
-  }
-
-  mysql_mutex_unlock(&LOCK_thread_count);
-}
-
-void wsrep_wait_appliers_close(THD *thd)
-{
-  /* Wait for wsrep appliers to gracefully exit */
-  mysql_mutex_lock(&LOCK_thread_count);
-  while (wsrep_running_threads > 1)
-  // 1 is for rollbacker thread which needs to be killed explicitly.
-  // This gotta be fixed in a more elegant manner if we gonna have arbitrary
-  // number of non-applier wsrep threads.
-  {
-    if (thread_handling > SCHEDULER_ONE_THREAD_PER_CONNECTION)
-    {
-      mysql_mutex_unlock(&LOCK_thread_count);
-      my_sleep(100);
-      mysql_mutex_lock(&LOCK_thread_count);
-    }
-    else
-      mysql_cond_wait(&COND_thread_count,&LOCK_thread_count);
-    DBUG_PRINT("quit",("One applier died (count=%u)",thread_count));
-  }
-  mysql_mutex_unlock(&LOCK_thread_count);
-  /* Now kill remaining wsrep threads: rollbacker */
-  wsrep_close_threads (thd);
-  /* and wait for them to die */
-  mysql_mutex_lock(&LOCK_thread_count);
-  while (wsrep_running_threads > 0)
-  {
-   if (thread_handling > SCHEDULER_ONE_THREAD_PER_CONNECTION)
-    {
-      mysql_mutex_unlock(&LOCK_thread_count);
-      my_sleep(100);
-      mysql_mutex_lock(&LOCK_thread_count);
-    }
-    else
-      mysql_cond_wait(&COND_thread_count,&LOCK_thread_count);
-    DBUG_PRINT("quit",("One thread died (count=%u)",thread_count));
-  }
-  mysql_mutex_unlock(&LOCK_thread_count);
-
-  /* All wsrep applier threads have now been aborted. However, if this thread
-     is also applier, we are still running...
-  */
-}
-
-void wsrep_kill_mysql(THD *thd)
-{
-  if (mysqld_server_started)
-  {
-    if (!shutdown_in_progress)
-    {
-      WSREP_INFO("starting shutdown");
-      kill_mysql();
-    }
-  }
-  else
-  {
-    unireg_abort(1);
-  }
-}
-#endif /* WITH_WSREP */
-
->>>>>>> 5fc1ba60
 #if (defined(_WIN32) || defined(HAVE_SMEM)) && !defined(EMBEDDED_LIBRARY)
 static void handle_connections_methods()
 {
@@ -6515,7 +5754,6 @@
   }
 #endif
 
-<<<<<<< HEAD
 #ifdef WITH_WSREP
   // Recover and exit.
   if (wsrep_recovery)
@@ -6528,16 +5766,6 @@
     unireg_abort(0);
   }
 #endif
-=======
-#ifdef WITH_WSREP /* WSREP AFTER SE */
-  if (wsrep_recovery)
-  {
-    select_thread_in_use= 0;
-    wsrep_recover();
-    unireg_abort(0);
-  }
-#endif /* WITH_WSREP */
->>>>>>> 5fc1ba60
 
   /*
     init signals & alarm
@@ -6589,7 +5817,6 @@
   if (Events::init((THD*) 0, opt_noacl || opt_bootstrap))
     unireg_abort(1);
 
-<<<<<<< HEAD
   if (WSREP_ON)
   {
     if (opt_bootstrap)
@@ -6617,34 +5844,7 @@
     }
   }
 
-=======
-#ifdef WITH_WSREP /* WSREP AFTER SE */
->>>>>>> 5fc1ba60
   if (opt_bootstrap)
-  {
-    /*! bootstrap wsrep init was taken care of above */
-  }
-  else
-  {
-    wsrep_SE_initialized();
-
-    if (wsrep_before_SE())
-    {
-      /*! in case of no SST wsrep waits in view handler callback */
-      wsrep_SE_init_grab();
-      wsrep_SE_init_done();
-      /*! in case of SST wsrep waits for wsrep->sst_received */
-      wsrep_sst_continue();
-    }
-    else
-    {
-      wsrep_init_startup (false);
-    }
-
-    wsrep_create_appliers(wsrep_slave_threads - 1);
-  }
-#endif /* WITH_WSREP */
- if (opt_bootstrap)
   {
     select_thread_in_use= 0;                    // Allow 'kill' to work
     bootstrap(mysql_stdin);
@@ -6720,13 +5920,7 @@
 #ifdef EXTRA_DEBUG2
   sql_print_error("Before Lock_thread_count");
 #endif
-<<<<<<< HEAD
   WSREP_DEBUG("Before Lock_thread_count");
-=======
-#ifdef WITH_WSREP
-  WSREP_DEBUG("Before Lock_thread_count");
-#endif
->>>>>>> 5fc1ba60
   mysql_mutex_lock(&LOCK_thread_count);
   DBUG_PRINT("quit", ("Got thread_count mutex"));
   select_thread_in_use=0;			// For close_connections
@@ -7399,15 +6593,9 @@
 	sleep(1);				// Give other threads some time
       continue;
     }
-<<<<<<< HEAD
 #ifdef FD_CLOEXEC
     (void) fcntl(mysql_socket_getfd(new_sock), F_SETFD, FD_CLOEXEC);
 #endif
-=======
-#if defined(WITH_WSREP) && defined(HAVE_FCNTL) && defined(FD_CLOEXEC)
-    (void) fcntl(mysql_socket_getfd(new_sock), F_SETFD, FD_CLOEXEC);
-#endif /* WITH_WSREP */
->>>>>>> 5fc1ba60
 
 #ifdef HAVE_LIBWRAP
     {
@@ -9298,21 +8486,6 @@
   {"Uptime_since_flush_status",(char*) &show_flushstatustime,   SHOW_SIMPLE_FUNC},
 #endif
 #ifdef WITH_WSREP
-<<<<<<< HEAD
-=======
-  {"wsrep_connected",          (char*) &wsrep_connected,         SHOW_BOOL},
-  {"wsrep_ready",              (char*) &wsrep_ready,             SHOW_BOOL},
-  {"wsrep_cluster_state_uuid", (char*) &wsrep_cluster_state_uuid,SHOW_CHAR_PTR},
-  {"wsrep_cluster_conf_id",    (char*) &wsrep_cluster_conf_id,   SHOW_LONGLONG},
-  {"wsrep_cluster_status",     (char*) &wsrep_cluster_status,    SHOW_CHAR_PTR},
-  {"wsrep_cluster_size",       (char*) &wsrep_cluster_size,      SHOW_LONG_NOFLUSH},
-  {"wsrep_local_index",        (char*) &wsrep_local_index,       SHOW_LONG_NOFLUSH},
-  {"wsrep_local_bf_aborts",    (char*) &wsrep_show_bf_aborts,    SHOW_SIMPLE_FUNC},
-  {"wsrep_provider_name",      (char*) &wsrep_provider_name,     SHOW_CHAR_PTR},
-  {"wsrep_provider_version",   (char*) &wsrep_provider_version,  SHOW_CHAR_PTR},
-  {"wsrep_provider_vendor",    (char*) &wsrep_provider_vendor,   SHOW_CHAR_PTR},
-  {"wsrep_thread_count",       (char*) &wsrep_running_threads,   SHOW_LONG_NOFLUSH},
->>>>>>> 5fc1ba60
   {"wsrep",                    (char*) &wsrep_show_status,       SHOW_FUNC},
 #endif
   {NullS, NullS, SHOW_LONG}
@@ -9656,17 +8829,10 @@
   strmake_buf(mysql_home, tmpenv);
   set_sys_var_value_origin(&mysql_home_ptr, sys_var::ENV);
 #endif
-<<<<<<< HEAD
 
   if (wsrep_init_vars())
     return 1;
 
-=======
-#ifdef WITH_WSREP
-  if (wsrep_init_vars())
-    return 1;
-#endif
->>>>>>> 5fc1ba60
   return 0;
 }
 
@@ -9952,14 +9118,6 @@
   case OPT_LOWER_CASE_TABLE_NAMES:
     lower_case_table_names_used= 1;
     break;
-#ifdef WITH_WSREP
-  case OPT_WSREP_START_POSITION:
-    wsrep_start_position_init (argument);
-    break;
-  case OPT_WSREP_SST_AUTH:
-    wsrep_sst_auth_init (argument);
-    break;
-#endif
 #if defined(ENABLED_DEBUG_SYNC)
   case OPT_DEBUG_SYNC_TIMEOUT:
     /*
@@ -10292,15 +9450,9 @@
   else
     global_system_variables.option_bits&= ~OPTION_BIG_SELECTS;
 
-<<<<<<< HEAD
   if (!opt_bootstrap && WSREP_PROVIDER_EXISTS &&
       global_system_variables.binlog_format != BINLOG_FORMAT_ROW)
   {
-=======
-#ifdef WITH_WSREP
-  if (!opt_bootstrap && WSREP_PROVIDER_EXISTS &&
-      global_system_variables.binlog_format != BINLOG_FORMAT_ROW) {
->>>>>>> 5fc1ba60
 
     WSREP_ERROR ("Only binlog_format = 'ROW' is currently supported. "
                  "Configured value: '%s'. Please adjust your configuration.",
@@ -10308,33 +9460,6 @@
     return 1;
   }
 
-<<<<<<< HEAD
-=======
-  if (global_system_variables.wsrep_causal_reads) {
-      WSREP_WARN("option --wsrep-causal-reads is deprecated");
-      if (!(global_system_variables.wsrep_sync_wait &
-            WSREP_SYNC_WAIT_BEFORE_READ)) {
-          WSREP_WARN("--wsrep-causal-reads=ON takes precedence over --wsrep-sync-wait=%u. "
-                     "WSREP_SYNC_WAIT_BEFORE_READ is on",
-                     global_system_variables.wsrep_sync_wait);
-          global_system_variables.wsrep_sync_wait |= WSREP_SYNC_WAIT_BEFORE_READ;
-      } else {
-          // they are both turned on.
-      }
-  } else {
-      if (global_system_variables.wsrep_sync_wait &
-          WSREP_SYNC_WAIT_BEFORE_READ) {
-          WSREP_WARN("--wsrep-sync-wait=%u takes precedence over --wsrep-causal-reads=OFF. "
-                     "WSREP_SYNC_WAIT_BEFORE_READ is on",
-                     global_system_variables.wsrep_sync_wait);
-          global_system_variables.wsrep_causal_reads = 1;
-      } else {
-          // they are both turned off.
-      }
-  }
-#endif // WITH_WSREP
-
->>>>>>> 5fc1ba60
   // Synchronize @@global.autocommit on --autocommit
   const ulonglong turn_bit_on= opt_autocommit ?
     OPTION_AUTOCOMMIT : OPTION_NOT_AUTOCOMMIT;
@@ -10501,9 +9626,6 @@
                       MYSQL_SERVER_SUFFIX_STR, NullS);
 #ifdef EMBEDDED_LIBRARY
   end= strnmov(end, "-embedded", (version_end-end));
-#endif
-#ifdef WITH_WSREP
-  end= strmov(end, "-wsrep");
 #endif
 #ifndef DBUG_OFF
   if (!strstr(MYSQL_SERVER_SUFFIX_STR, "-debug"))
@@ -10738,6 +9860,8 @@
   DBUG_PRINT("exit", ("result: %d", result));
   DBUG_RETURN(result);
 }
+
+
 #ifndef EMBEDDED_LIBRARY
 
 /**
@@ -10803,12 +9927,8 @@
   /* Reset some global variables */
   reset_status_vars();
 #ifdef WITH_WSREP
-<<<<<<< HEAD
   if (WSREP_ON)
     wsrep->stats_reset(wsrep);
-=======
-  wsrep->stats_reset(wsrep);
->>>>>>> 5fc1ba60
 #endif /* WITH_WSREP */
 
   /* Reset the counters of all key caches (default and named). */
