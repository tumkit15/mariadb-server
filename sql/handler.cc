--- conflicted
+++ resolved
@@ -2773,9 +2773,6 @@
 }
 
 
-<<<<<<< HEAD
-/** @brief
-=======
 /*****************************************************************************
   pagecache handling.
 
@@ -2869,8 +2866,7 @@
 
 #endif /* WITH_MARIA_STORAGE_ENGINE */
 
-/*
->>>>>>> ed175509
+/** @brief
   Try to discover one table from handler(s)
 
   RETURN
