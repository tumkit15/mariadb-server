--- conflicted
+++ resolved
@@ -2090,8 +2090,8 @@
 {
   ulonglong tmp_max_length= (ulonglong ) args[0]->max_length - 
     (args[0]->decimals ? args[0]->decimals + 1 : 0) + 2;
-  max_length= tmp_max_length > (ulonglong) max_field_size ?
-    max_field_size : (uint32) tmp_max_length;
+  max_length= tmp_max_length > (ulonglong) 4294967295U ?
+    (uint32) 4294967295U : (uint32) tmp_max_length;
   uint tmp= float_length(decimals);
   set_if_smaller(max_length,tmp);
   decimals= 0;
@@ -4254,7 +4254,6 @@
 {
   maybe_null=args[0]->maybe_null;
   decimals=args[0]->decimals;
-<<<<<<< HEAD
   collation.set(DERIVATION_IMPLICIT);
   if (args[0]->collation.derivation == DERIVATION_NUMERIC)
     fix_length_and_charset(args[0]->max_char_length(), default_charset());
@@ -4263,10 +4262,7 @@
     fix_length_and_charset(args[0]->max_char_length(),
                            args[0]->collation.collation);
   }
-=======
   unsigned_flag= args[0]->unsigned_flag;
-  collation.set(args[0]->collation.collation, DERIVATION_IMPLICIT);
->>>>>>> a88faf2a
 }
 
 
