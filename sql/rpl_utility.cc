--- conflicted
+++ resolved
@@ -1146,13 +1146,8 @@
 bool Deferred_log_events::execute(rpl_group_info *rgi)
 {
   bool res= false;
-<<<<<<< HEAD
   DBUG_ENTER("Deferred_log_events::execute");
-  DBUG_ASSERT(rli->deferred_events_collecting);
-=======
-
   DBUG_ASSERT(rgi->deferred_events_collecting);
->>>>>>> 1669e284
 
   rgi->deferred_events_collecting= false;
   for (uint i=  0; !res && i < array.elements; i++)
@@ -1161,13 +1156,8 @@
                     dynamic_array_ptr(&array, i));
     res= ev->apply_event(rgi);
   }
-<<<<<<< HEAD
-  rli->deferred_events_collecting= true;
+  rgi->deferred_events_collecting= true;
   DBUG_RETURN(res);
-=======
-  rgi->deferred_events_collecting= true;
-  return res;
->>>>>>> 1669e284
 }
 
 void Deferred_log_events::rewind()
