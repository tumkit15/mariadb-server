--- conflicted
+++ resolved
@@ -2056,131 +2056,9 @@
   if (date_sub_interval)
     interval.neg = !interval.neg;
 
-<<<<<<< HEAD
   if ((null_value= date_add_interval(ltime, int_type, interval)))
     return 1;
-
-  /* Adjust cached_field_type according to the detected type. */
-  if (cached_field_type == MYSQL_TYPE_STRING)
-  {
-    switch (ltime->time_type)
-    {
-    case MYSQL_TIMESTAMP_DATE:
-      cached_field_type= MYSQL_TYPE_DATE;
-      break;
-    case MYSQL_TIMESTAMP_DATETIME:
-      cached_field_type= MYSQL_TYPE_DATETIME;
-      break;
-    case MYSQL_TIMESTAMP_TIME:
-      cached_field_type= MYSQL_TYPE_TIME;
-      break;
-    default:
-      /* Shouldn't get here. */
-      DBUG_ASSERT(0);
-      break;
-    }
-  }
   return 0;
-=======
-  null_value=0;
-  switch (int_type) {
-  case INTERVAL_SECOND:
-  case INTERVAL_SECOND_MICROSECOND:
-  case INTERVAL_MICROSECOND:
-  case INTERVAL_MINUTE:
-  case INTERVAL_HOUR:
-  case INTERVAL_MINUTE_MICROSECOND:
-  case INTERVAL_MINUTE_SECOND:
-  case INTERVAL_HOUR_MICROSECOND:
-  case INTERVAL_HOUR_SECOND:
-  case INTERVAL_HOUR_MINUTE:
-  case INTERVAL_DAY_MICROSECOND:
-  case INTERVAL_DAY_SECOND:
-  case INTERVAL_DAY_MINUTE:
-  case INTERVAL_DAY_HOUR:
-  {
-    longlong sec, days, daynr, microseconds, extra_sec;
-    ltime->time_type= MYSQL_TIMESTAMP_DATETIME; // Return full date
-    microseconds= ltime->second_part + sign*interval.second_part;
-    extra_sec= microseconds/1000000L;
-    microseconds= microseconds%1000000L;
-
-    sec=((ltime->day-1)*3600*24L+ltime->hour*3600+ltime->minute*60+
-	 ltime->second +
-	 sign* (longlong) (interval.day*3600*24L +
-                           interval.hour*LL(3600)+interval.minute*LL(60)+
-                           interval.second))+ extra_sec;
-    if (microseconds < 0)
-    {
-      microseconds+= LL(1000000);
-      sec--;
-    }
-    days= sec/(3600*LL(24));
-    sec-= days*3600*LL(24);
-    if (sec < 0)
-    {
-      days--;
-      sec+= 3600*LL(24);
-    }
-    ltime->second_part= (uint) microseconds;
-    ltime->second= (uint) (sec % 60);
-    ltime->minute= (uint) (sec/60 % 60);
-    ltime->hour=   (uint) (sec/3600);
-    daynr= calc_daynr(ltime->year,ltime->month,1) + days;
-    /* Day number from year 0 to 9999-12-31 */
-    if ((ulonglong) daynr > MAX_DAY_NUMBER) 
-      goto invalid_date;
-    get_date_from_daynr((long) daynr, &ltime->year, &ltime->month,
-                        &ltime->day);
-    break;
-  }
-  case INTERVAL_DAY:
-  case INTERVAL_WEEK:
-    period= (calc_daynr(ltime->year,ltime->month,ltime->day) +
-             sign * (long) interval.day);
-    /* Daynumber from year 0 to 9999-12-31 */
-    if ((ulong) period > MAX_DAY_NUMBER)
-      goto invalid_date;
-    get_date_from_daynr((long) period,&ltime->year,&ltime->month,&ltime->day);
-    break;
-  case INTERVAL_YEAR:
-    ltime->year+= sign * (long) interval.year;
-    if ((ulong) ltime->year >= 10000L)
-      goto invalid_date;
-    if (ltime->month == 2 && ltime->day == 29 &&
-	calc_days_in_year(ltime->year) != 366)
-      ltime->day=28;				// Was leap-year
-    break;
-  case INTERVAL_YEAR_MONTH:
-  case INTERVAL_QUARTER:
-  case INTERVAL_MONTH:
-    period= (ltime->year*12 + sign * (long) interval.year*12 +
-	     ltime->month-1 + sign * (long) interval.month);
-    if ((ulong) period >= 120000L)
-      goto invalid_date;
-    ltime->year= (uint) (period / 12);
-    ltime->month= (uint) (period % 12L)+1;
-    /* Adjust day if the new month doesn't have enough days */
-    if (ltime->day > days_in_month[ltime->month-1])
-    {
-      ltime->day = days_in_month[ltime->month-1];
-      if (ltime->month == 2 && calc_days_in_year(ltime->year) == 366)
-	ltime->day++;				// Leap-year
-    }
-    break;
-  default:
-    goto null_date;
-  }
-  return 0;					// Ok
-
-invalid_date:
-  push_warning_printf(current_thd, MYSQL_ERROR::WARN_LEVEL_WARN,
-                      ER_DATETIME_FUNCTION_OVERFLOW,
-                      ER(ER_DATETIME_FUNCTION_OVERFLOW),
-                      "datetime");
- null_date:
-  return (null_value=1);
->>>>>>> 22c1bfbb
 }
 
 
