/* Copyright (c) 2000, 2016, Oracle and/or its affiliates.
   Copyright (c) 2009, 2017, MariaDB

   This program is free software; you can redistribute it and/or modify
   it under the terms of the GNU General Public License as published by
   the Free Software Foundation; version 2 of the License.

   This program is distributed in the hope that it will be useful,
   but WITHOUT ANY WARRANTY; without even the implied warranty of
   MERCHANTABILITY or FITNESS FOR A PARTICULAR PURPOSE.  See the
   GNU General Public License for more details.

   You should have received a copy of the GNU General Public License
   along with this program; if not, write to the Free Software
   Foundation, Inc., 51 Franklin Street, Fifth Floor, Boston, MA  02110-1301, USA */


/**
  @file

  @brief
  logging of commands

  @todo
    Abort logging when we get an error in reading or writing log files
*/

#include <my_global.h>		/* NO_EMBEDDED_ACCESS_CHECKS */
#include "sql_priv.h"
#include "log.h"
#include "sql_base.h"                           // open_log_table
#include "sql_repl.h"
#include "sql_delete.h"                         // mysql_truncate
#include "sql_parse.h"                          // command_name
#include "sql_time.h"           // calc_time_from_sec, my_time_compare
#include "tztime.h"             // my_tz_OFFSET0, struct Time_zone
#include "sql_acl.h"            // SUPER_ACL
#include "log_event.h"          // Query_log_event
#include "rpl_filter.h"
#include "rpl_rli.h"
#include "sql_audit.h"
#include "log_slow.h"
#include "mysqld.h"

#include <my_dir.h>
#include <stdarg.h>
#include <m_ctype.h>				// For test_if_number

#ifdef _WIN32
#include "message.h"
#endif

#include "sql_plugin.h"
#include "rpl_handler.h"
#ifdef WITH_WSREP
#include "wsrep_mysqld.h"
#endif /* WITH_WSREP */
#include "debug_sync.h"
#include "sql_show.h"
#include "my_pthread.h"
#include "wsrep_mysqld.h"

/* max size of the log message */
#define MAX_LOG_BUFFER_SIZE 1024
#define MAX_TIME_SIZE 32
#define MY_OFF_T_UNDEF (~(my_off_t)0UL)

#define FLAGSTR(V,F) ((V)&(F)?#F" ":"")

handlerton *binlog_hton;
LOGGER logger;

const char *log_bin_index= 0;
const char *log_bin_basename= 0;

MYSQL_BIN_LOG mysql_bin_log(&sync_binlog_period);

static bool test_if_number(const char *str,
			   ulong *res, bool allow_wildcards);
static int binlog_init(void *p);
static int binlog_close_connection(handlerton *hton, THD *thd);
static int binlog_savepoint_set(handlerton *hton, THD *thd, void *sv);
static int binlog_savepoint_rollback(handlerton *hton, THD *thd, void *sv);
static bool binlog_savepoint_rollback_can_release_mdl(handlerton *hton,
                                                      THD *thd);
static int binlog_commit(handlerton *hton, THD *thd, bool all);
static int binlog_rollback(handlerton *hton, THD *thd, bool all);
static int binlog_prepare(handlerton *hton, THD *thd, bool all);
static int binlog_start_consistent_snapshot(handlerton *hton, THD *thd);

static LEX_STRING const write_error_msg=
    { C_STRING_WITH_LEN("error writing to the binary log") };

static my_bool opt_optimize_thread_scheduling= TRUE;
ulong binlog_checksum_options;
#ifndef DBUG_OFF
ulong opt_binlog_dbug_fsync_sleep= 0;
#endif

mysql_mutex_t LOCK_prepare_ordered;
mysql_cond_t COND_prepare_ordered;
mysql_mutex_t LOCK_after_binlog_sync;
mysql_mutex_t LOCK_commit_ordered;

static ulonglong binlog_status_var_num_commits;
static ulonglong binlog_status_var_num_group_commits;
static ulonglong binlog_status_group_commit_trigger_count;
static ulonglong binlog_status_group_commit_trigger_lock_wait;
static ulonglong binlog_status_group_commit_trigger_timeout;
static char binlog_snapshot_file[FN_REFLEN];
static ulonglong binlog_snapshot_position;

static SHOW_VAR binlog_status_vars_detail[]=
{
  {"commits",
    (char *)&binlog_status_var_num_commits, SHOW_LONGLONG},
  {"group_commits",
    (char *)&binlog_status_var_num_group_commits, SHOW_LONGLONG},
  {"group_commit_trigger_count",
    (char *)&binlog_status_group_commit_trigger_count, SHOW_LONGLONG},
  {"group_commit_trigger_lock_wait",
    (char *)&binlog_status_group_commit_trigger_lock_wait, SHOW_LONGLONG},
  {"group_commit_trigger_timeout",
    (char *)&binlog_status_group_commit_trigger_timeout, SHOW_LONGLONG},
  {"snapshot_file",
    (char *)&binlog_snapshot_file, SHOW_CHAR},
  {"snapshot_position",
   (char *)&binlog_snapshot_position, SHOW_LONGLONG},
  {NullS, NullS, SHOW_LONG}
};

/*
  Variables for the binlog background thread.
  Protected by the MYSQL_BIN_LOG::LOCK_binlog_background_thread mutex.
 */
static bool binlog_background_thread_started= false;
static bool binlog_background_thread_stop= false;
static MYSQL_BIN_LOG::xid_count_per_binlog *
    binlog_background_thread_queue= NULL;

static bool start_binlog_background_thread();

static rpl_binlog_state rpl_global_gtid_binlog_state;

/**
   purge logs, master and slave sides both, related error code
   convertor.
   Called from @c purge_error_message(), @c MYSQL_BIN_LOG::reset_logs()

   @param  res  an internal to purging routines error code 

   @return the user level error code ER_*
*/
uint purge_log_get_error_code(int res)
{
  uint errcode= 0;

  switch (res)  {
  case 0: break;
  case LOG_INFO_EOF:	errcode= ER_UNKNOWN_TARGET_BINLOG; break;
  case LOG_INFO_IO:	errcode= ER_IO_ERR_LOG_INDEX_READ; break;
  case LOG_INFO_INVALID:errcode= ER_BINLOG_PURGE_PROHIBITED; break;
  case LOG_INFO_SEEK:	errcode= ER_FSEEK_FAIL; break;
  case LOG_INFO_MEM:	errcode= ER_OUT_OF_RESOURCES; break;
  case LOG_INFO_FATAL:	errcode= ER_BINLOG_PURGE_FATAL_ERR; break;
  case LOG_INFO_IN_USE: errcode= ER_LOG_IN_USE; break;
  case LOG_INFO_EMFILE: errcode= ER_BINLOG_PURGE_EMFILE; break;
  default:		errcode= ER_LOG_PURGE_UNKNOWN_ERR; break;
  }

  return errcode;
}

/**
  Silence all errors and warnings reported when performing a write
  to a log table.
  Errors and warnings are not reported to the client or SQL exception
  handlers, so that the presence of logging does not interfere and affect
  the logic of an application.
*/
class Silence_log_table_errors : public Internal_error_handler
{
  char m_message[MYSQL_ERRMSG_SIZE];
public:
  Silence_log_table_errors()
  {
    m_message[0]= '\0';
  }

  virtual ~Silence_log_table_errors() {}

  virtual bool handle_condition(THD *thd,
                                uint sql_errno,
                                const char* sql_state,
                                Sql_condition::enum_warning_level level,
                                const char* msg,
                                Sql_condition ** cond_hdl);
  const char *message() const { return m_message; }
};

bool
Silence_log_table_errors::handle_condition(THD *,
                                           uint,
                                           const char*,
                                           Sql_condition::enum_warning_level,
                                           const char* msg,
                                           Sql_condition ** cond_hdl)
{
  *cond_hdl= NULL;
  strmake_buf(m_message, msg);
  return TRUE;
}

sql_print_message_func sql_print_message_handlers[3] =
{
  sql_print_information,
  sql_print_warning,
  sql_print_error
};


/**
  Create the name of the log file
  
  @param[OUT] out    a pointer to a new allocated name will go there
  @param[IN] log_ext The extension for the file (e.g .log)
  @param[IN] once    whether to use malloc_once or a normal malloc.
*/
void make_default_log_name(char **out, const char* log_ext, bool once)
{
  char buff[FN_REFLEN+10];
  fn_format(buff, opt_log_basename, "", log_ext, MYF(MY_REPLACE_EXT));
  if (once)
    *out= my_once_strdup(buff, MYF(MY_WME));
  else
  {
    my_free(*out);
    *out= my_strdup(buff, MYF(MY_WME));
  }
}


/*
  Helper classes to store non-transactional and transactional data
  before copying it to the binary log.
*/
class binlog_cache_data
{
public:
  binlog_cache_data(): m_pending(0), before_stmt_pos(MY_OFF_T_UNDEF),
  incident(FALSE), changes_to_non_trans_temp_table_flag(FALSE),
  saved_max_binlog_cache_size(0), ptr_binlog_cache_use(0),
  ptr_binlog_cache_disk_use(0)
  { }
  
  ~binlog_cache_data()
  {
    DBUG_ASSERT(empty());
    close_cached_file(&cache_log);
  }

  bool empty() const
  {
    return pending() == NULL && my_b_tell(&cache_log) == 0;
  }

  Rows_log_event *pending() const
  {
    return m_pending;
  }

  void set_pending(Rows_log_event *const pending_arg)
  {
    m_pending= pending_arg;
  }

  void set_incident(void)
  {
    incident= TRUE;
  }
  
  bool has_incident(void)
  {
    return(incident);
  }

  void set_changes_to_non_trans_temp_table()
  {
    changes_to_non_trans_temp_table_flag= TRUE;    
  }

  bool changes_to_non_trans_temp_table()
  {
    return (changes_to_non_trans_temp_table_flag);    
  }

  void reset()
  {
    compute_statistics();
    truncate(0);
    if(cache_log.file != -1)
      my_chsize(cache_log.file, 0, 0, MYF(MY_WME));

    changes_to_non_trans_temp_table_flag= FALSE;
    incident= FALSE;
    before_stmt_pos= MY_OFF_T_UNDEF;
    /*
      The truncate function calls reinit_io_cache that calls
      my_b_flush_io_cache which may increase disk_writes. This breaks
      the disk_writes use by the binary log which aims to compute the
      ratio between in-memory cache usage and disk cache usage. To
      avoid this undesirable behavior, we reset the variable after
      truncating the cache.
    */
    cache_log.disk_writes= 0;
    DBUG_ASSERT(empty());
  }

  my_off_t get_byte_position() const
  {
    return my_b_tell(&cache_log);
  }

  my_off_t get_prev_position()
  {
     return(before_stmt_pos);
  }

  void set_prev_position(my_off_t pos)
  {
     before_stmt_pos= pos;
  }
  
  void restore_prev_position()
  {
    truncate(before_stmt_pos);
  }

  void restore_savepoint(my_off_t pos)
  {
    truncate(pos);
    if (pos < before_stmt_pos)
      before_stmt_pos= MY_OFF_T_UNDEF;
  }

  void set_binlog_cache_info(my_off_t param_max_binlog_cache_size,
                             ulong *param_ptr_binlog_cache_use,
                             ulong *param_ptr_binlog_cache_disk_use)
  {
    /*
      The assertions guarantee that the set_binlog_cache_info is
      called just once and information passed as parameters are
      never zero.

      This is done while calling the constructor binlog_cache_mngr.
      We cannot set informaton in the constructor binlog_cache_data
      because the space for binlog_cache_mngr is allocated through
      a placement new.

      In the future, we can refactor this and change it to avoid
      the set_binlog_info. 
    */
    DBUG_ASSERT(saved_max_binlog_cache_size == 0 &&
                param_max_binlog_cache_size != 0 &&
                ptr_binlog_cache_use == 0 &&
                param_ptr_binlog_cache_use != 0 &&
                ptr_binlog_cache_disk_use == 0 &&
                param_ptr_binlog_cache_disk_use != 0);

    saved_max_binlog_cache_size= param_max_binlog_cache_size;
    ptr_binlog_cache_use= param_ptr_binlog_cache_use;
    ptr_binlog_cache_disk_use= param_ptr_binlog_cache_disk_use;
    cache_log.end_of_file= saved_max_binlog_cache_size;
  }

  /*
    Cache to store data before copying it to the binary log.
  */
  IO_CACHE cache_log;

private:
  /*
    Pending binrows event. This event is the event where the rows are currently
    written.
   */
  Rows_log_event *m_pending;

  /*
    Binlog position before the start of the current statement.
  */
  my_off_t before_stmt_pos;
 
  /*
    This indicates that some events did not get into the cache and most likely
    it is corrupted.
  */ 
  bool incident;

  /*
    This flag indicates if the cache has changes to temporary tables.
    @TODO This a temporary fix and should be removed after BUG#54562.
  */
  bool changes_to_non_trans_temp_table_flag;

  /**
    This function computes binlog cache and disk usage.
  */
  void compute_statistics()
  {
    if (!empty())
    {
      statistic_increment(*ptr_binlog_cache_use, &LOCK_status);
      if (cache_log.disk_writes != 0)
        statistic_increment(*ptr_binlog_cache_disk_use, &LOCK_status);
    }
  }

  /*
    Stores the values of maximum size of the cache allowed when this cache
    is configured. This corresponds to either
      . max_binlog_cache_size or max_binlog_stmt_cache_size.
  */
  my_off_t saved_max_binlog_cache_size;

  /*
    Stores a pointer to the status variable that keeps track of the in-memory 
    cache usage. This corresponds to either
      . binlog_cache_use or binlog_stmt_cache_use.
  */
  ulong *ptr_binlog_cache_use;

  /*
    Stores a pointer to the status variable that keeps track of the disk
    cache usage. This corresponds to either
      . binlog_cache_disk_use or binlog_stmt_cache_disk_use.
  */
  ulong *ptr_binlog_cache_disk_use;

  /*
    It truncates the cache to a certain position. This includes deleting the
    pending event.
   */
  void truncate(my_off_t pos)
  {
    DBUG_PRINT("info", ("truncating to position %lu", (ulong) pos));
    if (pending())
    {
      delete pending();
      set_pending(0);
    }
    reinit_io_cache(&cache_log, WRITE_CACHE, pos, 0, 0);
    cache_log.end_of_file= saved_max_binlog_cache_size;
  }
 
  binlog_cache_data& operator=(const binlog_cache_data& info);
  binlog_cache_data(const binlog_cache_data& info);
};

class binlog_cache_mngr {
public:
  binlog_cache_mngr(my_off_t param_max_binlog_stmt_cache_size,
                    my_off_t param_max_binlog_cache_size,
                    ulong *param_ptr_binlog_stmt_cache_use,
                    ulong *param_ptr_binlog_stmt_cache_disk_use,
                    ulong *param_ptr_binlog_cache_use,
                    ulong *param_ptr_binlog_cache_disk_use)
    : last_commit_pos_offset(0), using_xa(FALSE), xa_xid(0)
  {
     stmt_cache.set_binlog_cache_info(param_max_binlog_stmt_cache_size,
                                      param_ptr_binlog_stmt_cache_use,
                                      param_ptr_binlog_stmt_cache_disk_use);
     trx_cache.set_binlog_cache_info(param_max_binlog_cache_size,
                                     param_ptr_binlog_cache_use,
                                     param_ptr_binlog_cache_disk_use);
     last_commit_pos_file[0]= 0;
  }

  void reset(bool do_stmt, bool do_trx)
  {
    if (do_stmt)
      stmt_cache.reset();
    if (do_trx)
    {
      trx_cache.reset();
      using_xa= FALSE;
      last_commit_pos_file[0]= 0;
      last_commit_pos_offset= 0;
    }
  }

  binlog_cache_data* get_binlog_cache_data(bool is_transactional)
  {
    return (is_transactional ? &trx_cache : &stmt_cache);
  }

  IO_CACHE* get_binlog_cache_log(bool is_transactional)
  {
    return (is_transactional ? &trx_cache.cache_log : &stmt_cache.cache_log);
  }

  binlog_cache_data stmt_cache;

  binlog_cache_data trx_cache;

  /*
    Binlog position for current transaction.
    For START TRANSACTION WITH CONSISTENT SNAPSHOT, this is the binlog
    position corresponding to the snapshot taken. During (and after) commit,
    this is set to the binlog position corresponding to just after the
    commit (so storage engines can store it in their transaction log).
  */
  char last_commit_pos_file[FN_REFLEN];
  my_off_t last_commit_pos_offset;

  /*
    Flag set true if this transaction is committed with log_xid() as part of
    XA, false if not.
  */
  bool using_xa;
  my_xid xa_xid;
  bool need_unlog;
  /*
    Id of binlog that transaction was written to; only needed if need_unlog is
    true.
  */
  ulong binlog_id;
  /* Set if we get an error during commit that must be returned from unlog(). */
  bool delayed_error;

private:

  binlog_cache_mngr& operator=(const binlog_cache_mngr& info);
  binlog_cache_mngr(const binlog_cache_mngr& info);
};

<<<<<<< HEAD
=======
handlerton *binlog_hton;
#ifdef WITH_WSREP
extern handlerton *wsrep_hton;
#endif

>>>>>>> 215d652c
bool LOGGER::is_log_table_enabled(uint log_table_type)
{
  switch (log_table_type) {
  case QUERY_LOG_SLOW:
    return (table_log_handler != NULL) && global_system_variables.sql_log_slow;
  case QUERY_LOG_GENERAL:
    return (table_log_handler != NULL) && opt_log ;
  default:
    DBUG_ASSERT(0);
    return FALSE;                             /* make compiler happy */
  }
}

<<<<<<< HEAD
=======
#ifdef WITH_WSREP
IO_CACHE * get_trans_log(THD * thd)
{
  binlog_cache_mngr *cache_mngr = (binlog_cache_mngr*)
    thd_get_ha_data(thd, binlog_hton);
  if (cache_mngr)
  {
    return cache_mngr->get_binlog_cache_log(true);
  } 
  else
  {
    WSREP_DEBUG("binlog cache not initialized, conn :%ld", thd->thread_id);
    return NULL;
  }
}


bool wsrep_trans_cache_is_empty(THD *thd)
{
  binlog_cache_mngr *const cache_mngr=
      (binlog_cache_mngr*) thd_get_ha_data(thd, binlog_hton);
  return (!cache_mngr || cache_mngr->trx_cache.empty());
}

void thd_binlog_flush_pending_rows_event(THD *thd, bool stmt_end)
{
  thd->binlog_flush_pending_rows_event(stmt_end);
}
void thd_binlog_trx_reset(THD * thd)
{
  /*
    todo: fix autocommit select to not call the caller
  */
  if (thd_get_ha_data(thd, binlog_hton) != NULL)
  {
    binlog_cache_mngr *const cache_mngr=
      (binlog_cache_mngr*) thd_get_ha_data(thd, binlog_hton);
    if (cache_mngr)
    {
      cache_mngr->reset(false, true);
      if (!cache_mngr->stmt_cache.empty())
      {
        WSREP_DEBUG("pending events in stmt cache, sql: %s", thd->query());
        cache_mngr->stmt_cache.reset();
      }
    }
  }
  thd->clear_binlog_table_maps();
}

void thd_binlog_rollback_stmt(THD * thd)
{
  WSREP_DEBUG("thd_binlog_rollback_stmt :%ld", thd->thread_id);
  binlog_cache_mngr *const cache_mngr=
    (binlog_cache_mngr*) thd_get_ha_data(thd, binlog_hton);
  if (cache_mngr) cache_mngr->trx_cache.set_prev_position(MY_OFF_T_UNDEF);
}

#endif


>>>>>>> 215d652c
/**
   Check if a given table is opened log table

   @param table             Table to check
   @param check_if_opened   Only fail if it's a log table in use
   @param error_msg	    String to put in error message if not ok.
                            No error message if 0
   @return 0 ok
   @return # Type of log file
 */

int check_if_log_table(const TABLE_LIST *table,
                       bool check_if_opened,
                       const char *error_msg)
{
  int result= 0;
  if (table->db_length == 5 &&
      !my_strcasecmp(table_alias_charset, table->db, "mysql"))
  {
    const char *table_name= table->table_name;

    if (table->table_name_length == 11 &&
        !my_strcasecmp(table_alias_charset, table_name, "general_log"))
    {
      result= QUERY_LOG_GENERAL;
      goto end;
    }

    if (table->table_name_length == 8 &&
        !my_strcasecmp(table_alias_charset, table_name, "slow_log"))
    {
      result= QUERY_LOG_SLOW;
      goto end;
    }
  }
  return 0;

end:
  if (!check_if_opened || logger.is_log_table_enabled(result))
  {
    if (error_msg)
      my_error(ER_BAD_LOG_STATEMENT, MYF(0), error_msg);
    return result;
  }
  return 0;
}


Log_to_csv_event_handler::Log_to_csv_event_handler()
{
}


Log_to_csv_event_handler::~Log_to_csv_event_handler()
{
}


void Log_to_csv_event_handler::cleanup()
{
  logger.is_log_tables_initialized= FALSE;
}

/* log event handlers */

/**
  Log command to the general log table

  Log given command to the general log table.

  @param  event_time        command start timestamp
  @param  user_host         the pointer to the string with user@host info
  @param  user_host_len     length of the user_host string. this is computed
                            once and passed to all general log event handlers
  @param  thread_id         Id of the thread, issued a query
  @param  command_type      the type of the command being logged
  @param  command_type_len  the length of the string above
  @param  sql_text          the very text of the query being executed
  @param  sql_text_len      the length of sql_text string


  @return This function attempts to never call my_error(). This is
  necessary, because general logging happens already after a statement
  status has been sent to the client, so the client can not see the
  error anyway. Besides, the error is not related to the statement
  being executed and is internal, and thus should be handled
  internally (@todo: how?).
  If a write to the table has failed, the function attempts to
  write to a short error message to the file. The failure is also
  indicated in the return value. 

  @retval  FALSE   OK
  @retval  TRUE    error occurred
*/

bool Log_to_csv_event_handler::
  log_general(THD *thd, my_hrtime_t event_time, const char *user_host,
              uint user_host_len, int thread_id_arg,
              const char *command_type, uint command_type_len,
              const char *sql_text, uint sql_text_len,
              CHARSET_INFO *client_cs)
{
  TABLE_LIST table_list;
  TABLE *table;
  bool result= TRUE;
  bool need_close= FALSE;
  bool need_pop= FALSE;
  bool need_rnd_end= FALSE;
  uint field_index;
  Silence_log_table_errors error_handler;
  Open_tables_backup open_tables_backup;
  ulonglong save_thd_options;
  bool save_time_zone_used;
  DBUG_ENTER("log_general");

  /*
    CSV uses TIME_to_timestamp() internally if table needs to be repaired
    which will set thd->time_zone_used
  */
  save_time_zone_used= thd->time_zone_used;

  save_thd_options= thd->variables.option_bits;
  thd->variables.option_bits&= ~OPTION_BIN_LOG;

  table_list.init_one_table(MYSQL_SCHEMA_NAME.str, MYSQL_SCHEMA_NAME.length,
                            GENERAL_LOG_NAME.str, GENERAL_LOG_NAME.length,
                            GENERAL_LOG_NAME.str,
                            TL_WRITE_CONCURRENT_INSERT);

  /*
    1) open_log_table generates an error of the
    table can not be opened or is corrupted.
    2) "INSERT INTO general_log" can generate warning sometimes.

    Suppress these warnings and errors, they can't be dealt with
    properly anyway.

    QQ: this problem needs to be studied in more detail.
    Comment this 2 lines and run "cast.test" to see what's happening.
  */
  thd->push_internal_handler(& error_handler);
  need_pop= TRUE;

  if (!(table= open_log_table(thd, &table_list, &open_tables_backup)))
    goto err;

  need_close= TRUE;

  if (table->file->extra(HA_EXTRA_MARK_AS_LOG_TABLE) ||
      table->file->ha_rnd_init_with_error(0))
    goto err;

  need_rnd_end= TRUE;

  /* Honor next number columns if present */
  table->next_number_field= table->found_next_number_field;

  /*
    NOTE: we do not call restore_record() here, as all fields are
    filled by the Logger (=> no need to load default ones).
  */

  /*
    We do not set a value for table->field[0], as it will use
    default value (which is CURRENT_TIMESTAMP).
  */

  /* check that all columns exist */
  if (table->s->fields < 6)
    goto err;

  DBUG_ASSERT(table->field[0]->type() == MYSQL_TYPE_TIMESTAMP);

  ((Field_timestamp*) table->field[0])->store_TIME(
                  hrtime_to_my_time(event_time), hrtime_sec_part(event_time));

  /* do a write */
  if (table->field[1]->store(user_host, user_host_len, client_cs) ||
      table->field[2]->store((longlong) thread_id_arg, TRUE) ||
      table->field[3]->store((longlong) global_system_variables.server_id,
                             TRUE) ||
      table->field[4]->store(command_type, command_type_len, client_cs))
    goto err;

  /*
    A positive return value in store() means truncation.
    Still logging a message in the log in this case.
  */
  table->field[5]->flags|= FIELDFLAG_HEX_ESCAPE;
  if (table->field[5]->store(sql_text, sql_text_len, client_cs) < 0)
    goto err;

  /* mark all fields as not null */
  table->field[1]->set_notnull();
  table->field[2]->set_notnull();
  table->field[3]->set_notnull();
  table->field[4]->set_notnull();
  table->field[5]->set_notnull();

  /* Set any extra columns to their default values */
  for (field_index= 6 ; field_index < table->s->fields ; field_index++)
  {
    table->field[field_index]->set_default();
  }

  /* log table entries are not replicated */
  if (table->file->ha_write_row(table->record[0]))
    goto err;

  result= FALSE;

err:
  if (result && !thd->killed)
    sql_print_error("Failed to write to mysql.general_log: %s",
                    error_handler.message());

  if (need_rnd_end)
  {
    table->file->ha_rnd_end();
    table->file->ha_release_auto_increment();
  }
  if (need_pop)
    thd->pop_internal_handler();
  if (need_close)
    close_log_table(thd, &open_tables_backup);

  thd->variables.option_bits= save_thd_options;
  thd->time_zone_used= save_time_zone_used;
  DBUG_RETURN(result);
}


/*
  Log a query to the slow log table

  SYNOPSIS
    log_slow()
    thd               THD of the query
    current_time      current timestamp
    user_host         the pointer to the string with user@host info
    user_host_len     length of the user_host string. this is computed once
                      and passed to all general log event handlers
    query_time        Amount of time the query took to execute (in microseconds)
    lock_time         Amount of time the query was locked (in microseconds)
    is_command        The flag, which determines, whether the sql_text is a
                      query or an administrator command (these are treated
                      differently by the old logging routines)
    sql_text          the very text of the query or administrator command
                      processed
    sql_text_len      the length of sql_text string

  DESCRIPTION

   Log a query to the slow log table

  RETURN
    FALSE - OK
    TRUE - error occurred
*/

bool Log_to_csv_event_handler::
  log_slow(THD *thd, my_hrtime_t current_time,
           const char *user_host, uint user_host_len,
           ulonglong query_utime, ulonglong lock_utime, bool is_command,
           const char *sql_text, uint sql_text_len)
{
  TABLE_LIST table_list;
  TABLE *table;
  bool result= TRUE;
  bool need_close= FALSE;
  bool need_rnd_end= FALSE;
  Silence_log_table_errors error_handler;
  Open_tables_backup open_tables_backup;
  CHARSET_INFO *client_cs= thd->variables.character_set_client;
  bool save_time_zone_used;
  long query_time= (long) MY_MIN(query_utime/1000000, TIME_MAX_VALUE_SECONDS);
  long lock_time=  (long) MY_MIN(lock_utime/1000000, TIME_MAX_VALUE_SECONDS);
  long query_time_micro= (long) (query_utime % 1000000);
  long lock_time_micro=  (long) (lock_utime % 1000000);

  DBUG_ENTER("Log_to_csv_event_handler::log_slow");

  thd->push_internal_handler(& error_handler);
  /*
    CSV uses TIME_to_timestamp() internally if table needs to be repaired
    which will set thd->time_zone_used
  */
  save_time_zone_used= thd->time_zone_used;

  table_list.init_one_table(MYSQL_SCHEMA_NAME.str, MYSQL_SCHEMA_NAME.length,
                            SLOW_LOG_NAME.str, SLOW_LOG_NAME.length,
                            SLOW_LOG_NAME.str,
                            TL_WRITE_CONCURRENT_INSERT);

  if (!(table= open_log_table(thd, &table_list, &open_tables_backup)))
    goto err;

  need_close= TRUE;

  if (table->file->extra(HA_EXTRA_MARK_AS_LOG_TABLE) ||
      table->file->ha_rnd_init_with_error(0))
    goto err;

  need_rnd_end= TRUE;

  /* Honor next number columns if present */
  table->next_number_field= table->found_next_number_field;

  restore_record(table, s->default_values);    // Get empty record

  /* check that all columns exist */
  if (table->s->fields < 13)
    goto err;

  /* store the time and user values */
  DBUG_ASSERT(table->field[0]->type() == MYSQL_TYPE_TIMESTAMP);
  ((Field_timestamp*) table->field[0])->store_TIME(
             hrtime_to_my_time(current_time), hrtime_sec_part(current_time));
  if (table->field[1]->store(user_host, user_host_len, client_cs))
    goto err;

  /*
    A TIME field can not hold the full longlong range; query_time or
    lock_time may be truncated without warning here, if greater than
    839 hours (~35 days)
  */
  MYSQL_TIME t;
  t.neg= 0;

  /* fill in query_time field */
  calc_time_from_sec(&t, query_time, query_time_micro);
  if (table->field[2]->store_time(&t))
    goto err;
  /* lock_time */
  calc_time_from_sec(&t, lock_time, lock_time_micro);
  if (table->field[3]->store_time(&t))
    goto err;
  /* rows_sent */
  if (table->field[4]->store((longlong) thd->get_sent_row_count(), TRUE))
    goto err;
  /* rows_examined */
  if (table->field[5]->store((longlong) thd->get_examined_row_count(), TRUE))
    goto err;

  /* fill database field */
  if (thd->db)
  {
    if (table->field[6]->store(thd->db, thd->db_length, client_cs))
      goto err;
    table->field[6]->set_notnull();
  }

  if (thd->stmt_depends_on_first_successful_insert_id_in_prev_stmt)
  {
    if (table->
        field[7]->store((longlong)
                        thd->first_successful_insert_id_in_prev_stmt_for_binlog,
                        TRUE))
      goto err;
    table->field[7]->set_notnull();
  }

  /*
    Set value if we do an insert on autoincrement column. Note that for
    some engines (those for which get_auto_increment() does not leave a
    table lock until the statement ends), this is just the first value and
    the next ones used may not be contiguous to it.
  */
  if (thd->auto_inc_intervals_in_cur_stmt_for_binlog.nb_elements() > 0)
  {
    if (table->
        field[8]->store((longlong)
          thd->auto_inc_intervals_in_cur_stmt_for_binlog.minimum(), TRUE))
      goto err;
    table->field[8]->set_notnull();
  }

  if (table->field[9]->store((longlong)global_system_variables.server_id, TRUE))
    goto err;
  table->field[9]->set_notnull();

  /*
    Column sql_text.
    A positive return value in store() means truncation.
    Still logging a message in the log in this case.
  */
  if (table->field[10]->store(sql_text, sql_text_len, client_cs) < 0)
    goto err;

  if (table->field[11]->store((longlong) thd->thread_id, TRUE))
    goto err;

  /* Rows_affected */
  if (table->field[12]->store(thd->get_stmt_da()->is_ok() ?
                              (longlong) thd->get_stmt_da()->affected_rows() :
                              0, TRUE))
    goto err;

  /* log table entries are not replicated */
  if (table->file->ha_write_row(table->record[0]))
    goto err;

  result= FALSE;

err:
  thd->pop_internal_handler();

  if (result && !thd->killed)
    sql_print_error("Failed to write to mysql.slow_log: %s",
                    error_handler.message());

  if (need_rnd_end)
  {
    table->file->ha_rnd_end();
    table->file->ha_release_auto_increment();
  }
  if (need_close)
    close_log_table(thd, &open_tables_backup);
  thd->time_zone_used= save_time_zone_used;
  DBUG_RETURN(result);
}

int Log_to_csv_event_handler::
  activate_log(THD *thd, uint log_table_type)
{
  TABLE_LIST table_list;
  TABLE *table;
  LEX_STRING *UNINIT_VAR(log_name);
  int result;
  Open_tables_backup open_tables_backup;

  DBUG_ENTER("Log_to_csv_event_handler::activate_log");

  if (log_table_type == QUERY_LOG_GENERAL)
  {
    log_name= &GENERAL_LOG_NAME;
  }
  else
  {
    DBUG_ASSERT(log_table_type == QUERY_LOG_SLOW);

    log_name= &SLOW_LOG_NAME;
  }
  table_list.init_one_table(MYSQL_SCHEMA_NAME.str, MYSQL_SCHEMA_NAME.length,
                            log_name->str, log_name->length, log_name->str,
                            TL_WRITE_CONCURRENT_INSERT);

  table= open_log_table(thd, &table_list, &open_tables_backup);
  if (table)
  {
    result= 0;
    close_log_table(thd, &open_tables_backup);
  }
  else
    result= 1;

  DBUG_RETURN(result);
}

bool Log_to_csv_event_handler::
  log_error(enum loglevel level, const char *format, va_list args)
{
  /* No log table is implemented */
  DBUG_ASSERT(0);
  return FALSE;
}

bool Log_to_file_event_handler::
  log_error(enum loglevel level, const char *format,
            va_list args)
{
  return vprint_msg_to_log(level, format, args);
}

void Log_to_file_event_handler::init_pthread_objects()
{
  mysql_log.init_pthread_objects();
  mysql_slow_log.init_pthread_objects();
}


/** Wrapper around MYSQL_LOG::write() for slow log. */

bool Log_to_file_event_handler::
  log_slow(THD *thd, my_hrtime_t current_time,
           const char *user_host, uint user_host_len,
           ulonglong query_utime, ulonglong lock_utime, bool is_command,
           const char *sql_text, uint sql_text_len)
{
  Silence_log_table_errors error_handler;
  thd->push_internal_handler(&error_handler);
  bool retval= mysql_slow_log.write(thd, hrtime_to_my_time(current_time),
                                    user_host, user_host_len,
                                    query_utime, lock_utime, is_command,
                                    sql_text, sql_text_len);
  thd->pop_internal_handler();
  return retval;
}


/**
   Wrapper around MYSQL_LOG::write() for general log. We need it since we
   want all log event handlers to have the same signature.
*/

bool Log_to_file_event_handler::
  log_general(THD *thd, my_hrtime_t event_time, const char *user_host,
              uint user_host_len, int thread_id_arg,
              const char *command_type, uint command_type_len,
              const char *sql_text, uint sql_text_len,
              CHARSET_INFO *client_cs)
{
  Silence_log_table_errors error_handler;
  thd->push_internal_handler(&error_handler);
  bool retval= mysql_log.write(hrtime_to_time(event_time), user_host,
                               user_host_len,
                               thread_id_arg, command_type, command_type_len,
                               sql_text, sql_text_len);
  thd->pop_internal_handler();
  return retval;
}


bool Log_to_file_event_handler::init()
{
  if (!is_initialized)
  {
    if (global_system_variables.sql_log_slow)
      mysql_slow_log.open_slow_log(opt_slow_logname);

    if (opt_log)
      mysql_log.open_query_log(opt_logname);

    is_initialized= TRUE;
  }

  return FALSE;
}


void Log_to_file_event_handler::cleanup()
{
  mysql_log.cleanup();
  mysql_slow_log.cleanup();
}

void Log_to_file_event_handler::flush()
{
  /* reopen log files */
  if (opt_log)
    mysql_log.reopen_file();
  if (global_system_variables.sql_log_slow)
    mysql_slow_log.reopen_file();
}

/*
  Log error with all enabled log event handlers

  SYNOPSIS
    error_log_print()

    level             The level of the error significance: NOTE,
                      WARNING or ERROR.
    format            format string for the error message
    args              list of arguments for the format string

  RETURN
    FALSE - OK
    TRUE - error occurred
*/

bool LOGGER::error_log_print(enum loglevel level, const char *format,
                             va_list args)
{
  bool error= FALSE;
  Log_event_handler **current_handler;

  /* currently we don't need locking here as there is no error_log table */
  for (current_handler= error_log_handler_list ; *current_handler ;)
    error= (*current_handler++)->log_error(level, format, args) || error;

  return error;
}


void LOGGER::cleanup_base()
{
  DBUG_ASSERT(inited == 1);
  mysql_rwlock_destroy(&LOCK_logger);
  if (table_log_handler)
  {
    table_log_handler->cleanup();
    delete table_log_handler;
    table_log_handler= NULL;
  }
  if (file_log_handler)
    file_log_handler->cleanup();
}


void LOGGER::cleanup_end()
{
  DBUG_ASSERT(inited == 1);
  if (file_log_handler)
  {
    delete file_log_handler;
    file_log_handler=NULL;
  }
  inited= 0;
}


/**
  Perform basic log initialization: create file-based log handler and
  init error log.
*/
void LOGGER::init_base()
{
  DBUG_ASSERT(inited == 0);
  inited= 1;

  /*
    Here we create file log handler. We don't do it for the table log handler
    here as it cannot be created so early. The reason is THD initialization,
    which depends on the system variables (parsed later).
  */
  if (!file_log_handler)
    file_log_handler= new Log_to_file_event_handler;

  /* by default we use traditional error log */
  init_error_log(LOG_FILE);

  file_log_handler->init_pthread_objects();
  mysql_rwlock_init(key_rwlock_LOCK_logger, &LOCK_logger);
}


void LOGGER::init_log_tables()
{
  if (!table_log_handler)
    table_log_handler= new Log_to_csv_event_handler;

  if (!is_log_tables_initialized &&
      !table_log_handler->init() && !file_log_handler->init())
    is_log_tables_initialized= TRUE;
}


bool LOGGER::flush_logs(THD *thd)
{
  /*
    Now we lock logger, as nobody should be able to use logging routines while
    log tables are closed
  */
  logger.lock_exclusive();

  /* reopen log files */
  file_log_handler->flush();

  /* end of log flush */
  logger.unlock();
  return 0;
}


/**
  Close and reopen the slow log (with locks).
  
  @returns FALSE.
*/
bool LOGGER::flush_slow_log()
{
  /*
    Now we lock logger, as nobody should be able to use logging routines while
    log tables are closed
  */
  logger.lock_exclusive();

  /* Reopen slow log file */
  if (global_system_variables.sql_log_slow)
    file_log_handler->get_mysql_slow_log()->reopen_file();

  /* End of log flush */
  logger.unlock();

  return 0;
}


/**
  Close and reopen the general log (with locks).

  @returns FALSE.
*/
bool LOGGER::flush_general_log()
{
  /*
    Now we lock logger, as nobody should be able to use logging routines while
    log tables are closed
  */
  logger.lock_exclusive();

  /* Reopen general log file */
  if (opt_log)
    file_log_handler->get_mysql_log()->reopen_file();

  /* End of log flush */
  logger.unlock();

  return 0;
}


/*
  Log slow query with all enabled log event handlers

  SYNOPSIS
    slow_log_print()

    thd                 THD of the query being logged
    query               The query being logged
    query_length        The length of the query string
    current_utime       Current time in microseconds (from undefined start)

  RETURN
    FALSE   OK
    TRUE    error occurred
*/

bool LOGGER::slow_log_print(THD *thd, const char *query, uint query_length,
                            ulonglong current_utime)

{
  bool error= FALSE;
  Log_event_handler **current_handler;
  bool is_command= FALSE;
  char user_host_buff[MAX_USER_HOST_SIZE + 1];
  Security_context *sctx= thd->security_ctx;
  uint user_host_len= 0;
  ulonglong query_utime, lock_utime;

  DBUG_ASSERT(thd->enable_slow_log);
  /*
    Print the message to the buffer if we have slow log enabled
  */

  if (*slow_log_handler_list)
  {
    /* do not log slow queries from replication threads */
    if (!thd->variables.sql_log_slow)
      return 0;

    lock_shared();
    if (!global_system_variables.sql_log_slow)
    {
      unlock();
      return 0;
    }

    /* fill in user_host value: the format is "%s[%s] @ %s [%s]" */
    user_host_len= (strxnmov(user_host_buff, MAX_USER_HOST_SIZE,
                             sctx->priv_user, "[",
                             sctx->user ? sctx->user : (thd->slave_thread ? "SQL_SLAVE" : ""), "] @ ",
                             sctx->host ? sctx->host : "", " [",
                             sctx->ip ? sctx->ip : "", "]", NullS) -
                    user_host_buff);

    DBUG_ASSERT(thd->start_utime);
    DBUG_ASSERT(thd->start_time);
    query_utime= (current_utime - thd->start_utime);
    lock_utime=  (thd->utime_after_lock - thd->start_utime);
    my_hrtime_t current_time= { hrtime_from_time(thd->start_time) +
                                thd->start_time_sec_part + query_utime };

    if (!query)
    {
      is_command= TRUE;
      query= command_name[thd->get_command()].str;
      query_length= command_name[thd->get_command()].length;
    }

    for (current_handler= slow_log_handler_list; *current_handler ;)
      error= (*current_handler++)->log_slow(thd, current_time,
                                            user_host_buff, user_host_len,
                                            query_utime, lock_utime, is_command,
                                            query, query_length) || error;

    unlock();
  }
  return error;
}

bool LOGGER::general_log_write(THD *thd, enum enum_server_command command,
                               const char *query, uint query_length)
{
  bool error= FALSE;
  Log_event_handler **current_handler= general_log_handler_list;
  char user_host_buff[MAX_USER_HOST_SIZE + 1];
  uint user_host_len= 0;
  my_hrtime_t current_time;

  DBUG_ASSERT(thd);

  user_host_len= make_user_name(thd, user_host_buff);

  current_time= my_hrtime();

  mysql_audit_general_log(thd, hrtime_to_time(current_time),
                          user_host_buff, user_host_len,
                          command_name[(uint) command].str,
                          command_name[(uint) command].length,
                          query, query_length);
                        
  if (opt_log && log_command(thd, command))
  {
    lock_shared();
    while (*current_handler)
      error|= (*current_handler++)->
        log_general(thd, current_time, user_host_buff,
                    user_host_len, thd->thread_id,
                    command_name[(uint) command].str,
                    command_name[(uint) command].length,
                    query, query_length,
                    thd->variables.character_set_client) || error;
    unlock();
  }

  return error;
}

bool LOGGER::general_log_print(THD *thd, enum enum_server_command command,
                               const char *format, va_list args)
{
  uint message_buff_len= 0;
  char message_buff[MAX_LOG_BUFFER_SIZE];

  /* prepare message */
  if (format)
    message_buff_len= my_vsnprintf(message_buff, sizeof(message_buff),
                                   format, args);
  else
    message_buff[0]= '\0';

  return general_log_write(thd, command, message_buff, message_buff_len);
}

void LOGGER::init_error_log(ulonglong error_log_printer)
{
  if (error_log_printer & LOG_NONE)
  {
    error_log_handler_list[0]= 0;
    return;
  }

  switch (error_log_printer) {
  case LOG_FILE:
    error_log_handler_list[0]= file_log_handler;
    error_log_handler_list[1]= 0;
    break;
    /* these two are disabled for now */
  case LOG_TABLE:
    DBUG_ASSERT(0);
    break;
  case LOG_TABLE|LOG_FILE:
    DBUG_ASSERT(0);
    break;
  }
}

void LOGGER::init_slow_log(ulonglong slow_log_printer)
{
  if (slow_log_printer & LOG_NONE)
  {
    slow_log_handler_list[0]= 0;
    return;
  }

  switch (slow_log_printer) {
  case LOG_FILE:
    slow_log_handler_list[0]= file_log_handler;
    slow_log_handler_list[1]= 0;
    break;
  case LOG_TABLE:
    slow_log_handler_list[0]= table_log_handler;
    slow_log_handler_list[1]= 0;
    break;
  case LOG_TABLE|LOG_FILE:
    slow_log_handler_list[0]= file_log_handler;
    slow_log_handler_list[1]= table_log_handler;
    slow_log_handler_list[2]= 0;
    break;
  }
}

void LOGGER::init_general_log(ulonglong general_log_printer)
{
  if (general_log_printer & LOG_NONE)
  {
    general_log_handler_list[0]= 0;
    return;
  }

  switch (general_log_printer) {
  case LOG_FILE:
    general_log_handler_list[0]= file_log_handler;
    general_log_handler_list[1]= 0;
    break;
  case LOG_TABLE:
    general_log_handler_list[0]= table_log_handler;
    general_log_handler_list[1]= 0;
    break;
  case LOG_TABLE|LOG_FILE:
    general_log_handler_list[0]= file_log_handler;
    general_log_handler_list[1]= table_log_handler;
    general_log_handler_list[2]= 0;
    break;
  }
}


bool LOGGER::activate_log_handler(THD* thd, uint log_type)
{
  MYSQL_QUERY_LOG *file_log;
  bool res= FALSE;
  lock_exclusive();
  switch (log_type) {
  case QUERY_LOG_SLOW:
    if (!global_system_variables.sql_log_slow)
    {
      file_log= file_log_handler->get_mysql_slow_log();

      file_log->open_slow_log(opt_slow_logname);
      if (table_log_handler->activate_log(thd, QUERY_LOG_SLOW))
      {
        /* Error printed by open table in activate_log() */
        res= TRUE;
        file_log->close(0);
      }
      else
      {
        init_slow_log(log_output_options);
        global_system_variables.sql_log_slow= TRUE;
      }
    }
    break;
  case QUERY_LOG_GENERAL:
    if (!opt_log)
    {
      file_log= file_log_handler->get_mysql_log();

      file_log->open_query_log(opt_logname);
      if (table_log_handler->activate_log(thd, QUERY_LOG_GENERAL))
      {
        /* Error printed by open table in activate_log() */
        res= TRUE;
        file_log->close(0);
      }
      else
      {
        init_general_log(log_output_options);
        opt_log= TRUE;
      }
    }
    break;
  default:
    DBUG_ASSERT(0);
  }
  unlock();
  return res;
}


void LOGGER::deactivate_log_handler(THD *thd, uint log_type)
{
  my_bool *tmp_opt= 0;
  MYSQL_LOG *UNINIT_VAR(file_log);

  switch (log_type) {
  case QUERY_LOG_SLOW:
    tmp_opt= &global_system_variables.sql_log_slow;
    file_log= file_log_handler->get_mysql_slow_log();
    break;
  case QUERY_LOG_GENERAL:
    tmp_opt= &opt_log;
    file_log= file_log_handler->get_mysql_log();
    break;
  default:
    MY_ASSERT_UNREACHABLE();
  }

  if (!(*tmp_opt))
    return;

  lock_exclusive();
  file_log->close(0);
  *tmp_opt= FALSE;
  unlock();
}


/* the parameters are unused for the log tables */
bool Log_to_csv_event_handler::init()
{
  return 0;
}

int LOGGER::set_handlers(ulonglong error_log_printer,
                         ulonglong slow_log_printer,
                         ulonglong general_log_printer)
{
  /* error log table is not supported yet */
  DBUG_ASSERT(error_log_printer < LOG_TABLE);

  lock_exclusive();

  if ((slow_log_printer & LOG_TABLE || general_log_printer & LOG_TABLE) &&
      !is_log_tables_initialized)
  {
    slow_log_printer= (slow_log_printer & ~LOG_TABLE) | LOG_FILE;
    general_log_printer= (general_log_printer & ~LOG_TABLE) | LOG_FILE;

    sql_print_error("Failed to initialize log tables. "
                    "Falling back to the old-fashioned logs");
  }

  init_error_log(error_log_printer);
  init_slow_log(slow_log_printer);
  init_general_log(general_log_printer);

  unlock();

  return 0;
}

 /*
  Save position of binary log transaction cache.

  SYNPOSIS
    binlog_trans_log_savepos()

    thd      The thread to take the binlog data from
    pos      Pointer to variable where the position will be stored

  DESCRIPTION

    Save the current position in the binary log transaction cache into
    the variable pointed to by 'pos'
 */

static void
binlog_trans_log_savepos(THD *thd, my_off_t *pos)
{
  DBUG_ENTER("binlog_trans_log_savepos");
  DBUG_ASSERT(pos != NULL);
  binlog_cache_mngr *const cache_mngr= thd->binlog_setup_trx_data();
<<<<<<< HEAD
  DBUG_ASSERT((WSREP(thd) && wsrep_emulate_bin_log) || mysql_bin_log.is_open());
=======
#ifdef WITH_WSREP
  DBUG_ASSERT((WSREP(thd) && wsrep_emulate_bin_log) || mysql_bin_log.is_open());
#else
  DBUG_ASSERT(mysql_bin_log.is_open());
#endif
>>>>>>> 215d652c
  *pos= cache_mngr->trx_cache.get_byte_position();
  DBUG_PRINT("return", ("*pos: %lu", (ulong) *pos));
  DBUG_VOID_RETURN;
}


/*
  Truncate the binary log transaction cache.

  SYNPOSIS
    binlog_trans_log_truncate()

    thd      The thread to take the binlog data from
    pos      Position to truncate to

  DESCRIPTION

    Truncate the binary log to the given position. Will not change
    anything else.

 */
static void
binlog_trans_log_truncate(THD *thd, my_off_t pos)
{
  DBUG_ENTER("binlog_trans_log_truncate");
  DBUG_PRINT("enter", ("pos: %lu", (ulong) pos));

  DBUG_ASSERT(thd_get_ha_data(thd, binlog_hton) != NULL);
  /* Only true if binlog_trans_log_savepos() wasn't called before */
  DBUG_ASSERT(pos != ~(my_off_t) 0);

  binlog_cache_mngr *const cache_mngr=
    (binlog_cache_mngr*) thd_get_ha_data(thd, binlog_hton);
  cache_mngr->trx_cache.restore_savepoint(pos);
  DBUG_VOID_RETURN;
}


/*
  this function is mostly a placeholder.
  conceptually, binlog initialization (now mostly done in MYSQL_BIN_LOG::open)
  should be moved here.
*/

int binlog_init(void *p)
{
  binlog_hton= (handlerton *)p;
<<<<<<< HEAD
  binlog_hton->state= (WSREP_ON || opt_bin_log) ? SHOW_OPTION_YES
                                                : SHOW_OPTION_NO;
=======
#ifdef WITH_WSREP
  if (WSREP_ON)
    binlog_hton->state= SHOW_OPTION_YES;
  else
  {
#endif /* WITH_WSREP */
  binlog_hton->state=opt_bin_log ? SHOW_OPTION_YES : SHOW_OPTION_NO;
#ifdef WITH_WSREP
  }
#endif /* WITH_WSREP */
>>>>>>> 215d652c
  binlog_hton->db_type=DB_TYPE_BINLOG;
  binlog_hton->savepoint_offset= sizeof(my_off_t);
  binlog_hton->close_connection= binlog_close_connection;
  binlog_hton->savepoint_set= binlog_savepoint_set;
  binlog_hton->savepoint_rollback= binlog_savepoint_rollback;
  binlog_hton->savepoint_rollback_can_release_mdl=
                                     binlog_savepoint_rollback_can_release_mdl;
  binlog_hton->commit= binlog_commit;
  binlog_hton->rollback= binlog_rollback;
  binlog_hton->prepare= binlog_prepare;
  binlog_hton->start_consistent_snapshot= binlog_start_consistent_snapshot;
  binlog_hton->flags= HTON_NOT_USER_SELECTABLE | HTON_HIDDEN;
  return 0;
}

#ifdef WITH_WSREP
#include "wsrep_binlog.h"
#endif /* WITH_WSREP */
static int binlog_close_connection(handlerton *hton, THD *thd)
{
  DBUG_ENTER("binlog_close_connection");
  binlog_cache_mngr *const cache_mngr=
    (binlog_cache_mngr*) thd_get_ha_data(thd, binlog_hton);
#ifdef WITH_WSREP
  if (cache_mngr && !cache_mngr->trx_cache.empty()) {
    IO_CACHE* cache= get_trans_log(thd);
    uchar *buf;
    size_t len=0;
    wsrep_write_cache_buf(cache, &buf, &len);
    WSREP_WARN("binlog trx cache not empty (%lu bytes) @ connection close %lu",
               len, thd->thread_id);
    if (len > 0) wsrep_dump_rbr_buf(thd, buf, len);

    cache = cache_mngr->get_binlog_cache_log(false);
    wsrep_write_cache_buf(cache, &buf, &len);
    WSREP_WARN("binlog stmt cache not empty (%lu bytes) @ connection close %lu",
               len, thd->thread_id);
    if (len > 0) wsrep_dump_rbr_buf(thd, buf, len);
  }
#endif /* WITH_WSREP */
  DBUG_ASSERT(cache_mngr->trx_cache.empty() && cache_mngr->stmt_cache.empty());
  thd_set_ha_data(thd, binlog_hton, NULL);
  cache_mngr->~binlog_cache_mngr();
  my_free(cache_mngr);
  DBUG_RETURN(0);
}

/*
  This function flushes a cache upon commit/rollback.

  SYNOPSIS
    binlog_flush_cache()

    thd        The thread whose transaction should be ended
    cache_mngr Pointer to the binlog_cache_mngr to use
    all        True if the entire transaction should be ended, false if
               only the statement transaction should be ended.
    end_ev     The end event to use (COMMIT, ROLLBACK, or commit XID)
    using_stmt True if the statement cache should be flushed
    using_trx  True if the transaction cache should be flushed

  DESCRIPTION

    End the currently transaction or statement. The transaction can be either
    a real transaction or a statement transaction.

    This can be to commit a transaction, with a COMMIT query event or an XA
    commit XID event. But it can also be to rollback a transaction with a
    ROLLBACK query event, used for rolling back transactions which also
    contain updates to non-transactional tables. Or it can be a flush of
    a statement cache.
 */

static int
binlog_flush_cache(THD *thd, binlog_cache_mngr *cache_mngr,
                   Log_event *end_ev, bool all, bool using_stmt,
                   bool using_trx)
{
  int error= 0;
  DBUG_ENTER("binlog_flush_cache");
  DBUG_PRINT("enter", ("end_ev: %p", end_ev));

  if ((using_stmt && !cache_mngr->stmt_cache.empty()) ||
      (using_trx && !cache_mngr->trx_cache.empty()))
  {
    if (using_stmt && thd->binlog_flush_pending_rows_event(TRUE, FALSE))
      DBUG_RETURN(1);
    if (using_trx && thd->binlog_flush_pending_rows_event(TRUE, TRUE))
      DBUG_RETURN(1);

    /*
      Doing a commit or a rollback including non-transactional tables,
      i.e., ending a transaction where we might write the transaction
      cache to the binary log.

      We can always end the statement when ending a transaction since
      transactions are not allowed inside stored functions.  If they
      were, we would have to ensure that we're not ending a statement
      inside a stored function.
    */
    error= mysql_bin_log.write_transaction_to_binlog(thd, cache_mngr,
                                                     end_ev, all,
                                                     using_stmt, using_trx);
  }
  else
  {
    /*
      This can happen in row-format binlog with something like
          BEGIN; INSERT INTO nontrans_table; INSERT IGNORE INTO trans_table;
      The nontrans_table is written directly into the binlog before commit,
      and if the trans_table is ignored there will be no rows to write when
      we get here.

      So there is no work to do. Therefore, we will not increment any XID
      count, so we must not decrement any XID count in unlog().
    */
    cache_mngr->need_unlog= 0;
  }
  cache_mngr->reset(using_stmt, using_trx);

  DBUG_ASSERT((!using_stmt || cache_mngr->stmt_cache.empty()) &&
              (!using_trx || cache_mngr->trx_cache.empty()));
  DBUG_RETURN(error);
}


/**
  This function flushes the stmt-cache upon commit.

  @param thd                The thread whose transaction should be flushed
  @param cache_mngr         Pointer to the cache manager

  @return
    nonzero if an error pops up when flushing the cache.
*/
static inline int
binlog_commit_flush_stmt_cache(THD *thd, bool all,
                               binlog_cache_mngr *cache_mngr)
{
  DBUG_ENTER("binlog_commit_flush_stmt_cache");
#ifdef WITH_WSREP
  if (thd->wsrep_mysql_replicated > 0)
  {
<<<<<<< HEAD
    DBUG_ASSERT(WSREP_ON);
    WSREP_DEBUG("avoiding binlog_commit_flush_trx_cache: %d",
                thd->wsrep_mysql_replicated);
=======
    WSREP_DEBUG("avoiding binlog_commit_flush_trx_cache: %d", thd->wsrep_mysql_replicated);
>>>>>>> 215d652c
    return 0;
  }
#endif

  Query_log_event end_evt(thd, STRING_WITH_LEN("COMMIT"),
                          FALSE, TRUE, TRUE, 0);
  DBUG_RETURN(binlog_flush_cache(thd, cache_mngr, &end_evt, all, TRUE, FALSE));
}

/**
  This function flushes the trx-cache upon commit.

  @param thd                The thread whose transaction should be flushed
  @param cache_mngr         Pointer to the cache manager

  @return
    nonzero if an error pops up when flushing the cache.
*/
static inline int
binlog_commit_flush_trx_cache(THD *thd, bool all, binlog_cache_mngr *cache_mngr)
{
  DBUG_ENTER("binlog_commit_flush_trx_cache");
  Query_log_event end_evt(thd, STRING_WITH_LEN("COMMIT"),
                          TRUE, TRUE, TRUE, 0);
  DBUG_RETURN(binlog_flush_cache(thd, cache_mngr, &end_evt, all, FALSE, TRUE));
}

/**
  This function flushes the trx-cache upon rollback.

  @param thd                The thread whose transaction should be flushed
  @param cache_mngr         Pointer to the cache manager

  @return
    nonzero if an error pops up when flushing the cache.
*/
static inline int
binlog_rollback_flush_trx_cache(THD *thd, bool all,
                                binlog_cache_mngr *cache_mngr)
{
  Query_log_event end_evt(thd, STRING_WITH_LEN("ROLLBACK"),
                          TRUE, TRUE, TRUE, 0);
  return (binlog_flush_cache(thd, cache_mngr, &end_evt, all, FALSE, TRUE));
}

/**
  This function flushes the trx-cache upon commit.

  @param thd                The thread whose transaction should be flushed
  @param cache_mngr         Pointer to the cache manager
  @param xid                Transaction Id

  @return
    nonzero if an error pops up when flushing the cache.
*/
static inline int
binlog_commit_flush_xid_caches(THD *thd, binlog_cache_mngr *cache_mngr,
                               bool all, my_xid xid)
{
  if (xid)
  {
    Xid_log_event end_evt(thd, xid, TRUE);
    return (binlog_flush_cache(thd, cache_mngr, &end_evt, all, TRUE, TRUE));
  }
  else
  {
    /*
      Empty xid occurs in XA COMMIT ... ONE PHASE.
      In this case, we do not have a MySQL xid for the transaction, and the
      external XA transaction coordinator will have to handle recovery if
      needed. So we end the transaction with a plain COMMIT query event.
    */
    Query_log_event end_evt(thd, STRING_WITH_LEN("COMMIT"),
                            TRUE, TRUE, TRUE, 0);
    return (binlog_flush_cache(thd, cache_mngr, &end_evt, all, TRUE, TRUE));
  }
}

/**
  This function truncates the transactional cache upon committing or rolling
  back either a transaction or a statement.

  @param thd        The thread whose transaction should be flushed
  @param cache_mngr Pointer to the cache data to be flushed
  @param all        @c true means truncate the transaction, otherwise the
                    statement must be truncated.

  @return
    nonzero if an error pops up when truncating the transactional cache.
*/
static int
binlog_truncate_trx_cache(THD *thd, binlog_cache_mngr *cache_mngr, bool all)
{
  DBUG_ENTER("binlog_truncate_trx_cache");
  int error=0;
  /*
    This function handles transactional changes and as such this flag
    equals to true.
  */
  bool const is_transactional= TRUE;

  DBUG_PRINT("info", ("thd->options={ %s %s}, transaction: %s",
                      FLAGSTR(thd->variables.option_bits, OPTION_NOT_AUTOCOMMIT),
                      FLAGSTR(thd->variables.option_bits, OPTION_BEGIN),
                      all ? "all" : "stmt"));

  thd->binlog_remove_pending_rows_event(TRUE, is_transactional);
  /*
    If rolling back an entire transaction or a single statement not
    inside a transaction, we reset the transaction cache.
  */
  if (ending_trans(thd, all))
  {
    if (cache_mngr->trx_cache.has_incident())
      error= mysql_bin_log.write_incident(thd);

    thd->clear_binlog_table_maps();

    cache_mngr->reset(false, true);
  }
  /*
    If rolling back a statement in a transaction, we truncate the
    transaction cache to remove the statement.
  */
  else
    cache_mngr->trx_cache.restore_prev_position();

  DBUG_ASSERT(thd->binlog_get_pending_rows_event(is_transactional) == NULL);
  DBUG_RETURN(error);
}

static int binlog_prepare(handlerton *hton, THD *thd, bool all)
{
  /*
    do nothing.
    just pretend we can do 2pc, so that MySQL won't
    switch to 1pc.
    real work will be done in MYSQL_BIN_LOG::log_and_order()
  */
  return 0;
}

/*
  We flush the cache wrapped in a beging/rollback if:
    . aborting a single or multi-statement transaction and;
    . the OPTION_KEEP_LOG is active or;
    . the format is STMT and a non-trans table was updated or;
    . the format is MIXED and a temporary non-trans table was
      updated or;
    . the format is MIXED, non-trans table was updated and
      aborting a single statement transaction;
*/
static bool trans_cannot_safely_rollback(THD *thd, bool all)
{
  binlog_cache_mngr *const cache_mngr=
    (binlog_cache_mngr*) thd_get_ha_data(thd, binlog_hton);

  return ((thd->variables.option_bits & OPTION_KEEP_LOG) ||
          (trans_has_updated_non_trans_table(thd) &&
<<<<<<< HEAD
           thd->wsrep_binlog_format() == BINLOG_FORMAT_STMT) ||
          (cache_mngr->trx_cache.changes_to_non_trans_temp_table() &&
           thd->wsrep_binlog_format() == BINLOG_FORMAT_MIXED) ||
          (trans_has_updated_non_trans_table(thd) &&
           ending_single_stmt_trans(thd,all) &&
           thd->wsrep_binlog_format() == BINLOG_FORMAT_MIXED));
=======
           WSREP_FORMAT(thd->variables.binlog_format) == BINLOG_FORMAT_STMT) ||
          (cache_mngr->trx_cache.changes_to_non_trans_temp_table() &&
           WSREP_FORMAT(thd->variables.binlog_format) == BINLOG_FORMAT_MIXED) ||
          (trans_has_updated_non_trans_table(thd) &&
           ending_single_stmt_trans(thd,all) &&
           WSREP_FORMAT(thd->variables.binlog_format) == BINLOG_FORMAT_MIXED));
>>>>>>> 215d652c
}


/**
  This function is called once after each statement.

  It has the responsibility to flush the caches to the binary log on commits.

  @param hton  The binlog handlerton.
  @param thd   The client thread that executes the transaction.
  @param all   This is @c true if this is a real transaction commit, and
               @false otherwise.

  @see handlerton::commit
*/
static int binlog_commit(handlerton *hton, THD *thd, bool all)
{
  int error= 0;
  DBUG_ENTER("binlog_commit");
  binlog_cache_mngr *const cache_mngr=
    (binlog_cache_mngr*) thd_get_ha_data(thd, binlog_hton);
#ifdef WITH_WSREP
  if (!cache_mngr) DBUG_RETURN(0);
#endif /* WITH_WSREP */

  if (!cache_mngr)
  {
    DBUG_ASSERT(WSREP(thd));
    DBUG_RETURN(0);
  }

  DBUG_PRINT("debug",
             ("all: %d, in_transaction: %s, all.modified_non_trans_table: %s, stmt.modified_non_trans_table: %s",
              all,
              YESNO(thd->in_multi_stmt_transaction_mode()),
              YESNO(thd->transaction.all.modified_non_trans_table),
              YESNO(thd->transaction.stmt.modified_non_trans_table)));

  if (!cache_mngr->stmt_cache.empty())
  {
    error= binlog_commit_flush_stmt_cache(thd, all, cache_mngr);
  }

  if (cache_mngr->trx_cache.empty())
  {
    /*
      we're here because cache_log was flushed in MYSQL_BIN_LOG::log_xid()
    */
    cache_mngr->reset(false, true);
    DBUG_RETURN(error);
  }

  /*
    We commit the transaction if:
     - We are not in a transaction and committing a statement, or
     - We are in a transaction and a full transaction is committed.
    Otherwise, we accumulate the changes.
  */
  if (!error && ending_trans(thd, all))
    error= binlog_commit_flush_trx_cache(thd, all, cache_mngr);

  /*
    This is part of the stmt rollback.
  */
  if (!all)
    cache_mngr->trx_cache.set_prev_position(MY_OFF_T_UNDEF);

  DBUG_RETURN(error);
}

/**
  This function is called when a transaction or a statement is rolled back.

  @param hton  The binlog handlerton.
  @param thd   The client thread that executes the transaction.
  @param all   This is @c true if this is a real transaction rollback, and
               @false otherwise.

  @see handlerton::rollback
*/
static int binlog_rollback(handlerton *hton, THD *thd, bool all)
{
  DBUG_ENTER("binlog_rollback");
  int error= 0;
  binlog_cache_mngr *const cache_mngr=
    (binlog_cache_mngr*) thd_get_ha_data(thd, binlog_hton);
#ifdef WITH_WSREP
  if (!cache_mngr) DBUG_RETURN(0);
#endif /* WITH_WSREP */

  if (!cache_mngr)
  {
    DBUG_ASSERT(WSREP(thd));
    DBUG_RETURN(0);
  }

  DBUG_PRINT("debug", ("all: %s, all.modified_non_trans_table: %s, stmt.modified_non_trans_table: %s",
                       YESNO(all),
                       YESNO(thd->transaction.all.modified_non_trans_table),
                       YESNO(thd->transaction.stmt.modified_non_trans_table)));

  /*
    If an incident event is set we do not flush the content of the statement
    cache because it may be corrupted.
  */
  if (cache_mngr->stmt_cache.has_incident())
  {
    error= mysql_bin_log.write_incident(thd);
    cache_mngr->reset(true, false);
  }
  else if (!cache_mngr->stmt_cache.empty())
  {
    error= binlog_commit_flush_stmt_cache(thd, all, cache_mngr);
  }

  if (cache_mngr->trx_cache.empty())
  {
    /*
      we're here because cache_log was flushed in MYSQL_BIN_LOG::log_xid()
    */
    cache_mngr->reset(false, true);
    DBUG_RETURN(error);
  }
<<<<<<< HEAD
  if (!wsrep_emulate_bin_log && mysql_bin_log.check_write_error(thd))
=======
#ifdef WITH_WSREP
  if (!wsrep_emulate_bin_log &&
      mysql_bin_log.check_write_error(thd))
#else
  if (mysql_bin_log.check_write_error(thd))
#endif
>>>>>>> 215d652c
  {
    /*
      "all == true" means that a "rollback statement" triggered the error and
      this function was called. However, this must not happen as a rollback
      is written directly to the binary log. And in auto-commit mode, a single
      statement that is rolled back has the flag all == false.
    */
    DBUG_ASSERT(!all);
    /*
      We reach this point if the effect of a statement did not properly get into
      a cache and need to be rolled back.
    */
    error |= binlog_truncate_trx_cache(thd, cache_mngr, all);
  }
  else if (!error)
  {
    if (ending_trans(thd, all) && trans_cannot_safely_rollback(thd, all))
      error= binlog_rollback_flush_trx_cache(thd, all, cache_mngr);
    /*
      Truncate the cache if:
        . aborting a single or multi-statement transaction or;
        . the OPTION_KEEP_LOG is not active and;
        . the format is not STMT or no non-trans table was
          updated and;
        . the format is not MIXED or no temporary non-trans table
          was updated.
    */
    else if (ending_trans(thd, all) ||
             (!(thd->variables.option_bits & OPTION_KEEP_LOG) &&
              (!stmt_has_updated_non_trans_table(thd) ||
<<<<<<< HEAD
               thd->wsrep_binlog_format() != BINLOG_FORMAT_STMT) &&
              (!cache_mngr->trx_cache.changes_to_non_trans_temp_table() ||
               thd->wsrep_binlog_format() != BINLOG_FORMAT_MIXED)))
=======
               WSREP_FORMAT(thd->variables.binlog_format) != BINLOG_FORMAT_STMT) &&
              (!cache_mngr->trx_cache.changes_to_non_trans_temp_table() ||
               WSREP_FORMAT(thd->variables.binlog_format) != BINLOG_FORMAT_MIXED)))
>>>>>>> 215d652c
      error= binlog_truncate_trx_cache(thd, cache_mngr, all);
  }

  /* 
    This is part of the stmt rollback.
  */
  if (!all)
    cache_mngr->trx_cache.set_prev_position(MY_OFF_T_UNDEF);

  DBUG_RETURN(error);
}


void binlog_reset_cache(THD *thd)
{
  binlog_cache_mngr *const cache_mngr= opt_bin_log ? 
    (binlog_cache_mngr*) thd_get_ha_data(thd, binlog_hton) : 0;
  DBUG_ENTER("binlog_reset_cache");
  if (cache_mngr)
  {
    thd->binlog_remove_pending_rows_event(TRUE, TRUE);
    cache_mngr->reset(true, true);
  }
  DBUG_VOID_RETURN;
}


void MYSQL_BIN_LOG::set_write_error(THD *thd, bool is_transactional)
{
  DBUG_ENTER("MYSQL_BIN_LOG::set_write_error");

  write_error= 1;

  if (check_write_error(thd))
    DBUG_VOID_RETURN;

  if (my_errno == EFBIG)
  {
    if (is_transactional)
    {
      my_message(ER_TRANS_CACHE_FULL, ER_THD(thd, ER_TRANS_CACHE_FULL), MYF(MY_WME));
    }
    else
    {
      my_message(ER_STMT_CACHE_FULL, ER_THD(thd, ER_STMT_CACHE_FULL), MYF(MY_WME));
    }
  }
  else
  {
    my_error(ER_ERROR_ON_WRITE, MYF(MY_WME), name, errno);
  }

  DBUG_VOID_RETURN;
}

bool MYSQL_BIN_LOG::check_write_error(THD *thd)
{
  DBUG_ENTER("MYSQL_BIN_LOG::check_write_error");

  bool checked= FALSE;

  if (!thd->is_error())
    DBUG_RETURN(checked);

  switch (thd->get_stmt_da()->sql_errno())
  {
    case ER_TRANS_CACHE_FULL:
    case ER_STMT_CACHE_FULL:
    case ER_ERROR_ON_WRITE:
    case ER_BINLOG_LOGGING_IMPOSSIBLE:
      checked= TRUE;
    break;
  }

  DBUG_RETURN(checked);
}


/**
  @note
  How do we handle this (unlikely but legal) case:
  @verbatim
    [transaction] + [update to non-trans table] + [rollback to savepoint] ?
  @endverbatim
  The problem occurs when a savepoint is before the update to the
  non-transactional table. Then when there's a rollback to the savepoint, if we
  simply truncate the binlog cache, we lose the part of the binlog cache where
  the update is. If we want to not lose it, we need to write the SAVEPOINT
  command and the ROLLBACK TO SAVEPOINT command to the binlog cache. The latter
  is easy: it's just write at the end of the binlog cache, but the former
  should be *inserted* to the place where the user called SAVEPOINT. The
  solution is that when the user calls SAVEPOINT, we write it to the binlog
  cache (so no need to later insert it). As transactions are never intermixed
  in the binary log (i.e. they are serialized), we won't have conflicts with
  savepoint names when using mysqlbinlog or in the slave SQL thread.
  Then when ROLLBACK TO SAVEPOINT is called, if we updated some
  non-transactional table, we don't truncate the binlog cache but instead write
  ROLLBACK TO SAVEPOINT to it; otherwise we truncate the binlog cache (which
  will chop the SAVEPOINT command from the binlog cache, which is good as in
  that case there is no need to have it in the binlog).
*/

static int binlog_savepoint_set(handlerton *hton, THD *thd, void *sv)
{
  int error= 1;
<<<<<<< HEAD
  DBUG_ENTER("binlog_savepoint_set");

  if (wsrep_emulate_bin_log)
    DBUG_RETURN(0);

  char buf[1024];

=======
  char buf[1024];
#ifdef WITH_WSREP
  if (wsrep_emulate_bin_log) DBUG_RETURN(0);
  /*
    Clear table maps before writing SAVEPOINT event. This enforces
    recreation of table map events for the following row event.
   */
  thd->clear_binlog_table_maps();
#endif /* WITH_WSREP */
>>>>>>> 215d652c
  String log_query(buf, sizeof(buf), &my_charset_bin);
  if (log_query.copy(STRING_WITH_LEN("SAVEPOINT "), &my_charset_bin) ||
      append_identifier(thd, &log_query,
                        thd->lex->ident.str, thd->lex->ident.length))
    DBUG_RETURN(1);
  int errcode= query_error_code(thd, thd->killed == NOT_KILLED);
  Query_log_event qinfo(thd, log_query.c_ptr_safe(), log_query.length(),
                        TRUE, FALSE, TRUE, errcode);
  /* 
    We cannot record the position before writing the statement
    because a rollback to a savepoint (.e.g. consider it "S") would
    prevent the savepoint statement (i.e. "SAVEPOINT S") from being
    written to the binary log despite the fact that the server could
    still issue other rollback statements to the same savepoint (i.e. 
    "S"). 
    Given that the savepoint is valid until the server releases it,
    ie, until the transaction commits or it is released explicitly,
    we need to log it anyway so that we don't have "ROLLBACK TO S"
    or "RELEASE S" without the preceding "SAVEPOINT S" in the binary
    log.
  */
  if (!(error= mysql_bin_log.write(&qinfo)))
    binlog_trans_log_savepos(thd, (my_off_t*) sv);

  DBUG_RETURN(error);
}

static int binlog_savepoint_rollback(handlerton *hton, THD *thd, void *sv)
{
  DBUG_ENTER("binlog_savepoint_rollback");

  if (wsrep_emulate_bin_log)
    DBUG_RETURN(0);

  /*
    Write ROLLBACK TO SAVEPOINT to the binlog cache if we have updated some
    non-transactional table. Otherwise, truncate the binlog cache starting
    from the SAVEPOINT command.
  */
#ifdef WITH_WSREP
  if (!wsrep_emulate_bin_log &&
      unlikely(trans_has_updated_non_trans_table(thd) ||
#else
  if (unlikely(trans_has_updated_non_trans_table(thd) ||
#endif
               (thd->variables.option_bits & OPTION_KEEP_LOG)))
  {
    char buf[1024];
    String log_query(buf, sizeof(buf), &my_charset_bin);
    if (log_query.copy(STRING_WITH_LEN("ROLLBACK TO "), &my_charset_bin) ||
        append_identifier(thd, &log_query,
                          thd->lex->ident.str, thd->lex->ident.length))
      DBUG_RETURN(1);
    int errcode= query_error_code(thd, thd->killed == NOT_KILLED);
    Query_log_event qinfo(thd, log_query.ptr(), log_query.length(),
                          TRUE, FALSE, TRUE, errcode);
    DBUG_RETURN(mysql_bin_log.write(&qinfo));
  }
<<<<<<< HEAD

  binlog_trans_log_truncate(thd, *(my_off_t*)sv);

  /*
    When a SAVEPOINT is executed inside a stored function/trigger we force the
    pending event to be flushed with a STMT_END_F flag and clear the table maps
    as well to ensure that following DMLs will have a clean state to start
    with. ROLLBACK inside a stored routine has to finalize possibly existing
    current row-based pending event with cleaning up table maps. That ensures
    that following DMLs will have a clean state to start with.
   */
  if (thd->in_sub_stmt)
    thd->clear_binlog_table_maps();

=======
#ifdef WITH_WSREP
  if (!wsrep_emulate_bin_log)
#endif
      binlog_trans_log_truncate(thd, *(my_off_t*)sv);
>>>>>>> 215d652c
  DBUG_RETURN(0);
}


/**
  Check whether binlog state allows to safely release MDL locks after
  rollback to savepoint.

  @param hton  The binlog handlerton.
  @param thd   The client thread that executes the transaction.

  @return true  - It is safe to release MDL locks.
          false - If it is not.
*/
static bool binlog_savepoint_rollback_can_release_mdl(handlerton *hton,
                                                      THD *thd)
{
  DBUG_ENTER("binlog_savepoint_rollback_can_release_mdl");
  /*
    If we have not updated any non-transactional tables rollback
    to savepoint will simply truncate binlog cache starting from
    SAVEPOINT command. So it should be safe to release MDL acquired
    after SAVEPOINT command in this case.
  */
  DBUG_RETURN(!trans_cannot_safely_rollback(thd, true));
}


int check_binlog_magic(IO_CACHE* log, const char** errmsg)
{
  uchar magic[4];
  DBUG_ASSERT(my_b_tell(log) == 0);

  if (my_b_read(log, magic, sizeof(magic)))
  {
    *errmsg = "I/O error reading the header from the binary log";
    sql_print_error("%s, errno=%d, io cache code=%d", *errmsg, my_errno,
		    log->error);
    return 1;
  }
  if (bcmp(magic, BINLOG_MAGIC, sizeof(magic)))
  {
    *errmsg = "Binlog has bad magic number;  It's not a binary log file that can be used by this version of MySQL";
    return 1;
  }
  return 0;
}


File open_binlog(IO_CACHE *log, const char *log_file_name, const char **errmsg)
{
  File file;
  DBUG_ENTER("open_binlog");

  if ((file= mysql_file_open(key_file_binlog,
                             log_file_name, O_RDONLY | O_BINARY | O_SHARE,
                             MYF(MY_WME))) < 0)
  {
    sql_print_error("Failed to open log (file '%s', errno %d)",
                    log_file_name, my_errno);
    *errmsg = "Could not open log file";
    goto err;
  }
  if (init_io_cache(log, file, IO_SIZE*2, READ_CACHE, 0, 0,
                    MYF(MY_WME|MY_DONT_CHECK_FILESIZE)))
  {
    sql_print_error("Failed to create a cache on log (file '%s')",
                    log_file_name);
    *errmsg = "Could not open log file";
    goto err;
  }
  if (check_binlog_magic(log,errmsg))
    goto err;
  DBUG_RETURN(file);

err:
  if (file >= 0)
  {
    mysql_file_close(file, MYF(0));
    end_io_cache(log);
  }
  DBUG_RETURN(-1);
}

#ifdef _WIN32
static int eventSource = 0;

static void setup_windows_event_source()
{
  HKEY    hRegKey= NULL;
  DWORD   dwError= 0;
  TCHAR   szPath[MAX_PATH];
  DWORD dwTypes;

  if (eventSource)               // Ensure that we are only called once
    return;
  eventSource= 1;

  // Create the event source registry key
  dwError= RegCreateKey(HKEY_LOCAL_MACHINE,
                          "SYSTEM\\CurrentControlSet\\Services\\EventLog\\Application\\MySQL", 
                          &hRegKey);

  /* Name of the PE module that contains the message resource */
  GetModuleFileName(NULL, szPath, MAX_PATH);

  /* Register EventMessageFile */
  dwError = RegSetValueEx(hRegKey, "EventMessageFile", 0, REG_EXPAND_SZ,
                          (PBYTE) szPath, (DWORD) (strlen(szPath) + 1));

  /* Register supported event types */
  dwTypes= (EVENTLOG_ERROR_TYPE | EVENTLOG_WARNING_TYPE |
            EVENTLOG_INFORMATION_TYPE);
  dwError= RegSetValueEx(hRegKey, "TypesSupported", 0, REG_DWORD,
                         (LPBYTE) &dwTypes, sizeof dwTypes);

  RegCloseKey(hRegKey);
}

#endif /* _WIN32 */


/**
  Find a unique filename for 'filename.#'.

  Set '#' to the number next to the maximum found in the most
  recent log file extension.

  This function will return nonzero if: (i) the generated name
  exceeds FN_REFLEN; (ii) if the number of extensions is exhausted;
  or (iii) some other error happened while examining the filesystem.

  @return
    nonzero if not possible to get unique filename.
*/

static int find_uniq_filename(char *name, ulong next_log_number)
{
  uint                  i;
  char                  buff[FN_REFLEN], ext_buf[FN_REFLEN];
  struct st_my_dir     *dir_info;
  reg1 struct fileinfo *file_info;
  ulong                 max_found, next, number;
  size_t		buf_length, length;
  char			*start, *end;
  int                   error= 0;
  DBUG_ENTER("find_uniq_filename");

  length= dirname_part(buff, name, &buf_length);
  start=  name + length;
  end=    strend(start);

  *end='.';
  length= (size_t) (end - start + 1);

  if ((DBUG_EVALUATE_IF("error_unique_log_filename", 1, 
      !(dir_info= my_dir(buff,MYF(MY_DONT_SORT))))))
  {						// This shouldn't happen
    strmov(end,".1");				// use name+1
    DBUG_RETURN(1);
  }
  file_info= dir_info->dir_entry;
  max_found= next_log_number ? next_log_number-1 : 0;
  for (i= dir_info->number_of_files ; i-- ; file_info++)
  {
    if (strncmp(file_info->name, start, length) == 0 &&
	test_if_number(file_info->name+length, &number,0))
    {
      set_if_bigger(max_found,(ulong) number);
    }
  }
  my_dirend(dir_info);

  /* check if reached the maximum possible extension number */
  if (max_found >= MAX_LOG_UNIQUE_FN_EXT)
  {
    sql_print_error("Log filename extension number exhausted: %06lu. \
Please fix this by archiving old logs and \
updating the index files.", max_found);
    error= 1;
    goto end;
  }

  next= max_found + 1;
  if (sprintf(ext_buf, "%06lu", next)<0)
  {
    error= 1;
    goto end;
  }
  *end++='.';

  /* 
    Check if the generated extension size + the file name exceeds the
    buffer size used. If one did not check this, then the filename might be
    truncated, resulting in error.
   */
  if (((strlen(ext_buf) + (end - name)) >= FN_REFLEN))
  {
    sql_print_error("Log filename too large: %s%s (%zu). \
Please fix this by archiving old logs and updating the \
index files.", name, ext_buf, (strlen(ext_buf) + (end - name)));
    error= 1;
    goto end;
  }

  if (sprintf(end, "%06lu", next)<0)
  {
    error= 1;
    goto end;
  }

  /* print warning if reaching the end of available extensions. */
  if ((next > (MAX_LOG_UNIQUE_FN_EXT - LOG_WARN_UNIQUE_FN_EXT_LEFT)))
    sql_print_warning("Next log extension: %lu. \
Remaining log filename extensions: %lu. \
Please consider archiving some logs.", next, (MAX_LOG_UNIQUE_FN_EXT - next));

end:
  DBUG_RETURN(error);
}


void MYSQL_LOG::init(enum_log_type log_type_arg,
                     enum cache_type io_cache_type_arg)
{
  DBUG_ENTER("MYSQL_LOG::init");
  log_type= log_type_arg;
  io_cache_type= io_cache_type_arg;
  DBUG_PRINT("info",("log_type: %d", log_type));
  DBUG_VOID_RETURN;
}


bool MYSQL_LOG::init_and_set_log_file_name(const char *log_name,
                                           const char *new_name,
                                           ulong next_log_number,
                                           enum_log_type log_type_arg,
                                           enum cache_type io_cache_type_arg)
{
  init(log_type_arg, io_cache_type_arg);

  if (new_name)
  {
    strmov(log_file_name, new_name);
  }
  else if (!new_name && generate_new_name(log_file_name, log_name,
                                          next_log_number))
    return TRUE;

  return FALSE;
}


/*
  Open a (new) log file.

  SYNOPSIS
    open()

    log_name            The name of the log to open
    log_type_arg        The type of the log. E.g. LOG_NORMAL
    new_name            The new name for the logfile. This is only needed
                        when the method is used to open the binlog file.
    io_cache_type_arg   The type of the IO_CACHE to use for this log file

  DESCRIPTION
    Open the logfile, init IO_CACHE and write startup messages
    (in case of general and slow query logs).

  RETURN VALUES
    0   ok
    1   error
*/

bool MYSQL_LOG::open(
#ifdef HAVE_PSI_INTERFACE
                     PSI_file_key log_file_key,
#endif
                     const char *log_name, enum_log_type log_type_arg,
                     const char *new_name, ulong next_log_number,
                     enum cache_type io_cache_type_arg)
{
  char buff[FN_REFLEN];
  MY_STAT f_stat;
  File file= -1;
  my_off_t seek_offset;
  bool is_fifo = false;
  int open_flags= O_CREAT | O_BINARY | O_CLOEXEC;
  DBUG_ENTER("MYSQL_LOG::open");
  DBUG_PRINT("enter", ("log_type: %d", (int) log_type_arg));

  write_error= 0;

  if (!(name= my_strdup(log_name, MYF(MY_WME))))
  {
    name= (char *)log_name; // for the error message
    goto err;
  }

  /*
    log_type is LOG_UNKNOWN if we should not generate a new name
    This is only used when called from MYSQL_BINARY_LOG::open, which
    has already updated log_file_name.
   */
  if (log_type_arg != LOG_UNKNOWN &&
      init_and_set_log_file_name(name, new_name, next_log_number,
                                 log_type_arg, io_cache_type_arg))
    goto err;

  is_fifo = my_stat(log_file_name, &f_stat, MYF(0)) &&
            MY_S_ISFIFO(f_stat.st_mode);

  if (io_cache_type == SEQ_READ_APPEND)
    open_flags |= O_RDWR | O_APPEND;
  else
    open_flags |= O_WRONLY | (log_type == LOG_BIN ? 0 : O_APPEND);

  if (is_fifo)
    open_flags |= O_NONBLOCK;

  db[0]= 0;

#ifdef HAVE_PSI_INTERFACE
  /* Keep the key for reopen */
  m_log_file_key= log_file_key;
#endif

  if ((file= mysql_file_open(log_file_key, log_file_name, open_flags,
                             MYF(MY_WME | ME_WAITTANG))) < 0)
    goto err;

  if (is_fifo)
    seek_offset= 0;
  else if ((seek_offset= mysql_file_tell(file, MYF(MY_WME))))
    goto err;

  if (init_io_cache(&log_file, file, IO_SIZE, io_cache_type, seek_offset, 0,
                    MYF(MY_WME | MY_NABP |
                        ((log_type == LOG_BIN) ? MY_WAIT_IF_FULL : 0))))
    goto err;

  if (log_type == LOG_NORMAL)
  {
    char *end;
    int len=my_snprintf(buff, sizeof(buff), "%s, Version: %s (%s). "
#ifdef EMBEDDED_LIBRARY
                        "embedded library\n",
                        my_progname, server_version, MYSQL_COMPILATION_COMMENT
#elif _WIN32
			"started with:\nTCP Port: %d, Named Pipe: %s\n",
                        my_progname, server_version, MYSQL_COMPILATION_COMMENT,
                        mysqld_port, mysqld_unix_port
#else
			"started with:\nTcp port: %d  Unix socket: %s\n",
                        my_progname, server_version, MYSQL_COMPILATION_COMMENT,
                        mysqld_port, mysqld_unix_port
#endif
                       );
    end= strnmov(buff + len, "Time                 Id Command    Argument\n",
                 sizeof(buff) - len);
    if (my_b_write(&log_file, (uchar*) buff, (uint) (end-buff)) ||
	flush_io_cache(&log_file))
      goto err;
  }

  log_state= LOG_OPENED;
  DBUG_RETURN(0);

err:
  sql_print_error("Could not use %s for logging (error %d). \
Turning logging off for the whole duration of the MySQL server process. \
To turn it on again: fix the cause, \
shutdown the MySQL server and restart it.", name, errno);
  if (file >= 0)
    mysql_file_close(file, MYF(0));
  end_io_cache(&log_file);
  my_free(name);
  name= NULL;
  log_state= LOG_CLOSED;
  DBUG_RETURN(1);
}

MYSQL_LOG::MYSQL_LOG()
  : name(0), write_error(FALSE), inited(FALSE), log_type(LOG_UNKNOWN),
    log_state(LOG_CLOSED)
{
  /*
    We don't want to initialize LOCK_Log here as such initialization depends on
    safe_mutex (when using safe_mutex) which depends on MY_INIT(), which is
    called only in main(). Doing initialization here would make it happen
    before main().
  */
  bzero((char*) &log_file, sizeof(log_file));
}

void MYSQL_LOG::init_pthread_objects()
{
  DBUG_ASSERT(inited == 0);
  inited= 1;
  mysql_mutex_init(key_LOG_LOCK_log, &LOCK_log, MY_MUTEX_INIT_SLOW);
}

/*
  Close the log file

  SYNOPSIS
    close()
    exiting     Bitmask. LOG_CLOSE_TO_BE_OPENED is used if we intend to call
                open at once after close. LOG_CLOSE_DELAYED_CLOSE is used for
                binlog rotation, to delay actual close of the old file until
                we have successfully created the new file.

  NOTES
    One can do an open on the object at once after doing a close.
    The internal structures are not freed until cleanup() is called
*/

void MYSQL_LOG::close(uint exiting)
{					// One can't set log_type here!
  DBUG_ENTER("MYSQL_LOG::close");
  DBUG_PRINT("enter",("exiting: %d", (int) exiting));
  if (log_state == LOG_OPENED)
  {
    end_io_cache(&log_file);

    if (log_type == LOG_BIN && mysql_file_sync(log_file.file, MYF(MY_WME)) && ! write_error)
    {
      write_error= 1;
      sql_print_error(ER_THD_OR_DEFAULT(current_thd, ER_ERROR_ON_WRITE), name, errno);
    }

    if (!(exiting & LOG_CLOSE_DELAYED_CLOSE) &&
        mysql_file_close(log_file.file, MYF(MY_WME)) && ! write_error)
    {
      write_error= 1;
      sql_print_error(ER_THD_OR_DEFAULT(current_thd, ER_ERROR_ON_WRITE), name, errno);
    }
  }

  log_state= (exiting & LOG_CLOSE_TO_BE_OPENED) ? LOG_TO_BE_OPENED : LOG_CLOSED;
  my_free(name);
  name= NULL;
  DBUG_VOID_RETURN;
}

/** This is called only once. */

void MYSQL_LOG::cleanup()
{
  DBUG_ENTER("cleanup");
  if (inited)
  {
    inited= 0;
    mysql_mutex_destroy(&LOCK_log);
    close(0);
  }
  DBUG_VOID_RETURN;
}


int MYSQL_LOG::generate_new_name(char *new_name, const char *log_name,
                                 ulong next_log_number)
{
  fn_format(new_name, log_name, mysql_data_home, "", 4);
  if (log_type == LOG_BIN)
  {
    if (!fn_ext(log_name)[0])
    {
      if (DBUG_EVALUATE_IF("binlog_inject_new_name_error", TRUE, FALSE) ||
          find_uniq_filename(new_name, next_log_number))
      {
        THD *thd= current_thd;
        if (thd)
          my_printf_error(ER_NO_UNIQUE_LOGFILE,
                          ER_THD(thd, ER_NO_UNIQUE_LOGFILE),
                          MYF(ME_FATALERROR), log_name);
        sql_print_error(ER_DEFAULT(ER_NO_UNIQUE_LOGFILE), log_name);
	return 1;
      }
    }
  }
  return 0;
}


/*
  Reopen the log file

  SYNOPSIS
    reopen_file()

  DESCRIPTION
    Reopen the log file. The method is used during FLUSH LOGS
    and locks LOCK_log mutex
*/


void MYSQL_QUERY_LOG::reopen_file()
{
  char *save_name;
  DBUG_ENTER("MYSQL_LOG::reopen_file");

  mysql_mutex_lock(&LOCK_log);
  if (!is_open())
  {
    DBUG_PRINT("info",("log is closed"));
    mysql_mutex_unlock(&LOCK_log);
    DBUG_VOID_RETURN;
  }

  save_name= name;
  name= 0;				// Don't free name
  close(LOG_CLOSE_TO_BE_OPENED);

  /*
     Note that at this point, log_state != LOG_CLOSED (important for is_open()).
  */

  open(
#ifdef HAVE_PSI_INTERFACE
       m_log_file_key,
#endif
       save_name, log_type, 0, 0, io_cache_type);
  my_free(save_name);

  mysql_mutex_unlock(&LOCK_log);

  DBUG_VOID_RETURN;
}


/*
  Write a command to traditional general log file

  SYNOPSIS
    write()

    event_time        command start timestamp
    user_host         the pointer to the string with user@host info
    user_host_len     length of the user_host string. this is computed once
                      and passed to all general log  event handlers
    thread_id         Id of the thread, issued a query
    command_type      the type of the command being logged
    command_type_len  the length of the string above
    sql_text          the very text of the query being executed
    sql_text_len      the length of sql_text string

  DESCRIPTION

   Log given command to to normal (not rotable) log file

  RETURN
    FASE - OK
    TRUE - error occurred
*/

bool MYSQL_QUERY_LOG::write(time_t event_time, const char *user_host,
                            uint user_host_len, int thread_id_arg,
                            const char *command_type, uint command_type_len,
                            const char *sql_text, uint sql_text_len)
{
  char buff[32];
  uint length= 0;
  char local_time_buff[MAX_TIME_SIZE];
  struct tm start;
  uint time_buff_len= 0;

  mysql_mutex_lock(&LOCK_log);

  /* Test if someone closed between the is_open test and lock */
  if (is_open())
  {
    /* for testing output of timestamp and thread id */
    DBUG_EXECUTE_IF("reset_log_last_time", last_time= 0;);

    /* Note that my_b_write() assumes it knows the length for this */
      if (event_time != last_time)
      {
        last_time= event_time;

        localtime_r(&event_time, &start);

        time_buff_len= my_snprintf(local_time_buff, MAX_TIME_SIZE,
                                   "%02d%02d%02d %2d:%02d:%02d\t",
                                   start.tm_year % 100, start.tm_mon + 1,
                                   start.tm_mday, start.tm_hour,
                                   start.tm_min, start.tm_sec);

        if (my_b_write(&log_file, (uchar*) local_time_buff, time_buff_len))
          goto err;
      }
      else
        if (my_b_write(&log_file, (uchar*) "\t\t" ,2) < 0)
          goto err;

      /* command_type, thread_id */
      length= my_snprintf(buff, 32, "%5ld ", (long) thread_id_arg);

    if (my_b_write(&log_file, (uchar*) buff, length))
      goto err;

    if (my_b_write(&log_file, (uchar*) command_type, command_type_len))
      goto err;

    if (my_b_write(&log_file, (uchar*) "\t", 1))
      goto err;

    /* sql_text */
    if (my_b_write(&log_file, (uchar*) sql_text, sql_text_len))
      goto err;

    if (my_b_write(&log_file, (uchar*) "\n", 1) ||
        flush_io_cache(&log_file))
      goto err;
  }

  mysql_mutex_unlock(&LOCK_log);
  return FALSE;
err:

  if (!write_error)
  {
    write_error= 1;
    sql_print_error(ER(ER_ERROR_ON_WRITE), name, errno);
  }
  mysql_mutex_unlock(&LOCK_log);
  return TRUE;
}


/*
  Log a query to the traditional slow log file

  SYNOPSIS
    write()

    thd               THD of the query
    current_time      current timestamp
    user_host         the pointer to the string with user@host info
    user_host_len     length of the user_host string. this is computed once
                      and passed to all general log event handlers
    query_utime       Amount of time the query took to execute (in microseconds)
    lock_utime        Amount of time the query was locked (in microseconds)
    is_command        The flag, which determines, whether the sql_text is a
                      query or an administrator command.
    sql_text          the very text of the query or administrator command
                      processed
    sql_text_len      the length of sql_text string

  DESCRIPTION

   Log a query to the slow log file.

  RETURN
    FALSE - OK
    TRUE - error occurred
*/

bool MYSQL_QUERY_LOG::write(THD *thd, time_t current_time,
                            const char *user_host,
                            uint user_host_len, ulonglong query_utime,
                            ulonglong lock_utime, bool is_command,
                            const char *sql_text, uint sql_text_len)
{
  bool error= 0;
  DBUG_ENTER("MYSQL_QUERY_LOG::write");

  mysql_mutex_lock(&LOCK_log);
  if (is_open())
  {						// Safety agains reopen
    int tmp_errno= 0;
    char buff[80], *end;
    char query_time_buff[22+7], lock_time_buff[22+7];
    uint buff_len;
    end= buff;

    if (!(specialflag & SPECIAL_SHORT_LOG_FORMAT))
    {
      if (current_time != last_time)
      {
        last_time= current_time;
        struct tm start;
        localtime_r(&current_time, &start);

        buff_len= my_snprintf(buff, sizeof buff,
                              "# Time: %02d%02d%02d %2d:%02d:%02d\n",
                              start.tm_year % 100, start.tm_mon + 1,
                              start.tm_mday, start.tm_hour,
                              start.tm_min, start.tm_sec);

        /* Note that my_b_write() assumes it knows the length for this */
        if (my_b_write(&log_file, (uchar*) buff, buff_len))
          tmp_errno= errno;
      }
      const uchar uh[]= "# User@Host: ";
      if (my_b_write(&log_file, uh, sizeof(uh) - 1))
        tmp_errno= errno;
      if (my_b_write(&log_file, (uchar*) user_host, user_host_len))
        tmp_errno= errno;
      if (my_b_write(&log_file, (uchar*) "\n", 1))
        tmp_errno= errno;
    }
    
    /* For slow query log */
    sprintf(query_time_buff, "%.6f", ulonglong2double(query_utime)/1000000.0);
    sprintf(lock_time_buff,  "%.6f", ulonglong2double(lock_utime)/1000000.0);
    if (my_b_printf(&log_file,
                    "# Thread_id: %lu  Schema: %s  QC_hit: %s\n" \
                    "# Query_time: %s  Lock_time: %s  Rows_sent: %lu  Rows_examined: %lu\n" \
                    "# Rows_affected: %lu\n",
                    (ulong) thd->thread_id, (thd->db ? thd->db : ""),
                    ((thd->query_plan_flags & QPLAN_QC) ? "Yes" : "No"),
                    query_time_buff, lock_time_buff,
                    (ulong) thd->get_sent_row_count(),
                    (ulong) thd->get_examined_row_count(),
                    thd->get_stmt_da()->is_ok() ?
                    (ulong) thd->get_stmt_da()->affected_rows() :
                    0) == (size_t) -1)
      tmp_errno= errno;
     if ((thd->variables.log_slow_verbosity & LOG_SLOW_VERBOSITY_QUERY_PLAN) &&
         (thd->query_plan_flags &
          (QPLAN_FULL_SCAN | QPLAN_FULL_JOIN | QPLAN_TMP_TABLE |
           QPLAN_TMP_DISK | QPLAN_FILESORT | QPLAN_FILESORT_DISK)) &&
         my_b_printf(&log_file,
                     "# Full_scan: %s  Full_join: %s  "
                     "Tmp_table: %s  Tmp_table_on_disk: %s\n"
                     "# Filesort: %s  Filesort_on_disk: %s  Merge_passes: %lu  "
                     "Priority_queue: %s\n",
                     ((thd->query_plan_flags & QPLAN_FULL_SCAN) ? "Yes" : "No"),
                     ((thd->query_plan_flags & QPLAN_FULL_JOIN) ? "Yes" : "No"),
                     ((thd->query_plan_flags & QPLAN_TMP_TABLE) ? "Yes" : "No"),
                     ((thd->query_plan_flags & QPLAN_TMP_DISK) ? "Yes" : "No"),
                     ((thd->query_plan_flags & QPLAN_FILESORT) ? "Yes" : "No"),
                     ((thd->query_plan_flags & QPLAN_FILESORT_DISK) ?
                      "Yes" : "No"),
                     thd->query_plan_fsort_passes,
                     ((thd->query_plan_flags & QPLAN_FILESORT_PRIORITY_QUEUE) ? 
                       "Yes" : "No")
                     ) == (size_t) -1)
       tmp_errno= errno;
    if (thd->variables.log_slow_verbosity & LOG_SLOW_VERBOSITY_EXPLAIN &&
        thd->lex->explain)
    {
      StringBuffer<128> buf;
      DBUG_ASSERT(!thd->free_list);
      if (!print_explain_for_slow_log(thd->lex, thd, &buf))
        my_b_printf(&log_file, "%s", buf.c_ptr_safe());
      thd->free_items();
    }
    if (thd->db && strcmp(thd->db, db))
    {						// Database changed
      if (my_b_printf(&log_file,"use %s;\n",thd->db) == (size_t) -1)
        tmp_errno= errno;
      strmov(db,thd->db);
    }
    if (thd->stmt_depends_on_first_successful_insert_id_in_prev_stmt)
    {
      end=strmov(end, ",last_insert_id=");
      end=longlong10_to_str((longlong)
                            thd->first_successful_insert_id_in_prev_stmt_for_binlog,
                            end, -10);
    }
    // Save value if we do an insert.
    if (thd->auto_inc_intervals_in_cur_stmt_for_binlog.nb_elements() > 0)
    {
      if (!(specialflag & SPECIAL_SHORT_LOG_FORMAT))
      {
        end=strmov(end,",insert_id=");
        end=longlong10_to_str((longlong)
                              thd->auto_inc_intervals_in_cur_stmt_for_binlog.minimum(),
                              end, -10);
      }
    }

    /*
      This info used to show up randomly, depending on whether the query
      checked the query start time or not. now we always write current
      timestamp to the slow log
    */
    end= strmov(end, ",timestamp=");
    end= int10_to_str((long) current_time, end, 10);

    if (end != buff)
    {
      *end++=';';
      *end='\n';
      if (my_b_write(&log_file, (uchar*) "SET ", 4) ||
          my_b_write(&log_file, (uchar*) buff + 1, (uint) (end-buff)))
        tmp_errno= errno;
    }
    if (is_command)
    {
      end= strxmov(buff, "# administrator command: ", NullS);
      buff_len= (ulong) (end - buff);
      DBUG_EXECUTE_IF("simulate_slow_log_write_error",
                      {DBUG_SET("+d,simulate_file_write_error");});
      if(my_b_write(&log_file, (uchar*) buff, buff_len))
        tmp_errno= errno;
    }
    if (my_b_write(&log_file, (uchar*) sql_text, sql_text_len) ||
        my_b_write(&log_file, (uchar*) ";\n",2) ||
        flush_io_cache(&log_file))
      tmp_errno= errno;
    if (tmp_errno)
    {
      error= 1;
      if (! write_error)
      {
        write_error= 1;
        sql_print_error(ER_THD(thd, ER_ERROR_ON_WRITE), name, tmp_errno);
      }
    }
  }
  mysql_mutex_unlock(&LOCK_log);
  DBUG_RETURN(error);
}


/**
  @todo
  The following should be using fn_format();  We just need to
  first change fn_format() to cut the file name if it's too long.
*/
const char *MYSQL_LOG::generate_name(const char *log_name,
                                     const char *suffix,
                                     bool strip_ext, char *buff)
{
  if (!log_name || !log_name[0])
  {
    strmake(buff, pidfile_name, FN_REFLEN - strlen(suffix) - 1);
    return (const char *)
      fn_format(buff, buff, "", suffix, MYF(MY_REPLACE_EXT|MY_REPLACE_DIR));
  }
  // get rid of extension if the log is binary to avoid problems
  if (strip_ext)
  {
    char *p= fn_ext(log_name);
    uint length= (uint) (p - log_name);
    strmake(buff, log_name, MY_MIN(length, FN_REFLEN-1));
    return (const char*)buff;
  }
  return log_name;
}


/*
  Print some additional information about addition/removal of
  XID list entries.
  TODO: Remove once MDEV-9510 is fixed.
*/
#ifdef WITH_WSREP
#define WSREP_XID_LIST_ENTRY(X, Y)                    \
  if (wsrep_debug)                                    \
  {                                                   \
    char buf[FN_REFLEN];                              \
    strmake(buf, Y->binlog_name, Y->binlog_name_len); \
    WSREP_DEBUG(X, buf, Y->binlog_id);                \
  }
#else
#define WSREP_XID_LIST_ENTRY(X, Y) do { } while(0)
#endif

MYSQL_BIN_LOG::MYSQL_BIN_LOG(uint *sync_period)
  :reset_master_pending(0), mark_xid_done_waiting(0),
   bytes_written(0), file_id(1), open_count(1),
   group_commit_queue(0), group_commit_queue_busy(FALSE),
   num_commits(0), num_group_commits(0),
   group_commit_trigger_count(0), group_commit_trigger_timeout(0),
   group_commit_trigger_lock_wait(0),
   sync_period_ptr(sync_period), sync_counter(0),
   state_file_deleted(false), binlog_state_recover_done(false),
   is_relay_log(0), signal_cnt(0),
   checksum_alg_reset(BINLOG_CHECKSUM_ALG_UNDEF),
   relay_log_checksum_alg(BINLOG_CHECKSUM_ALG_UNDEF),
   description_event_for_exec(0), description_event_for_queue(0),
   current_binlog_id(0)
{
  /*
    We don't want to initialize locks here as such initialization depends on
    safe_mutex (when using safe_mutex) which depends on MY_INIT(), which is
    called only in main(). Doing initialization here would make it happen
    before main().
  */
  index_file_name[0] = 0;
  bzero((char*) &index_file, sizeof(index_file));
  bzero((char*) &purge_index_file, sizeof(purge_index_file));
}

/* this is called only once */

void MYSQL_BIN_LOG::cleanup()
{
  DBUG_ENTER("cleanup");
  if (inited)
  {
    xid_count_per_binlog *b;

    /* Wait for the binlog background thread to stop. */
    if (!is_relay_log && binlog_background_thread_started)
    {
      mysql_mutex_lock(&LOCK_binlog_background_thread);
      binlog_background_thread_stop= true;
      mysql_cond_signal(&COND_binlog_background_thread);
      while (binlog_background_thread_stop)
        mysql_cond_wait(&COND_binlog_background_thread_end,
                        &LOCK_binlog_background_thread);
      mysql_mutex_unlock(&LOCK_binlog_background_thread);
      binlog_background_thread_started= false;
    }

    inited= 0;
    mysql_mutex_lock(&LOCK_log);
    close(LOG_CLOSE_INDEX|LOG_CLOSE_STOP_EVENT);
    mysql_mutex_unlock(&LOCK_log);
    delete description_event_for_queue;
    delete description_event_for_exec;

    while ((b= binlog_xid_count_list.get()))
    {
      /*
        There should be no pending XIDs at shutdown, and only one entry (for
        the active binlog file) in the list.
      */
      DBUG_ASSERT(b->xid_count == 0);
      DBUG_ASSERT(!binlog_xid_count_list.head());
      WSREP_XID_LIST_ENTRY("MYSQL_BIN_LOG::cleanup(): Removing xid_list_entry "
                           "for %s (%lu)", b);
      my_free(b);
    }

    mysql_mutex_destroy(&LOCK_log);
    mysql_mutex_destroy(&LOCK_index);
    mysql_mutex_destroy(&LOCK_xid_list);
    mysql_mutex_destroy(&LOCK_binlog_background_thread);
    mysql_mutex_destroy(&LOCK_binlog_end_pos);
    mysql_cond_destroy(&update_cond);
    mysql_cond_destroy(&COND_queue_busy);
    mysql_cond_destroy(&COND_xid_list);
    mysql_cond_destroy(&COND_binlog_background_thread);
    mysql_cond_destroy(&COND_binlog_background_thread_end);
  }

  /*
    Free data for global binlog state.
    We can't do that automaticly as we need to do this before
    safemalloc is shut down
  */
  if (!is_relay_log)
    rpl_global_gtid_binlog_state.free();
  DBUG_VOID_RETURN;
}


/* Init binlog-specific vars */
void MYSQL_BIN_LOG::init(ulong max_size_arg)
{
  DBUG_ENTER("MYSQL_BIN_LOG::init");
  max_size= max_size_arg;
  DBUG_PRINT("info",("max_size: %lu", max_size));
  DBUG_VOID_RETURN;
}


void MYSQL_BIN_LOG::init_pthread_objects()
{
  MYSQL_LOG::init_pthread_objects();
  mysql_mutex_init(m_key_LOCK_index, &LOCK_index, MY_MUTEX_INIT_SLOW);
  mysql_mutex_setflags(&LOCK_index, MYF_NO_DEADLOCK_DETECTION);
  mysql_mutex_init(key_BINLOG_LOCK_xid_list,
                   &LOCK_xid_list, MY_MUTEX_INIT_FAST);
  mysql_cond_init(m_key_update_cond, &update_cond, 0);
  mysql_cond_init(m_key_COND_queue_busy, &COND_queue_busy, 0);
  mysql_cond_init(key_BINLOG_COND_xid_list, &COND_xid_list, 0);

  mysql_mutex_init(key_BINLOG_LOCK_binlog_background_thread,
                   &LOCK_binlog_background_thread, MY_MUTEX_INIT_FAST);
  mysql_cond_init(key_BINLOG_COND_binlog_background_thread,
                  &COND_binlog_background_thread, 0);
  mysql_cond_init(key_BINLOG_COND_binlog_background_thread_end,
                  &COND_binlog_background_thread_end, 0);

  mysql_mutex_init(m_key_LOCK_binlog_end_pos, &LOCK_binlog_end_pos,
                   MY_MUTEX_INIT_SLOW);
}


bool MYSQL_BIN_LOG::open_index_file(const char *index_file_name_arg,
                                    const char *log_name, bool need_mutex)
{
  File index_file_nr= -1;
  DBUG_ASSERT(!my_b_inited(&index_file));

  /*
    First open of this class instance
    Create an index file that will hold all file names uses for logging.
    Add new entries to the end of it.
  */
  myf opt= MY_UNPACK_FILENAME;
  if (!index_file_name_arg)
  {
    index_file_name_arg= log_name;    // Use same basename for index file
    opt= MY_UNPACK_FILENAME | MY_REPLACE_EXT;
  }
  fn_format(index_file_name, index_file_name_arg, mysql_data_home,
            ".index", opt);
  if ((index_file_nr= mysql_file_open(m_key_file_log_index,
                                      index_file_name,
                                      O_RDWR | O_CREAT | O_BINARY | O_CLOEXEC,
                                      MYF(MY_WME))) < 0 ||
       mysql_file_sync(index_file_nr, MYF(MY_WME)) ||
       init_io_cache(&index_file, index_file_nr,
                     IO_SIZE, WRITE_CACHE,
                     mysql_file_seek(index_file_nr, 0L, MY_SEEK_END, MYF(0)),
                                     0, MYF(MY_WME | MY_WAIT_IF_FULL)) ||
      DBUG_EVALUATE_IF("fault_injection_openning_index", 1, 0))
  {
    /*
      TODO: all operations creating/deleting the index file or a log, should
      call my_sync_dir() or my_sync_dir_by_file() to be durable.
      TODO: file creation should be done with mysql_file_create()
      not mysql_file_open().
    */
    if (index_file_nr >= 0)
      mysql_file_close(index_file_nr, MYF(0));
    return TRUE;
  }

#ifdef HAVE_REPLICATION
  /*
    Sync the index by purging any binary log file that is not registered.
    In other words, either purge binary log files that were removed from
    the index but not purged from the file system due to a crash or purge
    any binary log file that was created but not register in the index
    due to a crash.
  */

  if (set_purge_index_file_name(index_file_name_arg) ||
      open_purge_index_file(FALSE) ||
      purge_index_entry(NULL, NULL, need_mutex) ||
      close_purge_index_file() ||
      DBUG_EVALUATE_IF("fault_injection_recovering_index", 1, 0))
  {
    sql_print_error("MYSQL_BIN_LOG::open_index_file failed to sync the index "
                    "file.");
    return TRUE;
  }
#endif

  return FALSE;
}


/**
  Open a (new) binlog file.

  - Open the log file and the index file. Register the new
  file name in it
  - When calling this when the file is in use, you must have a locks
  on LOCK_log and LOCK_index.

  @retval
    0	ok
  @retval
    1	error
*/

bool MYSQL_BIN_LOG::open(const char *log_name,
                         enum_log_type log_type_arg,
                         const char *new_name,
                         ulong next_log_number,
                         enum cache_type io_cache_type_arg,
                         ulong max_size_arg,
                         bool null_created_arg,
                         bool need_mutex)
{
  File file= -1;
  xid_count_per_binlog *new_xid_list_entry= NULL, *b;
  DBUG_ENTER("MYSQL_BIN_LOG::open");
  DBUG_PRINT("enter",("log_type: %d",(int) log_type_arg));

  mysql_mutex_assert_owner(&LOCK_log);

  if (!is_relay_log)
  {
    if (!binlog_state_recover_done)
    {
      binlog_state_recover_done= true;
      if (do_binlog_recovery(opt_bin_logname, false))
        DBUG_RETURN(1);
    }

    if (!binlog_background_thread_started &&
        start_binlog_background_thread())
      DBUG_RETURN(1);
  }

  /* We need to calculate new log file name for purge to delete old */
  if (init_and_set_log_file_name(log_name, new_name, next_log_number,
                                 log_type_arg, io_cache_type_arg))
  {
    sql_print_error("MYSQL_BIN_LOG::open failed to generate new file name.");
    DBUG_RETURN(1);
  }

#ifdef HAVE_REPLICATION
  if (open_purge_index_file(TRUE) ||
      register_create_index_entry(log_file_name) ||
      sync_purge_index_file() ||
      DBUG_EVALUATE_IF("fault_injection_registering_index", 1, 0))
  {
    /**
        TODO:
        Although this was introduced to appease valgrind when
        injecting emulated faults using
        fault_injection_registering_index it may be good to consider
        what actually happens when open_purge_index_file succeeds but
        register or sync fails.

        Perhaps we might need the code below in MYSQL_LOG_BIN::cleanup
        for "real life" purposes as well? 
     */
    DBUG_EXECUTE_IF("fault_injection_registering_index", {
      if (my_b_inited(&purge_index_file))
      {
        end_io_cache(&purge_index_file);
        my_close(purge_index_file.file, MYF(0));
      }
    });

    sql_print_error("MYSQL_BIN_LOG::open failed to sync the index file.");
    DBUG_RETURN(1);
  }
  DBUG_EXECUTE_IF("crash_create_non_critical_before_update_index", DBUG_SUICIDE(););
#endif

  write_error= 0;

  /* open the main log file */
  if (MYSQL_LOG::open(
#ifdef HAVE_PSI_INTERFACE
                      m_key_file_log,
#endif
                      log_name,
                      LOG_UNKNOWN, /* Don't generate new name */
                      0, 0, io_cache_type_arg))
  {
#ifdef HAVE_REPLICATION
    close_purge_index_file();
#endif
    DBUG_RETURN(1);                            /* all warnings issued */
  }

  init(max_size_arg);

  open_count++;

  DBUG_ASSERT(log_type == LOG_BIN);

  {
    bool write_file_name_to_index_file=0;

    if (!my_b_filelength(&log_file))
    {
      /*
	The binary log file was empty (probably newly created)
	This is the normal case and happens when the user doesn't specify
	an extension for the binary log files.
	In this case we write a standard header to it.
      */
      if (my_b_safe_write(&log_file, BINLOG_MAGIC,
			  BIN_LOG_HEADER_SIZE))
        goto err;
      bytes_written+= BIN_LOG_HEADER_SIZE;
      write_file_name_to_index_file= 1;
    }

    {
      /*
        In 4.x we put Start event only in the first binlog. But from 5.0 we
        want a Start event even if this is not the very first binlog.
      */
      Format_description_log_event s(BINLOG_VERSION);
      /*
        don't set LOG_EVENT_BINLOG_IN_USE_F for SEQ_READ_APPEND io_cache
        as we won't be able to reset it later
      */
      if (io_cache_type == WRITE_CACHE)
        s.flags |= LOG_EVENT_BINLOG_IN_USE_F;

      if (is_relay_log)
      {
        if (relay_log_checksum_alg == BINLOG_CHECKSUM_ALG_UNDEF)
          relay_log_checksum_alg=
            opt_slave_sql_verify_checksum ? (enum_binlog_checksum_alg) binlog_checksum_options
                                          : BINLOG_CHECKSUM_ALG_OFF;
        s.checksum_alg= relay_log_checksum_alg;
      }
      else
        s.checksum_alg= (enum_binlog_checksum_alg)binlog_checksum_options;

      crypto.scheme = 0;
      DBUG_ASSERT(s.checksum_alg != BINLOG_CHECKSUM_ALG_UNDEF);
      if (!s.is_valid())
        goto err;
      s.dont_set_created= null_created_arg;
      if (write_event(&s))
        goto err;
      bytes_written+= s.data_written;

      if (encrypt_binlog)
      {
        uint key_version= encryption_key_get_latest_version(ENCRYPTION_KEY_SYSTEM_DATA);
        if (key_version == ENCRYPTION_KEY_VERSION_INVALID)
        {
          sql_print_error("Failed to enable encryption of binary logs");
          goto err;
        }

        if (key_version != ENCRYPTION_KEY_NOT_ENCRYPTED)
        {
          if (my_random_bytes(crypto.nonce, sizeof(crypto.nonce)))
            goto err;

          Start_encryption_log_event sele(1, key_version, crypto.nonce);
          sele.checksum_alg= s.checksum_alg;
          if (write_event(&sele))
            goto err;

          // Start_encryption_log_event is written, enable the encryption
          if (crypto.init(sele.crypto_scheme, key_version))
            goto err;
        }
      }

      if (!is_relay_log)
      {
        char buf[FN_REFLEN];

        /*
          Output a Gtid_list_log_event at the start of the binlog file.

          This is used to quickly determine which GTIDs are found in binlog
          files earlier than this one, and which are found in this (or later)
          binlogs.

          The list gives a mapping from (domain_id, server_id) -> seq_no (so
          this means that there is at most one entry for every unique pair
          (domain_id, server_id) in the list). It indicates that this seq_no is
          the last one found in an earlier binlog file for this (domain_id,
          server_id) combination - so any higher seq_no should be search for
          from this binlog file, or a later one.

          This allows to locate the binlog file containing a given GTID by
          scanning backwards, reading just the Gtid_list_log_event at the
          start of each file, and scanning only the relevant binlog file when
          found, not all binlog files.

          The existence of a given entry (domain_id, server_id, seq_no)
          guarantees only that this seq_no will not be found in this or any
          later binlog file. It does not guarantee that it can be found it an
          earlier binlog file, for example the file may have been purged.

          If there is no entry for a given (domain_id, server_id) pair, then
          it means that no such GTID exists in any earlier binlog. It is
          permissible to remove such pair from future Gtid_list_log_events
          if all previous binlog files containing such GTIDs have been purged
          (though such optimization is not performed at the time of this
          writing). So if there is no entry for given GTID it means that such
          GTID should be search for in this or later binlog file, same as if
          there had been an entry (domain_id, server_id, 0).
        */

        Gtid_list_log_event gl_ev(&rpl_global_gtid_binlog_state, 0);
        if (write_event(&gl_ev))
          goto err;

        /* Output a binlog checkpoint event at the start of the binlog file. */

        /*
          Construct an entry in the binlog_xid_count_list for the new binlog
          file (we will not link it into the list until we know the new file
          is successfully created; otherwise we would have to remove it again
          if creation failed, which gets tricky since other threads may have
          seen the entry in the meantime - and we do not want to hold
          LOCK_xid_list for long periods of time).

          Write the current binlog checkpoint into the log, so XA recovery will
          know from where to start recovery.
        */
        uint off= dirname_length(log_file_name);
        uint len= strlen(log_file_name) - off;
        char *entry_mem, *name_mem;
        if (!(new_xid_list_entry = (xid_count_per_binlog *)
              my_multi_malloc(MYF(MY_WME),
                              &entry_mem, sizeof(xid_count_per_binlog),
                              &name_mem, len,
                              NULL)))
          goto err;
        memcpy(name_mem, log_file_name+off, len);
        new_xid_list_entry->binlog_name= name_mem;
        new_xid_list_entry->binlog_name_len= len;
        new_xid_list_entry->xid_count= 0;

        /*
          Find the name for the Initial binlog checkpoint.

          Normally this will just be the first entry, as we delete entries
          when their count drops to zero. But we scan the list to handle any
          corner case, eg. for the first binlog file opened after startup, the
          list will be empty.
        */
        mysql_mutex_lock(&LOCK_xid_list);
        I_List_iterator<xid_count_per_binlog> it(binlog_xid_count_list);
        while ((b= it++) && b->xid_count == 0)
          ;
        mysql_mutex_unlock(&LOCK_xid_list);
        if (!b)
          b= new_xid_list_entry;
        strmake(buf, b->binlog_name, b->binlog_name_len);
        Binlog_checkpoint_log_event ev(buf, len);
        DBUG_EXECUTE_IF("crash_before_write_checkpoint_event",
                        flush_io_cache(&log_file);
                        mysql_file_sync(log_file.file, MYF(MY_WME));
                        DBUG_SUICIDE(););
        if (write_event(&ev))
          goto err;
        bytes_written+= ev.data_written;
      }
    }
    if (description_event_for_queue &&
        description_event_for_queue->binlog_version>=4)
    {
      /*
        This is a relay log written to by the I/O slave thread.
        Write the event so that others can later know the format of this relay
        log.
        Note that this event is very close to the original event from the
        master (it has binlog version of the master, event types of the
        master), so this is suitable to parse the next relay log's event. It
        has been produced by
        Format_description_log_event::Format_description_log_event(char* buf,).
        Why don't we want to write the description_event_for_queue if this
        event is for format<4 (3.23 or 4.x): this is because in that case, the
        description_event_for_queue describes the data received from the
        master, but not the data written to the relay log (*conversion*),
        which is in format 4 (slave's).
      */
      /*
        Set 'created' to 0, so that in next relay logs this event does not
        trigger cleaning actions on the slave in
        Format_description_log_event::apply_event_impl().
      */
      description_event_for_queue->created= 0;
      /* Don't set log_pos in event header */
      description_event_for_queue->set_artificial_event();

      if (write_event(description_event_for_queue))
        goto err;
      bytes_written+= description_event_for_queue->data_written;
    }
    if (flush_io_cache(&log_file) ||
        mysql_file_sync(log_file.file, MYF(MY_WME|MY_SYNC_FILESIZE)))
      goto err;

    my_off_t offset= my_b_tell(&log_file);

    if (!is_relay_log)
    {
      /* update binlog_end_pos so that it can be read by after sync hook */
      reset_binlog_end_pos(log_file_name, offset);

      mysql_mutex_lock(&LOCK_commit_ordered);
      strmake_buf(last_commit_pos_file, log_file_name);
      last_commit_pos_offset= offset;
      mysql_mutex_unlock(&LOCK_commit_ordered);
    }

    if (write_file_name_to_index_file)
    {
#ifdef HAVE_REPLICATION
#ifdef ENABLED_DEBUG_SYNC
      if (current_thd)
        DEBUG_SYNC(current_thd, "binlog_open_before_update_index");
#endif
      DBUG_EXECUTE_IF("crash_create_critical_before_update_index", DBUG_SUICIDE(););
#endif

      DBUG_ASSERT(my_b_inited(&index_file) != 0);
      reinit_io_cache(&index_file, WRITE_CACHE,
                      my_b_filelength(&index_file), 0, 0);
      /*
        As this is a new log file, we write the file name to the index
        file. As every time we write to the index file, we sync it.
      */
      if (DBUG_EVALUATE_IF("fault_injection_updating_index", 1, 0) ||
          my_b_write(&index_file, (uchar*) log_file_name,
                     strlen(log_file_name)) ||
          my_b_write(&index_file, (uchar*) "\n", 1) ||
          flush_io_cache(&index_file) ||
          mysql_file_sync(index_file.file, MYF(MY_WME|MY_SYNC_FILESIZE)))
        goto err;

#ifdef HAVE_REPLICATION
      DBUG_EXECUTE_IF("crash_create_after_update_index", DBUG_SUICIDE(););
#endif
    }
  }

  if (!is_relay_log)
  {
    /*
      Now the file was created successfully, so we can link in the entry for
      the new binlog file in binlog_xid_count_list.
    */
    mysql_mutex_lock(&LOCK_xid_list);
    ++current_binlog_id;
    new_xid_list_entry->binlog_id= current_binlog_id;
    /* Remove any initial entries with no pending XIDs.  */
    while ((b= binlog_xid_count_list.head()) && b->xid_count == 0)
    {
<<<<<<< HEAD
      WSREP_XID_LIST_ENTRY("MYSQL_BIN_LOG::open(): Removing xid_list_entry for "
                           "%s (%lu)", b);
      my_free(binlog_xid_count_list.get());
    }
    mysql_cond_broadcast(&COND_xid_list);
    WSREP_XID_LIST_ENTRY("MYSQL_BIN_LOG::open(): Adding new xid_list_entry for "
                         "%s (%lu)", new_xid_list_entry);
=======
      my_free(binlog_xid_count_list.get());
    }
    mysql_cond_broadcast(&COND_xid_list);
>>>>>>> 215d652c
    binlog_xid_count_list.push_back(new_xid_list_entry);
    mysql_mutex_unlock(&LOCK_xid_list);

    /*
      Now that we have synced a new binlog file with an initial Gtid_list
      event, it is safe to delete the binlog state file. We will write out
      a new, updated file at shutdown, and if we crash before we can recover
      the state from the newly written binlog file.

      Since the state file will contain out-of-date data as soon as the first
      new GTID is binlogged, it is better to remove it, to avoid any risk of
      accidentally reading incorrect data later.
    */
    if (!state_file_deleted)
    {
      char buf[FN_REFLEN];
      fn_format(buf, opt_bin_logname, mysql_data_home, ".state",
                MY_UNPACK_FILENAME);
      my_delete(buf, MY_SYNC_DIR);
      state_file_deleted= true;
    }
  }

  log_state= LOG_OPENED;

#ifdef HAVE_REPLICATION
  close_purge_index_file();
#endif

  DBUG_RETURN(0);

err:
#ifdef HAVE_REPLICATION
  if (is_inited_purge_index_file())
    purge_index_entry(NULL, NULL, need_mutex);
  close_purge_index_file();
#endif
  sql_print_error("Could not use %s for logging (error %d). \
Turning logging off for the whole duration of the MySQL server process. \
To turn it on again: fix the cause, \
shutdown the MySQL server and restart it.", name, errno);
  if (new_xid_list_entry)
    my_free(new_xid_list_entry);
  if (file >= 0)
    mysql_file_close(file, MYF(0));
  close(LOG_CLOSE_INDEX);
  DBUG_RETURN(1);
}


int MYSQL_BIN_LOG::get_current_log(LOG_INFO* linfo)
{
  mysql_mutex_lock(&LOCK_log);
  int ret = raw_get_current_log(linfo);
  mysql_mutex_unlock(&LOCK_log);
  return ret;
}

int MYSQL_BIN_LOG::raw_get_current_log(LOG_INFO* linfo)
{
  mysql_mutex_assert_owner(&LOCK_log);
  strmake_buf(linfo->log_file_name, log_file_name);
  linfo->pos = my_b_tell(&log_file);
  return 0;
}

/**
  Move all data up in a file in an filename index file.

    We do the copy outside of the IO_CACHE as the cache buffers would just
    make things slower and more complicated.
    In most cases the copy loop should only do one read.

  @param index_file			File to move
  @param offset			Move everything from here to beginning

  @note
    File will be truncated to be 'offset' shorter or filled up with newlines

  @retval
    0	ok
*/

#ifdef HAVE_REPLICATION

static bool copy_up_file_and_fill(IO_CACHE *index_file, my_off_t offset)
{
  int bytes_read;
  my_off_t init_offset= offset;
  File file= index_file->file;
  uchar io_buf[IO_SIZE*2];
  DBUG_ENTER("copy_up_file_and_fill");

  for (;; offset+= bytes_read)
  {
    mysql_file_seek(file, offset, MY_SEEK_SET, MYF(0));
    if ((bytes_read= (int) mysql_file_read(file, io_buf, sizeof(io_buf),
                                           MYF(MY_WME)))
	< 0)
      goto err;
    if (!bytes_read)
      break;					// end of file
    mysql_file_seek(file, offset-init_offset, MY_SEEK_SET, MYF(0));
    if (mysql_file_write(file, io_buf, bytes_read,
                         MYF(MY_WME | MY_NABP | MY_WAIT_IF_FULL)))
      goto err;
  }
  /* The following will either truncate the file or fill the end with \n' */
  if (mysql_file_chsize(file, offset - init_offset, '\n', MYF(MY_WME)) ||
      mysql_file_sync(file, MYF(MY_WME|MY_SYNC_FILESIZE)))
    goto err;

  /* Reset data in old index cache */
  reinit_io_cache(index_file, READ_CACHE, (my_off_t) 0, 0, 1);
  DBUG_RETURN(0);

err:
  DBUG_RETURN(1);
}

#endif /* HAVE_REPLICATION */

/**
  Find the position in the log-index-file for the given log name.

  @param linfo		Store here the found log file name and position to
                       the NEXT log file name in the index file.
  @param log_name	Filename to find in the index file.
                       Is a null pointer if we want to read the first entry
  @param need_lock	Set this to 1 if the parent doesn't already have a
                       lock on LOCK_index

  @note
    On systems without the truncate function the file will end with one or
    more empty lines.  These will be ignored when reading the file.

  @retval
    0			ok
  @retval
    LOG_INFO_EOF	        End of log-index-file found
  @retval
    LOG_INFO_IO		Got IO error while reading file
*/

int MYSQL_BIN_LOG::find_log_pos(LOG_INFO *linfo, const char *log_name,
			    bool need_lock)
{
  int error= 0;
  char *full_fname= linfo->log_file_name;
  char full_log_name[FN_REFLEN], fname[FN_REFLEN];
  uint log_name_len= 0, fname_len= 0;
  DBUG_ENTER("find_log_pos");
  full_log_name[0]= full_fname[0]= 0;

  /*
    Mutex needed because we need to make sure the file pointer does not
    move from under our feet
  */
  if (need_lock)
    mysql_mutex_lock(&LOCK_index);
  mysql_mutex_assert_owner(&LOCK_index);

  // extend relative paths for log_name to be searched
  if (log_name)
  {
    if(normalize_binlog_name(full_log_name, log_name, is_relay_log))
    {
      error= LOG_INFO_EOF;
      goto end;
    }
  }

  log_name_len= log_name ? (uint) strlen(full_log_name) : 0;
  DBUG_PRINT("enter", ("log_name: %s, full_log_name: %s", 
                       log_name ? log_name : "NULL", full_log_name));

  /* As the file is flushed, we can't get an error here */
  (void) reinit_io_cache(&index_file, READ_CACHE, (my_off_t) 0, 0, 0);

  for (;;)
  {
    uint length;
    my_off_t offset= my_b_tell(&index_file);

    DBUG_EXECUTE_IF("simulate_find_log_pos_error",
                    error=  LOG_INFO_EOF; break;);
    /* If we get 0 or 1 characters, this is the end of the file */
    if ((length= my_b_gets(&index_file, fname, FN_REFLEN)) <= 1)
    {
      /* Did not find the given entry; Return not found or error */
      error= !index_file.error ? LOG_INFO_EOF : LOG_INFO_IO;
      break;
    }
    if (fname[length-1] != '\n')
      continue;                                 // Not a log entry
    fname[length-1]= 0;                         // Remove end \n
    
    // extend relative paths and match against full path
    if (normalize_binlog_name(full_fname, fname, is_relay_log))
    {
      error= LOG_INFO_EOF;
      break;
    }
    fname_len= (uint) strlen(full_fname);

    // if the log entry matches, null string matching anything
    if (!log_name ||
        (log_name_len == fname_len &&
	 !memcmp(full_fname, full_log_name, log_name_len)))
    {
      DBUG_PRINT("info", ("Found log file entry"));
      linfo->index_file_start_offset= offset;
      linfo->index_file_offset = my_b_tell(&index_file);
      break;
    }
  }

end:
  if (need_lock)
    mysql_mutex_unlock(&LOCK_index);
  DBUG_RETURN(error);
}


/**
  Find the position in the log-index-file for the given log name.

  @param
    linfo		Store here the next log file name and position to
			the file name after that.
  @param
    need_lock		Set this to 1 if the parent doesn't already have a
			lock on LOCK_index

  @note
    - Before calling this function, one has to call find_log_pos()
    to set up 'linfo'
    - Mutex needed because we need to make sure the file pointer does not move
    from under our feet

  @retval
    0			ok
  @retval
    LOG_INFO_EOF	        End of log-index-file found
  @retval
    LOG_INFO_IO		Got IO error while reading file
*/

int MYSQL_BIN_LOG::find_next_log(LOG_INFO* linfo, bool need_lock)
{
  int error= 0;
  uint length;
  char fname[FN_REFLEN];
  char *full_fname= linfo->log_file_name;

  if (need_lock)
    mysql_mutex_lock(&LOCK_index);
  mysql_mutex_assert_owner(&LOCK_index);

  /* As the file is flushed, we can't get an error here */
  (void) reinit_io_cache(&index_file, READ_CACHE, linfo->index_file_offset, 0,
			 0);

  linfo->index_file_start_offset= linfo->index_file_offset;
  if ((length=my_b_gets(&index_file, fname, FN_REFLEN)) <= 1)
  {
    error = !index_file.error ? LOG_INFO_EOF : LOG_INFO_IO;
    goto err;
  }

  if (fname[0] != 0)
  {
    if(normalize_binlog_name(full_fname, fname, is_relay_log))
    {
      error= LOG_INFO_EOF;
      goto err;
    }
    length= strlen(full_fname);
  }

  full_fname[length-1]= 0;			// kill \n
  linfo->index_file_offset= my_b_tell(&index_file);

err:
  if (need_lock)
    mysql_mutex_unlock(&LOCK_index);
  return error;
}


/**
  Delete all logs refered to in the index file.

  The new index file will only contain this file.

  @param thd		  Thread id. This can be zero in case of resetting 
                          relay logs
  @param create_new_log   1 if we should start writing to a new log file
  @param next_log_number  min number of next log file to use, if possible.

  @note
    If not called from slave thread, write start event to new log

  @retval
    0	ok
  @retval
    1   error
*/

bool MYSQL_BIN_LOG::reset_logs(THD *thd, bool create_new_log,
                               rpl_gtid *init_state, uint32 init_state_len,
                               ulong next_log_number)
{
  LOG_INFO linfo;
  bool error=0;
  int err;
  const char* save_name;
  DBUG_ENTER("reset_logs");

  if (!is_relay_log)
  {
    if (init_state && !is_empty_state())
    {
      my_error(ER_BINLOG_MUST_BE_EMPTY, MYF(0));
      DBUG_RETURN(1);
    }

    /*
      Mark that a RESET MASTER is in progress.
      This ensures that a binlog checkpoint will not try to write binlog
      checkpoint events, which would be useless (as we are deleting the binlog
      anyway) and could deadlock, as we are holding LOCK_log.

      Wait for any mark_xid_done() calls that might be already running to
      complete (mark_xid_done_waiting counter to drop to zero); we need to
      do this before we take the LOCK_log to not deadlock.
    */
    mysql_mutex_lock(&LOCK_xid_list);
    reset_master_pending++;
    while (mark_xid_done_waiting > 0)
      mysql_cond_wait(&COND_xid_list, &LOCK_xid_list);
    mysql_mutex_unlock(&LOCK_xid_list);
  }

  DEBUG_SYNC_C_IF_THD(thd, "reset_logs_after_set_reset_master_pending");
  /*
    We need to get both locks to be sure that no one is trying to
    write to the index log file.
  */
  mysql_mutex_lock(&LOCK_log);
  mysql_mutex_lock(&LOCK_index);

  if (!is_relay_log)
  {
    /*
      We are going to nuke all binary log files.
      Without binlog, we cannot XA recover prepared-but-not-committed
      transactions in engines. So force a commit checkpoint first.

      Note that we take and immediately
      release LOCK_after_binlog_sync/LOCK_commit_ordered. This has
      the effect to ensure that any on-going group commit (in
      trx_group_commit_leader()) has completed before we request the checkpoint,
      due to the chaining of LOCK_log and LOCK_commit_ordered in that function.
      (We are holding LOCK_log, so no new group commit can start).

      Without this, it is possible (though perhaps unlikely) that the RESET
      MASTER could run in-between the write to the binlog and the
      commit_ordered() in the engine of some transaction, and then a crash
      later would leave such transaction not recoverable.
    */

    mysql_mutex_lock(&LOCK_after_binlog_sync);
    mysql_mutex_lock(&LOCK_commit_ordered);
    mysql_mutex_unlock(&LOCK_after_binlog_sync);
    mysql_mutex_unlock(&LOCK_commit_ordered);

    mark_xids_active(current_binlog_id, 1);
    do_checkpoint_request(current_binlog_id);

    /* Now wait for all checkpoint requests and pending unlog() to complete. */
    mysql_mutex_lock(&LOCK_xid_list);
    for (;;)
    {
      if (is_xidlist_idle_nolock())
        break;
      /*
        Wait until signalled that one more binlog dropped to zero, then check
        again.
      */
      mysql_cond_wait(&COND_xid_list, &LOCK_xid_list);
    }

    /*
      Now all XIDs are fully flushed to disk, and we are holding LOCK_log so
      no new ones will be written. So we can proceed to delete the logs.
    */
    mysql_mutex_unlock(&LOCK_xid_list);
  }

  /*
    The following mutex is needed to ensure that no threads call
    'delete thd' as we would then risk missing a 'rollback' from this
    thread. If the transaction involved MyISAM tables, it should go
    into binlog even on rollback.
  */
  mysql_mutex_lock(&LOCK_thread_count);

  /* Save variables so that we can reopen the log */
  save_name=name;
  name=0;					// Protect against free
  close(LOG_CLOSE_TO_BE_OPENED);

  /*
    First delete all old log files and then update the index file.
    As we first delete the log files and do not use sort of logging,
    a crash may lead to an inconsistent state where the index has
    references to non-existent files.

    We need to invert the steps and use the purge_index_file methods
    in order to make the operation safe.
  */

  if ((err= find_log_pos(&linfo, NullS, 0)) != 0)
  {
    uint errcode= purge_log_get_error_code(err);
    sql_print_error("Failed to locate old binlog or relay log files");
    my_message(errcode, ER_THD_OR_DEFAULT(thd, errcode), MYF(0));
    error= 1;
    goto err;
  }

  for (;;)
  {
    if ((error= my_delete(linfo.log_file_name, MYF(0))) != 0)
    {
      if (my_errno == ENOENT) 
      {
        if (thd)
          push_warning_printf(thd, Sql_condition::WARN_LEVEL_WARN,
                              ER_LOG_PURGE_NO_FILE,
                              ER_THD(thd, ER_LOG_PURGE_NO_FILE),
                              linfo.log_file_name);

        sql_print_information("Failed to delete file '%s'",
                              linfo.log_file_name);
        my_errno= 0;
        error= 0;
      }
      else
      {
        if (thd)
          push_warning_printf(thd, Sql_condition::WARN_LEVEL_WARN,
                              ER_BINLOG_PURGE_FATAL_ERR,
                              "a problem with deleting %s; "
                              "consider examining correspondence "
                              "of your binlog index file "
                              "to the actual binlog files",
                              linfo.log_file_name);
        error= 1;
        goto err;
      }
    }
    if (find_next_log(&linfo, 0))
      break;
  }

  if (!is_relay_log)
  {
    if (init_state)
      rpl_global_gtid_binlog_state.load(init_state, init_state_len);
    else
      rpl_global_gtid_binlog_state.reset();
  }

  /* Start logging with a new file */
  close(LOG_CLOSE_INDEX | LOG_CLOSE_TO_BE_OPENED);
  if ((error= my_delete(index_file_name, MYF(0))))	// Reset (open will update)
  {
    if (my_errno == ENOENT) 
    {
      if (thd)
        push_warning_printf(thd, Sql_condition::WARN_LEVEL_WARN,
                            ER_LOG_PURGE_NO_FILE,
                            ER_THD(thd, ER_LOG_PURGE_NO_FILE),
                            index_file_name);
      sql_print_information("Failed to delete file '%s'",
                            index_file_name);
      my_errno= 0;
      error= 0;
    }
    else
    {
      if (thd)
        push_warning_printf(thd, Sql_condition::WARN_LEVEL_WARN,
                            ER_BINLOG_PURGE_FATAL_ERR,
                            "a problem with deleting %s; "
                            "consider examining correspondence "
                            "of your binlog index file "
                            "to the actual binlog files",
                            index_file_name);
      error= 1;
      goto err;
    }
  }
  if (create_new_log && !open_index_file(index_file_name, 0, FALSE))
    if ((error= open(save_name, log_type, 0, next_log_number,
                     io_cache_type, max_size, 0, FALSE)))
      goto err;
  my_free((void *) save_name);

err:
  if (error == 1)
    name= const_cast<char*>(save_name);
  mysql_mutex_unlock(&LOCK_thread_count);

  if (!is_relay_log)
  {
    xid_count_per_binlog *b;
    /*
      Remove all entries in the xid_count list except the last.
      Normally we will just be deleting all the entries that we waited for to
      drop to zero above. But if we fail during RESET MASTER for some reason
      then we will not have created any new log file, and we may keep the last
      of the old entries.
    */
    mysql_mutex_lock(&LOCK_xid_list);
    for (;;)
    {
      b= binlog_xid_count_list.head();
      DBUG_ASSERT(b /* List can never become empty. */);
      if (b->binlog_id == current_binlog_id)
        break;
      DBUG_ASSERT(b->xid_count == 0);
      WSREP_XID_LIST_ENTRY("MYSQL_BIN_LOG::reset_logs(): Removing "
                           "xid_list_entry for %s (%lu)", b);
      my_free(binlog_xid_count_list.get());
    }
    mysql_cond_broadcast(&COND_xid_list);
    reset_master_pending--;
    mysql_mutex_unlock(&LOCK_xid_list);
  }

  mysql_mutex_unlock(&LOCK_index);
  mysql_mutex_unlock(&LOCK_log);
  DBUG_RETURN(error);
}


void MYSQL_BIN_LOG::wait_for_last_checkpoint_event()
{
  mysql_mutex_lock(&LOCK_xid_list);
  for (;;)
  {
    if (binlog_xid_count_list.is_last(binlog_xid_count_list.head()))
      break;
    mysql_cond_wait(&COND_xid_list, &LOCK_xid_list);
  }
  mysql_mutex_unlock(&LOCK_xid_list);

  /*
    LOCK_xid_list and LOCK_log are chained, so the LOCK_log will only be
    obtained after mark_xid_done() has written the last checkpoint event.
  */
  mysql_mutex_lock(&LOCK_log);
  mysql_mutex_unlock(&LOCK_log);
}


/**
  Delete relay log files prior to rli->group_relay_log_name
  (i.e. all logs which are not involved in a non-finished group
  (transaction)), remove them from the index file and start on next
  relay log.

  IMPLEMENTATION
  - Protects index file with LOCK_index
  - Delete relevant relay log files
  - Copy all file names after these ones to the front of the index file
  - If the OS has truncate, truncate the file, else fill it with \n'
  - Read the next file name from the index file and store in rli->linfo

  @param rli	       Relay log information
  @param included     If false, all relay logs that are strictly before
                      rli->group_relay_log_name are deleted ; if true, the
                      latter is deleted too (i.e. all relay logs
                      read by the SQL slave thread are deleted).

  @note
    - This is only called from the slave-execute thread when it has read
    all commands from a relay log and want to switch to a new relay log.
    - When this happens, we can be in an active transaction as
    a transaction can span over two relay logs
    (although it is always written as a single block to the master's binary
    log, hence cannot span over two master's binary logs).

  @retval
    0			ok
  @retval
    LOG_INFO_EOF	        End of log-index-file found
  @retval
    LOG_INFO_SEEK	Could not allocate IO cache
  @retval
    LOG_INFO_IO		Got IO error while reading file
*/

#ifdef HAVE_REPLICATION

int MYSQL_BIN_LOG::purge_first_log(Relay_log_info* rli, bool included)
{
  int error, errcode;
  char *to_purge_if_included= NULL;
  inuse_relaylog *ir;
  ulonglong log_space_reclaimed= 0;
  DBUG_ENTER("purge_first_log");

  DBUG_ASSERT(is_open());
  DBUG_ASSERT(rli->slave_running == MYSQL_SLAVE_RUN_NOT_CONNECT);
  DBUG_ASSERT(!strcmp(rli->linfo.log_file_name,rli->event_relay_log_name));

  mysql_mutex_lock(&LOCK_index);

  ir= rli->inuse_relaylog_list;
  while (ir)
  {
    inuse_relaylog *next= ir->next;
    if (!ir->completed || ir->dequeued_count < ir->queued_count)
    {
      included= false;
      break;
    }
    if (!included && !strcmp(ir->name, rli->group_relay_log_name))
      break;
    if (!next)
    {
      rli->last_inuse_relaylog= NULL;
      included= 1;
      to_purge_if_included= my_strdup(ir->name, MYF(0));
    }
    rli->free_inuse_relaylog(ir);
    ir= next;
  }
  rli->inuse_relaylog_list= ir;
  if (ir)
    to_purge_if_included= my_strdup(ir->name, MYF(0));

  /*
    Read the next log file name from the index file and pass it back to
    the caller.
  */
  if((error=find_log_pos(&rli->linfo, rli->event_relay_log_name, 0)) || 
     (error=find_next_log(&rli->linfo, 0)))
  {
    sql_print_error("next log error: %d  offset: %llu  log: %s included: %d",
                    error, rli->linfo.index_file_offset,
                    rli->event_relay_log_name, included);
    goto err;
  }

  /*
    Reset rli's coordinates to the current log.
  */
  rli->event_relay_log_pos= BIN_LOG_HEADER_SIZE;
  strmake_buf(rli->event_relay_log_name,rli->linfo.log_file_name);

  /*
    If we removed the rli->group_relay_log_name file,
    we must update the rli->group* coordinates, otherwise do not touch it as the
    group's execution is not finished (e.g. COMMIT not executed)
  */
  if (included)
  {
    rli->group_relay_log_pos = BIN_LOG_HEADER_SIZE;
    strmake_buf(rli->group_relay_log_name,rli->linfo.log_file_name);
    rli->notify_group_relay_log_name_update();
  }

  /* Store where we are in the new file for the execution thread */
  if (flush_relay_log_info(rli))
    error= LOG_INFO_IO;

  DBUG_EXECUTE_IF("crash_before_purge_logs", DBUG_SUICIDE(););

  rli->relay_log.purge_logs(to_purge_if_included, included,
                            0, 0, &log_space_reclaimed);

  mysql_mutex_lock(&rli->log_space_lock);
  rli->log_space_total-= log_space_reclaimed;
  mysql_cond_broadcast(&rli->log_space_cond);
  mysql_mutex_unlock(&rli->log_space_lock);

  /*
   * Need to update the log pos because purge logs has been called 
   * after fetching initially the log pos at the begining of the method.
   */
  if ((errcode= find_log_pos(&rli->linfo, rli->event_relay_log_name, 0)))
  {
    sql_print_error("next log error: %d  offset: %llu  log: %s included: %d",
                    errcode, rli->linfo.index_file_offset,
                    rli->group_relay_log_name, included);
    goto err;
  }

  /* If included was passed, rli->linfo should be the first entry. */
  DBUG_ASSERT(!included || rli->linfo.index_file_start_offset == 0);

err:
  my_free(to_purge_if_included);
  mysql_mutex_unlock(&LOCK_index);
  DBUG_RETURN(error);
}

/**
  Update log index_file.
*/

int MYSQL_BIN_LOG::update_log_index(LOG_INFO* log_info, bool need_update_threads)
{
  if (copy_up_file_and_fill(&index_file, log_info->index_file_start_offset))
    return LOG_INFO_IO;

  // now update offsets in index file for running threads
  if (need_update_threads)
    adjust_linfo_offsets(log_info->index_file_start_offset);
  return 0;
}

/**
  Remove all logs before the given log from disk and from the index file.

  @param to_log	      Delete all log file name before this file.
  @param included            If true, to_log is deleted too.
  @param need_mutex
  @param need_update_threads If we want to update the log coordinates of
                             all threads. False for relay logs, true otherwise.
  @param reclaimeed_log_space If not null, increment this variable to
                              the amount of log space freed

  @note
    If any of the logs before the deleted one is in use,
    only purge logs up to this one.

  @retval
    0			ok
  @retval
    LOG_INFO_EOF		to_log not found
    LOG_INFO_EMFILE             too many files opened
    LOG_INFO_FATAL              if any other than ENOENT error from
                                mysql_file_stat() or mysql_file_delete()
*/

int MYSQL_BIN_LOG::purge_logs(const char *to_log, 
                              bool included,
                              bool need_mutex, 
                              bool need_update_threads, 
                              ulonglong *reclaimed_space)
{
  int error= 0;
  bool exit_loop= 0;
  LOG_INFO log_info;
  THD *thd= current_thd;
  DBUG_ENTER("purge_logs");
  DBUG_PRINT("info",("to_log= %s",to_log));

  if (need_mutex)
    mysql_mutex_lock(&LOCK_index);
  if ((error=find_log_pos(&log_info, to_log, 0 /*no mutex*/))) 
  {
    sql_print_error("MYSQL_BIN_LOG::purge_logs was called with file %s not "
                    "listed in the index.", to_log);
    goto err;
  }

  if ((error= open_purge_index_file(TRUE)))
  {
    sql_print_error("MYSQL_BIN_LOG::purge_logs failed to sync the index file.");
    goto err;
  }

  /*
    File name exists in index file; delete until we find this file
    or a file that is used.
  */
  if ((error=find_log_pos(&log_info, NullS, 0 /*no mutex*/)))
    goto err;
  while ((strcmp(to_log,log_info.log_file_name) || (exit_loop=included)) &&
         can_purge_log(log_info.log_file_name))
  {
    if ((error= register_purge_index_entry(log_info.log_file_name)))
    {
      sql_print_error("MYSQL_BIN_LOG::purge_logs failed to copy %s to register file.",
                      log_info.log_file_name);
      goto err;
    }

    if (find_next_log(&log_info, 0) || exit_loop)
      break;
  }

  DBUG_EXECUTE_IF("crash_purge_before_update_index", DBUG_SUICIDE(););

  if ((error= sync_purge_index_file()))
  {
    sql_print_error("MYSQL_BIN_LOG::purge_logs failed to flush register file.");
    goto err;
  }

  /* We know how many files to delete. Update index file. */
  if ((error=update_log_index(&log_info, need_update_threads)))
  {
    sql_print_error("MYSQL_BIN_LOG::purge_logs failed to update the index file");
    goto err;
  }

  DBUG_EXECUTE_IF("crash_purge_critical_after_update_index", DBUG_SUICIDE(););

err:
  /* Read each entry from purge_index_file and delete the file. */
  if (is_inited_purge_index_file() &&
      (error= purge_index_entry(thd, reclaimed_space, FALSE)))
    sql_print_error("MYSQL_BIN_LOG::purge_logs failed to process registered files"
                    " that would be purged.");
  close_purge_index_file();

  DBUG_EXECUTE_IF("crash_purge_non_critical_after_update_index", DBUG_SUICIDE(););

  if (need_mutex)
    mysql_mutex_unlock(&LOCK_index);
  DBUG_RETURN(error);
}

int MYSQL_BIN_LOG::set_purge_index_file_name(const char *base_file_name)
{
  int error= 0;
  DBUG_ENTER("MYSQL_BIN_LOG::set_purge_index_file_name");
  if (fn_format(purge_index_file_name, base_file_name, mysql_data_home,
                ".~rec~", MYF(MY_UNPACK_FILENAME | MY_SAFE_PATH |
                              MY_REPLACE_EXT)) == NULL)
  {
    error= 1;
    sql_print_error("MYSQL_BIN_LOG::set_purge_index_file_name failed to set "
                      "file name.");
  }
  DBUG_RETURN(error);
}

int MYSQL_BIN_LOG::open_purge_index_file(bool destroy)
{
  int error= 0;
  File file= -1;

  DBUG_ENTER("MYSQL_BIN_LOG::open_purge_index_file");

  if (destroy)
    close_purge_index_file();

  if (!my_b_inited(&purge_index_file))
  {
    if ((file= my_open(purge_index_file_name, O_RDWR | O_CREAT | O_BINARY,
                       MYF(MY_WME | ME_WAITTANG))) < 0  ||
        init_io_cache(&purge_index_file, file, IO_SIZE,
                      (destroy ? WRITE_CACHE : READ_CACHE),
                      0, 0, MYF(MY_WME | MY_NABP | MY_WAIT_IF_FULL)))
    {
      error= 1;
      sql_print_error("MYSQL_BIN_LOG::open_purge_index_file failed to open register "
                      " file.");
    }
  }
  DBUG_RETURN(error);
}

int MYSQL_BIN_LOG::close_purge_index_file()
{
  int error= 0;

  DBUG_ENTER("MYSQL_BIN_LOG::close_purge_index_file");

  if (my_b_inited(&purge_index_file))
  {
    end_io_cache(&purge_index_file);
    error= my_close(purge_index_file.file, MYF(0));
  }
  my_delete(purge_index_file_name, MYF(0));
  bzero((char*) &purge_index_file, sizeof(purge_index_file));

  DBUG_RETURN(error);
}

bool MYSQL_BIN_LOG::is_inited_purge_index_file()
{
  return my_b_inited(&purge_index_file);
}

int MYSQL_BIN_LOG::sync_purge_index_file()
{
  int error= 0;
  DBUG_ENTER("MYSQL_BIN_LOG::sync_purge_index_file");

  if ((error= flush_io_cache(&purge_index_file)) ||
      (error= my_sync(purge_index_file.file, MYF(MY_WME|MY_SYNC_FILESIZE))))
    DBUG_RETURN(error);

  DBUG_RETURN(error);
}

int MYSQL_BIN_LOG::register_purge_index_entry(const char *entry)
{
  int error= 0;
  DBUG_ENTER("MYSQL_BIN_LOG::register_purge_index_entry");

  if ((error=my_b_write(&purge_index_file, (const uchar*)entry, strlen(entry))) ||
      (error=my_b_write(&purge_index_file, (const uchar*)"\n", 1)))
    DBUG_RETURN (error);

  DBUG_RETURN(error);
}

int MYSQL_BIN_LOG::register_create_index_entry(const char *entry)
{
  DBUG_ENTER("MYSQL_BIN_LOG::register_create_index_entry");
  DBUG_RETURN(register_purge_index_entry(entry));
}

int MYSQL_BIN_LOG::purge_index_entry(THD *thd, ulonglong *reclaimed_space,
                                     bool need_mutex)
{
  DBUG_ENTER("MYSQL_BIN_LOG:purge_index_entry");
  MY_STAT s;
  int error= 0;
  LOG_INFO log_info;
  LOG_INFO check_log_info;

  DBUG_ASSERT(my_b_inited(&purge_index_file));

  if ((error=reinit_io_cache(&purge_index_file, READ_CACHE, 0, 0, 0)))
  {
    sql_print_error("MYSQL_BIN_LOG::purge_index_entry failed to reinit register file "
                    "for read");
    goto err;
  }

  for (;;)
  {
    uint length;

    if ((length=my_b_gets(&purge_index_file, log_info.log_file_name,
                          FN_REFLEN)) <= 1)
    {
      if (purge_index_file.error)
      {
        error= purge_index_file.error;
        sql_print_error("MYSQL_BIN_LOG::purge_index_entry error %d reading from "
                        "register file.", error);
        goto err;
      }

      /* Reached EOF */
      break;
    }

    /* Get rid of the trailing '\n' */
    log_info.log_file_name[length-1]= 0;

    if (!mysql_file_stat(m_key_file_log, log_info.log_file_name, &s, MYF(0)))
    {
      if (my_errno == ENOENT) 
      {
        /*
          It's not fatal if we can't stat a log file that does not exist;
          If we could not stat, we won't delete.
        */
        if (thd)
        {
          push_warning_printf(thd, Sql_condition::WARN_LEVEL_WARN,
                              ER_LOG_PURGE_NO_FILE, ER_THD(thd, ER_LOG_PURGE_NO_FILE),
                              log_info.log_file_name);
        }
        sql_print_information("Failed to execute mysql_file_stat on file '%s'",
			      log_info.log_file_name);
        my_errno= 0;
      }
      else
      {
        /*
          Other than ENOENT are fatal
        */
        if (thd)
        {
          push_warning_printf(thd, Sql_condition::WARN_LEVEL_WARN,
                              ER_BINLOG_PURGE_FATAL_ERR,
                              "a problem with getting info on being purged %s; "
                              "consider examining correspondence "
                              "of your binlog index file "
                              "to the actual binlog files",
                              log_info.log_file_name);
        }
        else
        {
          sql_print_information("Failed to delete log file '%s'; "
                                "consider examining correspondence "
                                "of your binlog index file "
                                "to the actual binlog files",
                                log_info.log_file_name);
        }
        error= LOG_INFO_FATAL;
        goto err;
      }
    }
    else
    {
      if ((error= find_log_pos(&check_log_info, log_info.log_file_name, need_mutex)))
      {
        if (error != LOG_INFO_EOF)
        {
          if (thd)
          {
            push_warning_printf(thd, Sql_condition::WARN_LEVEL_WARN,
                                ER_BINLOG_PURGE_FATAL_ERR,
                                "a problem with deleting %s and "
                                "reading the binlog index file",
                                log_info.log_file_name);
          }
          else
          {
            sql_print_information("Failed to delete file '%s' and "
                                  "read the binlog index file",
                                  log_info.log_file_name);
          }
          goto err;
        }
           
        error= 0;

        DBUG_PRINT("info",("purging %s",log_info.log_file_name));
        if (!my_delete(log_info.log_file_name, MYF(0)))
        {
          if (reclaimed_space)
            *reclaimed_space+= s.st_size;
        }
        else
        {
          if (my_errno == ENOENT)
          {
            if (thd)
            {
              push_warning_printf(thd, Sql_condition::WARN_LEVEL_WARN,
                                  ER_LOG_PURGE_NO_FILE, ER_THD(thd, ER_LOG_PURGE_NO_FILE),
                                  log_info.log_file_name);
            }
            sql_print_information("Failed to delete file '%s'",
                                  log_info.log_file_name);
            my_errno= 0;
          }
          else
          {
            if (thd)
            {
              push_warning_printf(thd, Sql_condition::WARN_LEVEL_WARN,
                                  ER_BINLOG_PURGE_FATAL_ERR,
                                  "a problem with deleting %s; "
                                  "consider examining correspondence "
                                  "of your binlog index file "
                                  "to the actual binlog files",
                                  log_info.log_file_name);
            }
            else
            {
              sql_print_information("Failed to delete file '%s'; "
                                    "consider examining correspondence "
                                    "of your binlog index file "
                                    "to the actual binlog files",
                                    log_info.log_file_name);
            }
            if (my_errno == EMFILE)
            {
              DBUG_PRINT("info",
                         ("my_errno: %d, set ret = LOG_INFO_EMFILE", my_errno));
              error= LOG_INFO_EMFILE;
              goto err;
            }
            error= LOG_INFO_FATAL;
            goto err;
          }
        }
      }
    }
  }

err:
  DBUG_RETURN(error);
}

/**
  Remove all logs before the given file date from disk and from the
  index file.

  @param thd		Thread pointer
  @param purge_time	Delete all log files before given date.

  @note
    If any of the logs before the deleted one is in use,
    only purge logs up to this one.

  @retval
    0				ok
  @retval
    LOG_INFO_PURGE_NO_ROTATE	Binary file that can't be rotated
    LOG_INFO_FATAL              if any other than ENOENT error from
                                mysql_file_stat() or mysql_file_delete()
*/

int MYSQL_BIN_LOG::purge_logs_before_date(time_t purge_time)
{
  int error;
  char to_log[FN_REFLEN];
  LOG_INFO log_info;
  MY_STAT stat_area;
  THD *thd= current_thd;
  DBUG_ENTER("purge_logs_before_date");

  mysql_mutex_lock(&LOCK_index);
  to_log[0]= 0;

  if ((error=find_log_pos(&log_info, NullS, 0 /*no mutex*/)))
    goto err;

  while (strcmp(log_file_name, log_info.log_file_name) &&
	 can_purge_log(log_info.log_file_name))
  {
    if (!mysql_file_stat(m_key_file_log,
                         log_info.log_file_name, &stat_area, MYF(0)))
    {
      if (my_errno == ENOENT) 
      {
        /*
          It's not fatal if we can't stat a log file that does not exist.
        */
        my_errno= 0;
      }
      else
      {
        /*
          Other than ENOENT are fatal
        */
        if (thd)
        {
          push_warning_printf(thd, Sql_condition::WARN_LEVEL_WARN,
                              ER_BINLOG_PURGE_FATAL_ERR,
                              "a problem with getting info on being purged %s; "
                              "consider examining correspondence "
                              "of your binlog index file "
                              "to the actual binlog files",
                              log_info.log_file_name);
        }
        else
        {
          sql_print_information("Failed to delete log file '%s'",
                                log_info.log_file_name);
        }
        error= LOG_INFO_FATAL;
        goto err;
      }
    }
    else
    {
      if (stat_area.st_mtime < purge_time) 
        strmake_buf(to_log, log_info.log_file_name);
      else
        break;
    }
    if (find_next_log(&log_info, 0))
      break;
  }

  error= (to_log[0] ? purge_logs(to_log, 1, 0, 1, (ulonglong *) 0) : 0);

err:
  mysql_mutex_unlock(&LOCK_index);
  DBUG_RETURN(error);
}


bool
MYSQL_BIN_LOG::can_purge_log(const char *log_file_name_arg)
{
  xid_count_per_binlog *b;

  if (is_active(log_file_name_arg))
    return false;
  mysql_mutex_lock(&LOCK_xid_list);
  {
    I_List_iterator<xid_count_per_binlog> it(binlog_xid_count_list);
    while ((b= it++) &&
           0 != strncmp(log_file_name_arg+dirname_length(log_file_name_arg),
                        b->binlog_name, b->binlog_name_len))
      ;
  }
  mysql_mutex_unlock(&LOCK_xid_list);
  if (b)
    return false;
  return !log_in_use(log_file_name_arg);
}
#endif /* HAVE_REPLICATION */


bool
MYSQL_BIN_LOG::is_xidlist_idle()
{
  bool res;
  mysql_mutex_lock(&LOCK_xid_list);
  res= is_xidlist_idle_nolock();
  mysql_mutex_unlock(&LOCK_xid_list);
  return res;
}


bool
MYSQL_BIN_LOG::is_xidlist_idle_nolock()
{
  xid_count_per_binlog *b;

  I_List_iterator<xid_count_per_binlog> it(binlog_xid_count_list);
  while ((b= it++))
  {
    if (b->xid_count > 0)
      return false;
  }
  return true;
}

#ifdef WITH_WSREP
inline bool
is_gtid_cached_internal(IO_CACHE *file)
{
  uchar data[EVENT_TYPE_OFFSET+1];
  bool result= false;
  my_off_t write_pos= my_b_tell(file);
  if (reinit_io_cache(file, READ_CACHE, 0, 0, 0))
    return false;
  /*
   In the cache we have gtid event if , below condition is true,
  */
  my_b_read(file, data, sizeof(data));
  uint event_type= (uchar)data[EVENT_TYPE_OFFSET];
  if (event_type == GTID_LOG_EVENT)
    result= true;
  /*
    Cleanup , Why because we have not read the full buffer
    and this will cause next to next reinit_io_cache(called in write_cache)
    to make cache empty.
   */
  file->read_pos= file->read_end;
  if (reinit_io_cache(file, WRITE_CACHE, write_pos, 0, 0))
    return false;
  return result;
}
#endif

#ifdef WITH_WSREP
inline bool
MYSQL_BIN_LOG::is_gtid_cached(THD *thd)
{
  binlog_cache_mngr *mngr= (binlog_cache_mngr *) thd_get_ha_data(
          thd, binlog_hton);
  if (!mngr)
    return false;
  binlog_cache_data *cache_trans= mngr->get_binlog_cache_data(
          use_trans_cache(thd, true));
  binlog_cache_data *cache_stmt= mngr->get_binlog_cache_data(
          use_trans_cache(thd, false));
  if (cache_trans && !cache_trans->empty() &&
          is_gtid_cached_internal(&cache_trans->cache_log))
    return true;
  if (cache_stmt && !cache_stmt->empty() &&
          is_gtid_cached_internal(&cache_stmt->cache_log))
    return true;
  return false;
}
#endif
/**
  Create a new log file name.

  @param buf		buf of at least FN_REFLEN where new name is stored

  @note
    If file name will be longer then FN_REFLEN it will be truncated
*/

void MYSQL_BIN_LOG::make_log_name(char* buf, const char* log_ident)
{
  uint dir_len = dirname_length(log_file_name); 
  if (dir_len >= FN_REFLEN)
    dir_len=FN_REFLEN-1;
  strnmov(buf, log_file_name, dir_len);
  strmake(buf+dir_len, log_ident, FN_REFLEN - dir_len -1);
}


/**
  Check if we are writing/reading to the given log file.
*/

bool MYSQL_BIN_LOG::is_active(const char *log_file_name_arg)
{
  /**
   * there should/must be mysql_mutex_assert_owner(&LOCK_log) here...
   * but code violates this! (scary monsters and super creeps!)
   *
   * example stacktrace:
   * #8  MYSQL_BIN_LOG::is_active
   * #9  MYSQL_BIN_LOG::can_purge_log
   * #10 MYSQL_BIN_LOG::purge_logs
   * #11 MYSQL_BIN_LOG::purge_first_log
   * #12 next_event
   * #13 exec_relay_log_event
   *
   * I didn't investigate if this is ligit...(i.e if my comment is wrong)
   */
  return !strcmp(log_file_name, log_file_name_arg);
}


/*
  Wrappers around new_file_impl to avoid using argument
  to control locking. The argument 1) less readable 2) breaks
  incapsulation 3) allows external access to the class without
  a lock (which is not possible with private new_file_without_locking
  method).

  @retval
    nonzero - error
*/

int MYSQL_BIN_LOG::new_file()
{
  return new_file_impl(1);
}

/*
  @retval
    nonzero - error
 */
int MYSQL_BIN_LOG::new_file_without_locking()
{
  return new_file_impl(0);
}


/**
  Start writing to a new log file or reopen the old file.

  @param need_lock		Set to 1 if caller has not locked LOCK_log

  @retval
    nonzero - error

  @note
    The new file name is stored last in the index file
*/

int MYSQL_BIN_LOG::new_file_impl(bool need_lock)
{
  int error= 0, close_on_error= FALSE;
  char new_name[FN_REFLEN], *new_name_ptr, *old_name, *file_to_open;
  uint close_flag;
  bool delay_close= false;
  File UNINIT_VAR(old_file);
  DBUG_ENTER("MYSQL_BIN_LOG::new_file_impl");

  if (need_lock)
    mysql_mutex_lock(&LOCK_log);
  mysql_mutex_assert_owner(&LOCK_log);

  if (!is_open())
  {
    DBUG_PRINT("info",("log is closed"));
    mysql_mutex_unlock(&LOCK_log);
    DBUG_RETURN(error);
  }

  mysql_mutex_lock(&LOCK_index);

  /* Reuse old name if not binlog and not update log */
  new_name_ptr= name;

  /*
    If user hasn't specified an extension, generate a new log name
    We have to do this here and not in open as we want to store the
    new file name in the current binary log file.
  */
  if ((error= generate_new_name(new_name, name, 0)))
    goto end;
  new_name_ptr=new_name;

  if (log_type == LOG_BIN)
  {
    {
      /*
        We log the whole file name for log file as the user may decide
        to change base names at some point.
      */
      Rotate_log_event r(new_name+dirname_length(new_name), 0, LOG_EVENT_OFFSET,
                         is_relay_log ? Rotate_log_event::RELAY_LOG : 0);
      /* 
         The current relay-log's closing Rotate event must have checksum
         value computed with an algorithm of the last relay-logged FD event.
      */
      if (is_relay_log)
        r.checksum_alg= relay_log_checksum_alg;
      DBUG_ASSERT(!is_relay_log || relay_log_checksum_alg != BINLOG_CHECKSUM_ALG_UNDEF);
      if(DBUG_EVALUATE_IF("fault_injection_new_file_rotate_event", (error=close_on_error=TRUE), FALSE) ||
         (error= write_event(&r)))
      {
        DBUG_EXECUTE_IF("fault_injection_new_file_rotate_event", errno=2;);
        close_on_error= TRUE;
        my_printf_error(ER_ERROR_ON_WRITE,
                        ER_THD_OR_DEFAULT(current_thd, ER_CANT_OPEN_FILE),
                        MYF(ME_FATALERROR), name, errno);
        goto end;
      }
      bytes_written += r.data_written;
    }
    /*
      Update needs to be signalled even if there is no rotate event
      log rotation should give the waiting thread a signal to
      discover EOF and move on to the next log.
    */
    signal_update();
  }
  old_name=name;
  name=0;				// Don't free name
  close_flag= LOG_CLOSE_TO_BE_OPENED | LOG_CLOSE_INDEX;
  if (!is_relay_log)
  {
    /*
      We need to keep the old binlog file open (and marked as in-use) until
      the new one is fully created and synced to disk and index. Otherwise we
      leave a window where if we crash, there is no binlog file marked as
      crashed for server restart to detect the need for recovery.
    */
    old_file= log_file.file;
    close_flag|= LOG_CLOSE_DELAYED_CLOSE;
    delay_close= true;
  }
  close(close_flag);
  if (log_type == LOG_BIN && checksum_alg_reset != BINLOG_CHECKSUM_ALG_UNDEF)
  {
    DBUG_ASSERT(!is_relay_log);
    DBUG_ASSERT(binlog_checksum_options != checksum_alg_reset);
    binlog_checksum_options= checksum_alg_reset;
  }
  /*
     Note that at this point, log_state != LOG_CLOSED
     (important for is_open()).
  */

  /*
     new_file() is only used for rotation (in FLUSH LOGS or because size >
     max_binlog_size or max_relay_log_size).
     If this is a binary log, the Format_description_log_event at the
     beginning of the new file should have created=0 (to distinguish with the
     Format_description_log_event written at server startup, which should
     trigger temp tables deletion on slaves.
  */

  /* reopen index binlog file, BUG#34582 */
  file_to_open= index_file_name;
  error= open_index_file(index_file_name, 0, FALSE);
  if (!error)
  {
    /* reopen the binary log file. */
    file_to_open= new_name_ptr;
    error= open(old_name, log_type, new_name_ptr, 0, io_cache_type,
                max_size, 1, FALSE);
  }

  /* handle reopening errors */
  if (error)
  {
    my_printf_error(ER_CANT_OPEN_FILE,
                    ER_THD_OR_DEFAULT(current_thd, ER_CANT_OPEN_FILE), 
                    MYF(ME_FATALERROR), file_to_open, error);
    close_on_error= TRUE;
  }

  my_free(old_name);

end:

  if (delay_close)
  {
    clear_inuse_flag_when_closing(old_file);
    mysql_file_close(old_file, MYF(MY_WME));
  }

  if (error && close_on_error /* rotate or reopen failed */)
  {
    /* 
      Close whatever was left opened.

      We are keeping the behavior as it exists today, ie,
      we disable logging and move on (see: BUG#51014).

      TODO: as part of WL#1790 consider other approaches:
       - kill mysql (safety);
       - try multiple locations for opening a log file;
       - switch server to protected/readonly mode
       - ...
    */
    close(LOG_CLOSE_INDEX);
    sql_print_error("Could not open %s for logging (error %d). "
                     "Turning logging off for the whole duration "
                     "of the MySQL server process. To turn it on "
                     "again: fix the cause, shutdown the MySQL "
                     "server and restart it.", 
                     new_name_ptr, errno);
  }

  mysql_mutex_unlock(&LOCK_index);
  if (need_lock)
    mysql_mutex_unlock(&LOCK_log);

  DBUG_RETURN(error);
}

bool MYSQL_BIN_LOG::write_event(Log_event *ev, IO_CACHE *file)
{
  Log_event_writer writer(file, &crypto);
  if (crypto.scheme && file == &log_file)
    writer.ctx= alloca(crypto.ctx_size);

  return writer.write(ev);
}

bool MYSQL_BIN_LOG::append(Log_event *ev)
{
  bool res;
  mysql_mutex_lock(&LOCK_log);
  res= append_no_lock(ev);
  mysql_mutex_unlock(&LOCK_log);
  return res;
}


bool MYSQL_BIN_LOG::append_no_lock(Log_event* ev)
{
  bool error = 0;
  DBUG_ENTER("MYSQL_BIN_LOG::append");

  mysql_mutex_assert_owner(&LOCK_log);
  DBUG_ASSERT(log_file.type == SEQ_READ_APPEND);

  if (write_event(ev))
  {
    error=1;
    goto err;
  }
  bytes_written+= ev->data_written;
  DBUG_PRINT("info",("max_size: %lu",max_size));
  if (flush_and_sync(0))
    goto err;
  if (my_b_append_tell(&log_file) > max_size)
    error= new_file_without_locking();
err:
  signal_update();				// Safe as we don't call close
  DBUG_RETURN(error);
}

bool MYSQL_BIN_LOG::write_event_buffer(uchar* buf, uint len)
{
  bool error= 1;
  uchar *ebuf= 0;
  DBUG_ENTER("MYSQL_BIN_LOG::write_event_buffer");

  DBUG_ASSERT(log_file.type == SEQ_READ_APPEND);

  mysql_mutex_assert_owner(&LOCK_log);

  if (crypto.scheme != 0)
  {
    DBUG_ASSERT(crypto.scheme == 1);

    uint elen;
    uchar iv[BINLOG_IV_LENGTH];

    ebuf= (uchar*)my_safe_alloca(len);
    if (!ebuf)
      goto err;

    crypto.set_iv(iv, my_b_append_tell(&log_file));

    /*
      we want to encrypt everything, excluding the event length:
      massage the data before the encryption
    */
    memcpy(buf + EVENT_LEN_OFFSET, buf, 4);

    if (encryption_crypt(buf + 4, len - 4,
                         ebuf + 4, &elen,
                         crypto.key, crypto.key_length, iv, sizeof(iv),
                         ENCRYPTION_FLAG_ENCRYPT | ENCRYPTION_FLAG_NOPAD,
                         ENCRYPTION_KEY_SYSTEM_DATA, crypto.key_version))
      goto err;

    DBUG_ASSERT(elen == len - 4);

    /* massage the data after the encryption */
    memcpy(ebuf, ebuf + EVENT_LEN_OFFSET, 4);
    int4store(ebuf + EVENT_LEN_OFFSET, len);

    buf= ebuf;
  }
  if (my_b_append(&log_file, buf, len))
    goto err;
  bytes_written+= len;

  error= 0;
  DBUG_PRINT("info",("max_size: %lu",max_size));
  if (flush_and_sync(0))
    goto err;
  if (my_b_append_tell(&log_file) > max_size)
    error= new_file_without_locking();
err:
  my_safe_afree(ebuf, len);
  if (!error)
    signal_update();
  DBUG_RETURN(error);
}

bool MYSQL_BIN_LOG::flush_and_sync(bool *synced)
{
  int err=0, fd=log_file.file;
  if (synced)
    *synced= 0;
  mysql_mutex_assert_owner(&LOCK_log);
  if (flush_io_cache(&log_file))
    return 1;
  uint sync_period= get_sync_period();
  if (sync_period && ++sync_counter >= sync_period)
  {
    sync_counter= 0;
    err= mysql_file_sync(fd, MYF(MY_WME|MY_SYNC_FILESIZE));
    if (synced)
      *synced= 1;
#ifndef DBUG_OFF
    if (opt_binlog_dbug_fsync_sleep > 0)
      my_sleep(opt_binlog_dbug_fsync_sleep);
#endif
  }
  return err;
}

void MYSQL_BIN_LOG::start_union_events(THD *thd, query_id_t query_id_param)
{
  DBUG_ASSERT(!thd->binlog_evt_union.do_union);
  thd->binlog_evt_union.do_union= TRUE;
  thd->binlog_evt_union.unioned_events= FALSE;
  thd->binlog_evt_union.unioned_events_trans= FALSE;
  thd->binlog_evt_union.first_query_id= query_id_param;
}

void MYSQL_BIN_LOG::stop_union_events(THD *thd)
{
  DBUG_ASSERT(thd->binlog_evt_union.do_union);
  thd->binlog_evt_union.do_union= FALSE;
}

bool MYSQL_BIN_LOG::is_query_in_union(THD *thd, query_id_t query_id_param)
{
  return (thd->binlog_evt_union.do_union && 
          query_id_param >= thd->binlog_evt_union.first_query_id);
}

/** 
  This function checks if a transactional table was updated by the
  current transaction.

  @param thd The client thread that executed the current statement.
  @return
    @c true if a transactional table was updated, @c false otherwise.
*/
bool
trans_has_updated_trans_table(const THD* thd)
{
  binlog_cache_mngr *const cache_mngr=
    (binlog_cache_mngr*) thd_get_ha_data(thd, binlog_hton);

  return (cache_mngr ? !cache_mngr->trx_cache.empty() : 0);
}

/** 
  This function checks if a transactional table was updated by the
  current statement.

  @param thd The client thread that executed the current statement.
  @return
    @c true if a transactional table was updated, @c false otherwise.
*/
bool
stmt_has_updated_trans_table(const THD *thd)
{
  Ha_trx_info *ha_info;

  for (ha_info= thd->transaction.stmt.ha_list; ha_info;
       ha_info= ha_info->next())
  {
    if (ha_info->is_trx_read_write() && ha_info->ht() != binlog_hton)
      return (TRUE);
  }
  return (FALSE);
}

/** 
  This function checks if either a trx-cache or a non-trx-cache should
  be used. If @c bin_log_direct_non_trans_update is active or the format
  is either MIXED or ROW, the cache to be used depends on the flag @c
  is_transactional. 

  On the other hand, if binlog_format is STMT or direct option is
  OFF, the trx-cache should be used if and only if the statement is
  transactional or the trx-cache is not empty. Otherwise, the
  non-trx-cache should be used.

  @param thd              The client thread.
  @param is_transactional The changes are related to a trx-table.
  @return
    @c true if a trx-cache should be used, @c false otherwise.
*/
bool use_trans_cache(const THD* thd, bool is_transactional)
{
  binlog_cache_mngr *const cache_mngr=
    (binlog_cache_mngr*) thd_get_ha_data(thd, binlog_hton);

  return
    ((thd->is_current_stmt_binlog_format_row() ||
     thd->variables.binlog_direct_non_trans_update) ? is_transactional :
     (is_transactional || !cache_mngr->trx_cache.empty()));
}

/**
  This function checks if a transaction, either a multi-statement
  or a single statement transaction is about to commit or not.

  @param thd The client thread that executed the current statement.
  @param all Committing a transaction (i.e. TRUE) or a statement
             (i.e. FALSE).
  @return
    @c true if committing a transaction, otherwise @c false.
*/
bool ending_trans(THD* thd, const bool all)
{
  return (all || ending_single_stmt_trans(thd, all));
}

/**
  This function checks if a single statement transaction is about
  to commit or not.

  @param thd The client thread that executed the current statement.
  @param all Committing a transaction (i.e. TRUE) or a statement
             (i.e. FALSE).
  @return
    @c true if committing a single statement transaction, otherwise
    @c false.
*/
bool ending_single_stmt_trans(THD* thd, const bool all)
{
  return (!all && !thd->in_multi_stmt_transaction_mode());
}

/**
  This function checks if a non-transactional table was updated by
  the current transaction.

  @param thd The client thread that executed the current statement.
  @return
    @c true if a non-transactional table was updated, @c false
    otherwise.
*/
bool trans_has_updated_non_trans_table(const THD* thd)
{
  return (thd->transaction.all.modified_non_trans_table ||
          thd->transaction.stmt.modified_non_trans_table);
}

/**
  This function checks if a non-transactional table was updated by the
  current statement.

  @param thd The client thread that executed the current statement.
  @return
    @c true if a non-transactional table was updated, @c false otherwise.
*/
bool stmt_has_updated_non_trans_table(const THD* thd)
{
  return (thd->transaction.stmt.modified_non_trans_table);
}

/*
  These functions are placed in this file since they need access to
  binlog_hton, which has internal linkage.
*/

binlog_cache_mngr *THD::binlog_setup_trx_data()
{
  DBUG_ENTER("THD::binlog_setup_trx_data");
  binlog_cache_mngr *cache_mngr=
    (binlog_cache_mngr*) thd_get_ha_data(this, binlog_hton);

  if (cache_mngr)
    DBUG_RETURN(cache_mngr);                             // Already set up

  cache_mngr= (binlog_cache_mngr*) my_malloc(sizeof(binlog_cache_mngr), MYF(MY_ZEROFILL));
  if (!cache_mngr ||
      open_cached_file(&cache_mngr->stmt_cache.cache_log, mysql_tmpdir,
                       LOG_PREFIX, binlog_stmt_cache_size, MYF(MY_WME)) ||
      open_cached_file(&cache_mngr->trx_cache.cache_log, mysql_tmpdir,
                       LOG_PREFIX, binlog_cache_size, MYF(MY_WME)))
  {
    my_free(cache_mngr);
    DBUG_RETURN(0);                      // Didn't manage to set it up
  }
  thd_set_ha_data(this, binlog_hton, cache_mngr);

  cache_mngr= new (cache_mngr)
              binlog_cache_mngr(max_binlog_stmt_cache_size,
                                max_binlog_cache_size,
                                &binlog_stmt_cache_use,
                                &binlog_stmt_cache_disk_use,
                                &binlog_cache_use,
                                &binlog_cache_disk_use);
  DBUG_RETURN(cache_mngr);
}


/*
  Function to start a statement and optionally a transaction for the
  binary log.

  SYNOPSIS
    binlog_start_trans_and_stmt()

  DESCRIPTION

    This function does three things:
    - Start a transaction if not in autocommit mode or if a BEGIN
      statement has been seen.

    - Start a statement transaction to allow us to truncate the cache.

    - Save the currrent binlog position so that we can roll back the
      statement by truncating the cache.

      We only update the saved position if the old one was undefined,
      the reason is that there are some cases (e.g., for CREATE-SELECT)
      where the position is saved twice (e.g., both in
      select_create::prepare() and THD::binlog_write_table_map()) , but
      we should use the first. This means that calls to this function
      can be used to start the statement before the first table map
      event, to include some extra events.
 */

void
THD::binlog_start_trans_and_stmt()
{
  binlog_cache_mngr *cache_mngr= (binlog_cache_mngr*) thd_get_ha_data(this, binlog_hton);
  DBUG_ENTER("binlog_start_trans_and_stmt");
  DBUG_PRINT("enter", ("cache_mngr: %p  cache_mngr->trx_cache.get_prev_position(): %lu",
                       cache_mngr,
                       (cache_mngr ? (ulong) cache_mngr->trx_cache.get_prev_position() :
                        (ulong) 0)));

  if (cache_mngr == NULL ||
      cache_mngr->trx_cache.get_prev_position() == MY_OFF_T_UNDEF)
  {
    this->binlog_set_stmt_begin();
    bool mstmt_mode= in_multi_stmt_transaction_mode();
#ifdef WITH_WSREP
      /* Write Gtid
         Get domain id only when gtid mode is set
         If this event is replicate through a master then ,
         we will forward the same gtid another nodes
         We have to do this only one time in mysql transaction.
         Since this function is called multiple times , We will check for
         ha_info->is_started()
       */
    Ha_trx_info *ha_info;
    ha_info= this->ha_data[binlog_hton->slot].ha_info + (mstmt_mode ? 1 : 0);

    if (!ha_info->is_started() && wsrep_gtid_mode
            && this->variables.gtid_seq_no)
    {
      binlog_cache_mngr *const cache_mngr=
        (binlog_cache_mngr*) thd_get_ha_data(this, binlog_hton);

      IO_CACHE *file=
        cache_mngr->get_binlog_cache_log(use_trans_cache(this, true));
      Log_event_writer writer(file);
        Gtid_log_event gtid_event(this, this->variables.gtid_seq_no,
                            this->variables.gtid_domain_id,
                            true, LOG_EVENT_SUPPRESS_USE_F,
                            true, 0);
      gtid_event.server_id= this->variables.server_id;
      writer.write(&gtid_event);
    }
#endif
    if (mstmt_mode)
      trans_register_ha(this, TRUE, binlog_hton);
    trans_register_ha(this, FALSE, binlog_hton);
    /*
      Mark statement transaction as read/write. We never start
      a binary log transaction and keep it read-only,
      therefore it's best to mark the transaction read/write just
      at the same time we start it.
      Not necessary to mark the normal transaction read/write
      since the statement-level flag will be propagated automatically
      inside ha_commit_trans.
    */
    ha_data[binlog_hton->slot].ha_info[0].set_trx_read_write();
  }
  DBUG_VOID_RETURN;
}

void THD::binlog_set_stmt_begin() {
  binlog_cache_mngr *cache_mngr=
    (binlog_cache_mngr*) thd_get_ha_data(this, binlog_hton);

  /*
    The call to binlog_trans_log_savepos() might create the cache_mngr
    structure, if it didn't exist before, so we save the position
    into an auto variable and then write it into the transaction
    data for the binary log (i.e., cache_mngr).
  */
  my_off_t pos= 0;
  binlog_trans_log_savepos(this, &pos);
  cache_mngr= (binlog_cache_mngr*) thd_get_ha_data(this, binlog_hton);
  cache_mngr->trx_cache.set_prev_position(pos);
}

static int
binlog_start_consistent_snapshot(handlerton *hton, THD *thd)
{
  int err= 0;
  DBUG_ENTER("binlog_start_consistent_snapshot");

  binlog_cache_mngr *const cache_mngr= thd->binlog_setup_trx_data();

  /* Server layer calls us with LOCK_commit_ordered locked, so this is safe. */
  mysql_mutex_assert_owner(&LOCK_commit_ordered);
  strmake_buf(cache_mngr->last_commit_pos_file, mysql_bin_log.last_commit_pos_file);
  cache_mngr->last_commit_pos_offset= mysql_bin_log.last_commit_pos_offset;

  trans_register_ha(thd, TRUE, hton);

  DBUG_RETURN(err);
}

/**
  This function writes a table map to the binary log. 
  Note that in order to keep the signature uniform with related methods,
  we use a redundant parameter to indicate whether a transactional table
  was changed or not.

  If with_annotate != NULL and
  *with_annotate = TRUE write also Annotate_rows before the table map.
 
  @param table             a pointer to the table.
  @param is_transactional  @c true indicates a transactional table,
                           otherwise @c false a non-transactional.
  @return
    nonzero if an error pops up when writing the table map event.
*/
int THD::binlog_write_table_map(TABLE *table, bool is_transactional,
                                my_bool *with_annotate)
{
  int error;
  DBUG_ENTER("THD::binlog_write_table_map");
  DBUG_PRINT("enter", ("table: 0x%lx  (%s: #%lu)",
                       (long) table, table->s->table_name.str,
                       table->s->table_map_id));

  /* Ensure that all events in a GTID group are in the same cache */
  if (variables.option_bits & OPTION_GTID_BEGIN)
    is_transactional= 1;
  
  /* Pre-conditions */
<<<<<<< HEAD
  DBUG_ASSERT(is_current_stmt_binlog_format_row());
  DBUG_ASSERT(WSREP_EMULATE_BINLOG(this) || mysql_bin_log.is_open());
=======
#ifdef WITH_WSREP
  DBUG_ASSERT(is_current_stmt_binlog_format_row() && 
	      (WSREP_EMULATE_BINLOG(this) || mysql_bin_log.is_open()));
#else
  DBUG_ASSERT(is_current_stmt_binlog_format_row() && mysql_bin_log.is_open());
#endif
>>>>>>> 215d652c
  DBUG_ASSERT(table->s->table_map_id != ULONG_MAX);

  Table_map_log_event
    the_event(this, table, table->s->table_map_id, is_transactional);

  if (binlog_table_maps == 0)
    binlog_start_trans_and_stmt();

  binlog_cache_mngr *const cache_mngr=
    (binlog_cache_mngr*) thd_get_ha_data(this, binlog_hton);

  IO_CACHE *file=
    cache_mngr->get_binlog_cache_log(use_trans_cache(this, is_transactional));
  Log_event_writer writer(file);
  binlog_cache_data *cache_data=
    cache_mngr->get_binlog_cache_data(use_trans_cache(this, is_transactional));

  if (with_annotate && *with_annotate)
  {
    Annotate_rows_log_event anno(table->in_use, is_transactional, false);
    /* Annotate event should be written not more than once */
    *with_annotate= 0;
    if ((error= writer.write(&anno)))
    {
      if (my_errno == EFBIG)
        cache_data->set_incident();
      DBUG_RETURN(error);
    }
  }
  if ((error= writer.write(&the_event)))
    DBUG_RETURN(error);

  binlog_table_maps++;
  DBUG_RETURN(0);
}

/**
  This function retrieves a pending row event from a cache which is
  specified through the parameter @c is_transactional. Respectively, when it
  is @c true, the pending event is returned from the transactional cache.
  Otherwise from the non-transactional cache.

  @param is_transactional  @c true indicates a transactional cache,
                           otherwise @c false a non-transactional.
  @return
    The row event if any. 
*/
Rows_log_event*
THD::binlog_get_pending_rows_event(bool is_transactional) const
{
  Rows_log_event* rows= NULL;
  binlog_cache_mngr *const cache_mngr=
    (binlog_cache_mngr*) thd_get_ha_data(this, binlog_hton);

  /*
    This is less than ideal, but here's the story: If there is no cache_mngr,
    prepare_pending_rows_event() has never been called (since the cache_mngr
    is set up there). In that case, we just return NULL.
   */
  if (cache_mngr)
  {
    binlog_cache_data *cache_data=
      cache_mngr->get_binlog_cache_data(use_trans_cache(this, is_transactional));

    rows= cache_data->pending();
  }
  return (rows);
}

/**
  This function stores a pending row event into a cache which is specified
  through the parameter @c is_transactional. Respectively, when it is @c
  true, the pending event is stored into the transactional cache. Otherwise
  into the non-transactional cache.

  @param evt               a pointer to the row event.
  @param is_transactional  @c true indicates a transactional cache,
                           otherwise @c false a non-transactional.
*/
void
THD::binlog_set_pending_rows_event(Rows_log_event* ev, bool is_transactional)
{
  binlog_cache_mngr *const cache_mngr= binlog_setup_trx_data();

  DBUG_ASSERT(cache_mngr);

  binlog_cache_data *cache_data=
    cache_mngr->get_binlog_cache_data(use_trans_cache(this, is_transactional));

  cache_data->set_pending(ev);
}


/**
  This function removes the pending rows event, discarding any outstanding
  rows. If there is no pending rows event available, this is effectively a
  no-op.

  @param thd               a pointer to the user thread.
  @param is_transactional  @c true indicates a transactional cache,
                           otherwise @c false a non-transactional.
*/
int
MYSQL_BIN_LOG::remove_pending_rows_event(THD *thd, bool is_transactional)
{
  DBUG_ENTER("MYSQL_BIN_LOG::remove_pending_rows_event");

  binlog_cache_mngr *const cache_mngr=
    (binlog_cache_mngr*) thd_get_ha_data(thd, binlog_hton);

  DBUG_ASSERT(cache_mngr);

  binlog_cache_data *cache_data=
    cache_mngr->get_binlog_cache_data(use_trans_cache(thd, is_transactional));

  if (Rows_log_event* pending= cache_data->pending())
  {
    delete pending;
    cache_data->set_pending(NULL);
  }

  DBUG_RETURN(0);
}

/*
  Moves the last bunch of rows from the pending Rows event to a cache (either
  transactional cache if is_transaction is @c true, or the non-transactional
  cache otherwise. Sets a new pending event.

  @param thd               a pointer to the user thread.
  @param evt               a pointer to the row event.
  @param is_transactional  @c true indicates a transactional cache,
                           otherwise @c false a non-transactional.
*/
int
MYSQL_BIN_LOG::flush_and_set_pending_rows_event(THD *thd,
                                                Rows_log_event* event,
                                                bool is_transactional)
{
  DBUG_ENTER("MYSQL_BIN_LOG::flush_and_set_pending_rows_event(event)");
<<<<<<< HEAD
  DBUG_ASSERT(WSREP_EMULATE_BINLOG(thd) || mysql_bin_log.is_open());
=======
#ifdef WITH_WSREP
  DBUG_ASSERT(WSREP_EMULATE_BINLOG(thd) || mysql_bin_log.is_open());
#else
  DBUG_ASSERT(mysql_bin_log.is_open());
#endif
>>>>>>> 215d652c
  DBUG_PRINT("enter", ("event: 0x%lx", (long) event));

  int error= 0;
  binlog_cache_mngr *const cache_mngr=
    (binlog_cache_mngr*) thd_get_ha_data(thd, binlog_hton);

  DBUG_ASSERT(cache_mngr);

  binlog_cache_data *cache_data=
    cache_mngr->get_binlog_cache_data(use_trans_cache(thd, is_transactional));

  DBUG_PRINT("info", ("cache_mngr->pending(): 0x%lx", (long) cache_data->pending()));

  if (Rows_log_event* pending= cache_data->pending())
  {
    Log_event_writer writer(&cache_data->cache_log);

    /*
      Write pending event to the cache.
    */
    DBUG_EXECUTE_IF("simulate_disk_full_at_flush_pending",
                    {DBUG_SET("+d,simulate_file_write_error");});
    if (writer.write(pending))
    {
      set_write_error(thd, is_transactional);
      if (check_write_error(thd) && cache_data &&
          stmt_has_updated_non_trans_table(thd))
        cache_data->set_incident();
      delete pending;
      cache_data->set_pending(NULL);
      DBUG_EXECUTE_IF("simulate_disk_full_at_flush_pending",
                      {DBUG_SET("-d,simulate_file_write_error");});
      DBUG_RETURN(1);
    }

    delete pending;
  }

  thd->binlog_set_pending_rows_event(event, is_transactional);

  DBUG_RETURN(error);
}


/* Generate a new global transaction ID, and write it to the binlog */

bool
MYSQL_BIN_LOG::write_gtid_event(THD *thd, bool standalone,
                                bool is_transactional, uint64 commit_id)
{
  rpl_gtid gtid;
  uint32 domain_id;
  uint32 local_server_id;
  uint64 seq_no;
  int err;
  DBUG_ENTER("write_gtid_event");
  DBUG_PRINT("enter", ("standalone: %d", standalone));

#ifdef WITH_WSREP
  if (WSREP(thd) && thd->wsrep_trx_meta.gtid.seqno != -1 && wsrep_gtid_mode && !thd->variables.gtid_seq_no)
  {
    domain_id= wsrep_gtid_domain_id;
  } else {
#endif /* WITH_WSREP */
  domain_id= thd->variables.gtid_domain_id;
#ifdef WITH_WSREP
  }
#endif /* WITH_WSREP */
  local_server_id= thd->variables.server_id;
  seq_no= thd->variables.gtid_seq_no;

  if (thd->variables.option_bits & OPTION_GTID_BEGIN)
  {
    DBUG_PRINT("error", ("OPTION_GTID_BEGIN is set. "
                         "Master and slave will have different GTID values"));
    /* Reset the flag, as we will write out a GTID anyway */
    thd->variables.option_bits&= ~OPTION_GTID_BEGIN;
  }

  /*
    Reset the session variable gtid_seq_no, to reduce the risk of accidentally
    producing a duplicate GTID.
  */
  thd->variables.gtid_seq_no= 0;
  if (seq_no != 0)
  {
    /* Use the specified sequence number. */
    gtid.domain_id= domain_id;
    gtid.server_id= local_server_id;
    gtid.seq_no= seq_no;
    err= rpl_global_gtid_binlog_state.update(&gtid, opt_gtid_strict_mode);
    if (err && thd->get_stmt_da()->sql_errno()==ER_GTID_STRICT_OUT_OF_ORDER)
      errno= ER_GTID_STRICT_OUT_OF_ORDER;
  }
  else
  {
    /* Allocate the next sequence number for the GTID. */
    err= rpl_global_gtid_binlog_state.update_with_next_gtid(domain_id,
                                                            local_server_id, &gtid);
    seq_no= gtid.seq_no;
  }
  if (err)
    DBUG_RETURN(true);
  thd->last_commit_gtid= gtid;

  Gtid_log_event gtid_event(thd, seq_no, domain_id, standalone,
                            LOG_EVENT_SUPPRESS_USE_F, is_transactional,
                            commit_id);

  /* Write the event to the binary log. */
  DBUG_ASSERT(this == &mysql_bin_log);

#ifdef WITH_WSREP
  if (wsrep_gtid_mode && is_gtid_cached(thd))
    DBUG_RETURN(false);
#endif

  if (write_event(&gtid_event))
    DBUG_RETURN(true);
  status_var_add(thd->status_var.binlog_bytes_written, gtid_event.data_written);

  DBUG_RETURN(false);
}


int
MYSQL_BIN_LOG::write_state_to_file()
{
  File file_no;
  IO_CACHE cache;
  char buf[FN_REFLEN];
  int err;
  bool opened= false;
  bool log_inited= false;

  fn_format(buf, opt_bin_logname, mysql_data_home, ".state",
            MY_UNPACK_FILENAME);
  if ((file_no= mysql_file_open(key_file_binlog_state, buf,
                                O_RDWR|O_CREAT|O_TRUNC|O_BINARY,
                                MYF(MY_WME))) < 0)
  {
    err= 1;
    goto err;
  }
  opened= true;
  if ((err= init_io_cache(&cache, file_no, IO_SIZE, WRITE_CACHE, 0, 0,
                           MYF(MY_WME|MY_WAIT_IF_FULL))))
    goto err;
  log_inited= true;
  if ((err= rpl_global_gtid_binlog_state.write_to_iocache(&cache)))
    goto err;
  log_inited= false;
  if ((err= end_io_cache(&cache)))
    goto err;
  if ((err= mysql_file_sync(file_no, MYF(MY_WME|MY_SYNC_FILESIZE))))
    goto err;
  goto end;

err:
  sql_print_error("Error writing binlog state to file '%s'.\n", buf);
  if (log_inited)
    end_io_cache(&cache);
end:
  if (opened)
    mysql_file_close(file_no, MYF(0));

  return err;
}


/*
  Initialize the binlog state from the master-bin.state file, at server startup.

  Returns:
    0 for success.
    2 for when .state file did not exist.
    1 for other error.
*/
int
MYSQL_BIN_LOG::read_state_from_file()
{
  File file_no;
  IO_CACHE cache;
  char buf[FN_REFLEN];
  int err;
  bool opened= false;
  bool log_inited= false;

  fn_format(buf, opt_bin_logname, mysql_data_home, ".state",
            MY_UNPACK_FILENAME);
  if ((file_no= mysql_file_open(key_file_binlog_state, buf,
                                O_RDONLY|O_BINARY, MYF(0))) < 0)
  {
    if (my_errno != ENOENT)
    {
      err= 1;
      goto err;
    }
    else
    {
      /*
        If the state file does not exist, this is the first server startup
        with GTID enabled. So initialize to empty state.
      */
      rpl_global_gtid_binlog_state.reset();
      err= 2;
      goto end;
    }
  }
  opened= true;
  if ((err= init_io_cache(&cache, file_no, IO_SIZE, READ_CACHE, 0, 0,
                          MYF(MY_WME|MY_WAIT_IF_FULL))))
    goto err;
  log_inited= true;
  if ((err= rpl_global_gtid_binlog_state.read_from_iocache(&cache)))
    goto err;
  goto end;

err:
  sql_print_error("Error reading binlog GTID state from file '%s'.\n", buf);
end:
  if (log_inited)
    end_io_cache(&cache);
  if (opened)
    mysql_file_close(file_no, MYF(0));

  return err;
}


int
MYSQL_BIN_LOG::get_most_recent_gtid_list(rpl_gtid **list, uint32 *size)
{
  return rpl_global_gtid_binlog_state.get_most_recent_gtid_list(list, size);
}


bool
MYSQL_BIN_LOG::append_state_pos(String *str)
{
  return rpl_global_gtid_binlog_state.append_pos(str);
}


bool
MYSQL_BIN_LOG::append_state(String *str)
{
  return rpl_global_gtid_binlog_state.append_state(str);
}


bool
MYSQL_BIN_LOG::is_empty_state()
{
  return (rpl_global_gtid_binlog_state.count() == 0);
}


bool
MYSQL_BIN_LOG::find_in_binlog_state(uint32 domain_id, uint32 server_id_arg,
                                    rpl_gtid *out_gtid)
{
  rpl_gtid *gtid;
  if ((gtid= rpl_global_gtid_binlog_state.find(domain_id, server_id_arg)))
    *out_gtid= *gtid;
  return gtid != NULL;
}


bool
MYSQL_BIN_LOG::lookup_domain_in_binlog_state(uint32 domain_id,
                                             rpl_gtid *out_gtid)
{
  rpl_gtid *found_gtid;

  if ((found_gtid= rpl_global_gtid_binlog_state.find_most_recent(domain_id)))
  {
    *out_gtid= *found_gtid;
    return true;
  }

  return false;
}


int
MYSQL_BIN_LOG::bump_seq_no_counter_if_needed(uint32 domain_id, uint64 seq_no)
{
  return rpl_global_gtid_binlog_state.bump_seq_no_if_needed(domain_id, seq_no);
}


bool
MYSQL_BIN_LOG::check_strict_gtid_sequence(uint32 domain_id,
                                          uint32 server_id_arg,
                                          uint64 seq_no)
{
  return rpl_global_gtid_binlog_state.check_strict_sequence(domain_id,
                                                            server_id_arg,
                                                            seq_no);
}


/**
  Write an event to the binary log. If with_annotate != NULL and
  *with_annotate = TRUE write also Annotate_rows before the event
  (this should happen only if the event is a Table_map).
*/

bool MYSQL_BIN_LOG::write(Log_event *event_info, my_bool *with_annotate)
{
  THD *thd= event_info->thd;
  bool error= 1;
  binlog_cache_data *cache_data= 0;
  bool is_trans_cache= FALSE;
  bool using_trans= event_info->use_trans_cache();
<<<<<<< HEAD
  bool direct= event_info->use_direct_logging();
  ulong UNINIT_VAR(prev_binlog_id);
=======
  bool direct;
  ulong prev_binlog_id;
>>>>>>> 215d652c
  DBUG_ENTER("MYSQL_BIN_LOG::write(Log_event *)");

  /*
    When binary logging is not enabled (--log-bin=0), wsrep-patch partially
    enables it without opening the binlog file (MYSQL_BIN_LOG::open().
    So, avoid writing to binlog file.
  */
  if (direct &&
      (wsrep_emulate_bin_log ||
       (WSREP(thd) && !(thd->variables.option_bits & OPTION_BIN_LOG))))
    DBUG_RETURN(0);

#ifdef WITH_WSREP
  /*
    When binary logging is not enabled (--log-bin=0), wsrep-patch partially
    enables it without opening the binlog file (MSQL_BIN_LOG::open().
    So, avoid writing directly to binlog file.
  */
  if (wsrep_emulate_bin_log)
    direct= false;
  else
#endif /* WITH_WSREP */
    direct= event_info->use_direct_logging();

  if (thd->variables.option_bits & OPTION_GTID_BEGIN)
  {
    DBUG_PRINT("info", ("OPTION_GTID_BEGIN was set"));
    /* Wait for commit from binary log before we commit */
    direct= 0;
    using_trans= 1;
  }

  if (thd->binlog_evt_union.do_union)
  {
    /*
      In Stored function; Remember that function call caused an update.
      We will log the function call to the binary log on function exit
    */
    thd->binlog_evt_union.unioned_events= TRUE;
    thd->binlog_evt_union.unioned_events_trans |= using_trans;
    DBUG_RETURN(0);
  }

  /*
    We only end the statement if we are in a top-level statement.  If
    we are inside a stored function, we do not end the statement since
    this will close all tables on the slave. But there can be a special case
    where we are inside a stored function/trigger and a SAVEPOINT is being
    set in side the stored function/trigger. This SAVEPOINT execution will
    force the pending event to be flushed without an STMT_END_F flag. This
    will result in a case where following DMLs will be considered as part of
    same statement and result in data loss on slave. Hence in this case we
    force the end_stmt to be true.
  */
  bool const end_stmt= (thd->in_sub_stmt && thd->lex->sql_command ==
                        SQLCOM_SAVEPOINT) ? true :
    (thd->locked_tables_mode && thd->lex->requires_prelocking());
  if (thd->binlog_flush_pending_rows_event(end_stmt, using_trans))
    DBUG_RETURN(error);

  /*
     In most cases this is only called if 'is_open()' is true; in fact this is
     mostly called if is_open() *was* true a few instructions before, but it
     could have changed since.
  */
<<<<<<< HEAD
  /* applier and replayer can skip writing binlog events */
  if ((WSREP_EMULATE_BINLOG(thd) &&
       IF_WSREP(thd->wsrep_exec_mode != REPL_RECV, 0)) || is_open())
=======
#ifdef WITH_WSREP
  /* applier and replayer can skip writing binlog events */
  if ((WSREP_EMULATE_BINLOG(thd) && (thd->wsrep_exec_mode != REPL_RECV)) || 
      is_open())
#else
  if (likely(is_open()))
#endif
>>>>>>> 215d652c
  {
    my_off_t UNINIT_VAR(my_org_b_tell);
#ifdef HAVE_REPLICATION
    /*
      In the future we need to add to the following if tests like
      "do the involved tables match (to be implemented)
      binlog_[wild_]{do|ignore}_table?" (WL#1049)"
    */
    const char *local_db= event_info->get_db();

    bool option_bin_log_flag= (thd->variables.option_bits & OPTION_BIN_LOG);

    /*
      Log all updates to binlog cache so that they can get replicated to other
      nodes. A check has been added to stop them from getting logged into
      binary log files.
    */
    if (WSREP(thd)) option_bin_log_flag= true;

    if ((!(option_bin_log_flag)) ||
	(thd->lex->sql_command != SQLCOM_ROLLBACK_TO_SAVEPOINT &&
         thd->lex->sql_command != SQLCOM_SAVEPOINT &&
         !binlog_filter->db_ok(local_db)))
      DBUG_RETURN(0);
#endif /* HAVE_REPLICATION */

    IO_CACHE *file= NULL;

    if (direct)
    {
      int res;
      uint64 commit_id= 0;
      DBUG_PRINT("info", ("direct is set"));
      if ((res= thd->wait_for_prior_commit()))
        DBUG_RETURN(res);
      file= &log_file;
      my_org_b_tell= my_b_tell(file);
      mysql_mutex_lock(&LOCK_log);
      prev_binlog_id= current_binlog_id;
      DBUG_EXECUTE_IF("binlog_force_commit_id",
        {
          const LEX_STRING commit_name= { C_STRING_WITH_LEN("commit_id") };
          bool null_value;
          user_var_entry *entry=
            (user_var_entry*) my_hash_search(&thd->user_vars,
                                             (uchar*) commit_name.str,
                                             commit_name.length);
          commit_id= entry->val_int(&null_value);
        });
      if (write_gtid_event(thd, true, using_trans, commit_id))
        goto err;
    }
    else
    {
      binlog_cache_mngr *const cache_mngr= thd->binlog_setup_trx_data();
      if (!cache_mngr)
        goto err;

      is_trans_cache= use_trans_cache(thd, using_trans);
      file= cache_mngr->get_binlog_cache_log(is_trans_cache);
      cache_data= cache_mngr->get_binlog_cache_data(is_trans_cache);

      if (thd->lex->stmt_accessed_non_trans_temp_table())
        cache_data->set_changes_to_non_trans_temp_table();

      thd->binlog_start_trans_and_stmt();
    }
    DBUG_PRINT("info",("event type: %d",event_info->get_type_code()));

    /*
       No check for auto events flag here - this write method should
       never be called if auto-events are enabled.

       Write first log events which describe the 'run environment'
       of the SQL command. If row-based binlogging, Insert_id, Rand
       and other kind of "setting context" events are not needed.
    */

    if (with_annotate && *with_annotate)
    {
      DBUG_ASSERT(event_info->get_type_code() == TABLE_MAP_EVENT);
      Annotate_rows_log_event anno(thd, using_trans, direct);
      /* Annotate event should be written not more than once */
      *with_annotate= 0;
      if (write_event(&anno, file))
        goto err;
    }

    if (thd)
    {
      if (!thd->is_current_stmt_binlog_format_row())
      {

        if (thd->stmt_depends_on_first_successful_insert_id_in_prev_stmt)
        {
          Intvar_log_event e(thd,(uchar) LAST_INSERT_ID_EVENT,
                             thd->first_successful_insert_id_in_prev_stmt_for_binlog,
                             using_trans, direct);
          if (write_event(&e, file))
            goto err;
        }
        if (thd->auto_inc_intervals_in_cur_stmt_for_binlog.nb_elements() > 0)
        {
          DBUG_PRINT("info",("number of auto_inc intervals: %u",
                             thd->auto_inc_intervals_in_cur_stmt_for_binlog.
                             nb_elements()));
          Intvar_log_event e(thd, (uchar) INSERT_ID_EVENT,
                             thd->auto_inc_intervals_in_cur_stmt_for_binlog.
                             minimum(), using_trans, direct);
          if (write_event(&e, file))
            goto err;
        }
        if (thd->rand_used)
        {
          Rand_log_event e(thd,thd->rand_saved_seed1,thd->rand_saved_seed2,
                           using_trans, direct);
          if (write_event(&e, file))
            goto err;
        }
        if (thd->user_var_events.elements)
        {
          for (uint i= 0; i < thd->user_var_events.elements; i++)
          {
            BINLOG_USER_VAR_EVENT *user_var_event;
            get_dynamic(&thd->user_var_events,(uchar*) &user_var_event, i);

            /* setting flags for user var log event */
            uchar flags= User_var_log_event::UNDEF_F;
            if (user_var_event->unsigned_flag)
              flags|= User_var_log_event::UNSIGNED_F;

            User_var_log_event e(thd, user_var_event->user_var_event->name.str,
                                 user_var_event->user_var_event->name.length,
                                 user_var_event->value,
                                 user_var_event->length,
                                 user_var_event->type,
                                 user_var_event->charset_number,
                                 flags,
                                 using_trans,
                                 direct);
            if (write_event(&e, file))
              goto err;
          }
        }
      }
    }

    /*
      Write the event.
    */
    if (write_event(event_info, file) ||
        DBUG_EVALUATE_IF("injecting_fault_writing", 1, 0))
      goto err;

    error= 0;
err:
    if (direct)
    {
      my_off_t offset= my_b_tell(file);
      bool check_purge= false;

      if (!error)
      {
        bool synced;

        if ((error= flush_and_sync(&synced)))
        {
        }
        else
        {
          mysql_mutex_assert_not_owner(&LOCK_prepare_ordered);
          mysql_mutex_assert_owner(&LOCK_log);
          mysql_mutex_assert_not_owner(&LOCK_after_binlog_sync);
          mysql_mutex_assert_not_owner(&LOCK_commit_ordered);
          bool first= true;
          bool last= true;
          if ((error= RUN_HOOK(binlog_storage, after_flush,
                               (thd, log_file_name, file->pos_in_file,
                                synced, first, last))))
          {
            sql_print_error("Failed to run 'after_flush' hooks");
            error= 1;
          }
          else
          {
            /* update binlog_end_pos so it can be read by dump thread
             *
             * note: must be _after_ the RUN_HOOK(after_flush) or else
             * semi-sync-plugin might not have put the transaction into
             * it's list before dump-thread tries to send it
             */
            update_binlog_end_pos(offset);

            signal_update();
            if ((error= rotate(false, &check_purge)))
              check_purge= false;
          }
        }
      }

      status_var_add(thd->status_var.binlog_bytes_written,
                     offset - my_org_b_tell);

      mysql_mutex_lock(&LOCK_after_binlog_sync);
      mysql_mutex_unlock(&LOCK_log);

      mysql_mutex_assert_not_owner(&LOCK_prepare_ordered);
      mysql_mutex_assert_not_owner(&LOCK_log);
      mysql_mutex_assert_owner(&LOCK_after_binlog_sync);
      mysql_mutex_assert_not_owner(&LOCK_commit_ordered);
      bool first= true;
      bool last= true;
      if (RUN_HOOK(binlog_storage, after_sync,
                   (thd, log_file_name, file->pos_in_file,
                    first, last)))
      {
        error=1;
        /* error is already printed inside hook */
      }

      /*
        Take mutex to protect against a reader seeing partial writes of 64-bit
        offset on 32-bit CPUs.
      */
      mysql_mutex_lock(&LOCK_commit_ordered);
      mysql_mutex_unlock(&LOCK_after_binlog_sync);
      last_commit_pos_offset= offset;
      mysql_mutex_unlock(&LOCK_commit_ordered);

      if (check_purge)
        checkpoint_and_purge(prev_binlog_id);
    }

    if (error)
    {
      set_write_error(thd, is_trans_cache);
      if (check_write_error(thd) && cache_data &&
          stmt_has_updated_non_trans_table(thd))
        cache_data->set_incident();
    }
  }

  DBUG_RETURN(error);
}


int error_log_print(enum loglevel level, const char *format,
                    va_list args)
{
  return logger.error_log_print(level, format, args);
}


bool slow_log_print(THD *thd, const char *query, uint query_length,
                    ulonglong current_utime)
{
  return logger.slow_log_print(thd, query, query_length, current_utime);
}


bool LOGGER::log_command(THD *thd, enum enum_server_command command)
{
#ifndef NO_EMBEDDED_ACCESS_CHECKS
  Security_context *sctx= thd->security_ctx;
#endif
  /*
    Log command if we have at least one log event handler enabled and want
    to log this king of commands
  */
  if (*general_log_handler_list && (what_to_log & (1L << (uint) command)))
  {
    if ((thd->variables.option_bits & OPTION_LOG_OFF)
#ifndef NO_EMBEDDED_ACCESS_CHECKS
         && (sctx->master_access & SUPER_ACL)
#endif
       )
    {
      /* No logging */
      return FALSE;
    }

    return TRUE;
  }

  return FALSE;
}


bool general_log_print(THD *thd, enum enum_server_command command,
                       const char *format, ...)
{
  va_list args;
  uint error= 0;

  /* Print the message to the buffer if we want to log this king of commands */
  if (! logger.log_command(thd, command))
    return FALSE;

  va_start(args, format);
  error= logger.general_log_print(thd, command, format, args);
  va_end(args);

  return error;
}

bool general_log_write(THD *thd, enum enum_server_command command,
                       const char *query, uint query_length)
{
  /* Write the message to the log if we want to log this king of commands */
  if (logger.log_command(thd, command) || mysql_audit_general_enabled())
    return logger.general_log_write(thd, command, query, query_length);

  return FALSE;
}


static void
binlog_checkpoint_callback(void *cookie)
{
  MYSQL_BIN_LOG::xid_count_per_binlog *entry=
    (MYSQL_BIN_LOG::xid_count_per_binlog *)cookie;
  /*
    For every supporting engine, we increment the xid_count and issue a
    commit_checkpoint_request(). Then we can count when all
    commit_checkpoint_notify() callbacks have occurred, and then log a new
    binlog checkpoint event.
  */
  mysql_bin_log.mark_xids_active(entry->binlog_id, 1);
}


/*
  Request a commit checkpoint from each supporting engine.
  This must be called after each binlog rotate, and after LOCK_log has been
  released. The xid_count value in the xid_count_per_binlog entry was
  incremented by 1 and will be decremented in this function; this ensures
  that the entry will not go away early despite LOCK_log not being held.
*/
void
MYSQL_BIN_LOG::do_checkpoint_request(ulong binlog_id)
{
  xid_count_per_binlog *entry;

  /*
    Find the binlog entry, and invoke commit_checkpoint_request() on it in
    each supporting storage engine.
  */
  mysql_mutex_lock(&LOCK_xid_list);
  I_List_iterator<xid_count_per_binlog> it(binlog_xid_count_list);
  do {
    entry= it++;
    DBUG_ASSERT(entry /* binlog_id is always somewhere in the list. */);
  } while (entry->binlog_id != binlog_id);
  mysql_mutex_unlock(&LOCK_xid_list);

  ha_commit_checkpoint_request(entry, binlog_checkpoint_callback);
  /*
    When we rotated the binlog, we incremented xid_count to make sure the
    entry would not go away until this point, where we have done all necessary
    commit_checkpoint_request() calls.
    So now we can (and must) decrease the count - when it reaches zero, we
    will know that both all pending unlog() and all pending
    commit_checkpoint_notify() calls are done, and we can log a new binlog
    checkpoint.
  */
  mark_xid_done(binlog_id, true);
}


/**
  The method executes rotation when LOCK_log is already acquired
  by the caller.

  @param force_rotate  caller can request the log rotation
  @param check_purge   is set to true if rotation took place

  @note
    Caller _must_ check the check_purge variable. If this is set, it means
    that the binlog was rotated, and caller _must_ ensure that
    do_checkpoint_request() is called later with the binlog_id of the rotated
    binlog file. The call to do_checkpoint_request() must happen after
    LOCK_log is released (which is why we cannot simply do it here).
    Usually, checkpoint_and_purge() is appropriate, as it will both handle
    the checkpointing and any needed purging of old logs.

  @note
    If rotation fails, for instance the server was unable 
    to create a new log file, we still try to write an 
    incident event to the current log.

  @retval
    nonzero - error in rotating routine.
*/
int MYSQL_BIN_LOG::rotate(bool force_rotate, bool* check_purge)
{
  int error= 0;
  DBUG_ENTER("MYSQL_BIN_LOG::rotate");
#ifdef WITH_WSREP
  if (WSREP_ON && wsrep_to_isolation)
    {
      *check_purge= false;
      WSREP_DEBUG("avoiding binlog rotate due to TO isolation: %d", 
		  wsrep_to_isolation);
      DBUG_RETURN(0);
    }
#endif

  if (wsrep_to_isolation)
  {
    DBUG_ASSERT(WSREP_ON);
    *check_purge= false;
    WSREP_DEBUG("avoiding binlog rotate due to TO isolation: %d", 
                wsrep_to_isolation);
    DBUG_RETURN(0);
  }

  //todo: fix the macro def and restore safe_mutex_assert_owner(&LOCK_log);
  *check_purge= false;

  if (force_rotate || (my_b_tell(&log_file) >= (my_off_t) max_size))
  {
    ulong binlog_id= current_binlog_id;
    /*
      We rotate the binlog, so we need to start a commit checkpoint in all
      supporting engines - when it finishes, we can log a new binlog checkpoint
      event.

      But we cannot start the checkpoint here - there could be a group commit
      still in progress which needs to be included in the checkpoint, and
      besides we do not want to do the (possibly expensive) checkpoint while
      LOCK_log is held.

      On the other hand, we must be sure that the xid_count entry for the
      previous log does not go away until we start the checkpoint - which it
      could do as it is no longer the most recent. So we increment xid_count
      (to count the pending checkpoint request) - this will fix the entry in
      place until we decrement again in do_checkpoint_request().
    */
    mark_xids_active(binlog_id, 1);

    if ((error= new_file_without_locking()))
    {
      /** 
         Be conservative... There are possible lost events (eg, 
         failing to log the Execute_load_query_log_event
         on a LOAD DATA while using a non-transactional
         table)!

         We give it a shot and try to write an incident event anyway
         to the current log. 
      */
      if (!write_incident_already_locked(current_thd))
        flush_and_sync(0);

      /*
        We failed to rotate - so we have to decrement the xid_count back that
        we incremented before attempting the rotate.
      */
      mark_xid_done(binlog_id, false);
    }
    else
      *check_purge= true;
  }
  DBUG_RETURN(error);
}

/**
  The method executes logs purging routine.

  @retval
    nonzero - error in rotating routine.
*/
void MYSQL_BIN_LOG::purge()
{
  mysql_mutex_assert_not_owner(&LOCK_log);
#ifdef HAVE_REPLICATION
  if (expire_logs_days)
  {
    DEBUG_SYNC(current_thd, "at_purge_logs_before_date");
    time_t purge_time= my_time(0) - expire_logs_days*24*60*60;
    if (purge_time >= 0)
    {
      purge_logs_before_date(purge_time);
    }
    DEBUG_SYNC(current_thd, "after_purge_logs_before_date");
  }
#endif
}


void MYSQL_BIN_LOG::checkpoint_and_purge(ulong binlog_id)
{
  do_checkpoint_request(binlog_id);
  purge();
}


/**
  Searches for the first (oldest) binlog file name in in the binlog index.

  @param[in,out]  buf_arg  pointer to a buffer to hold found
                           the first binary log file name
  @return         NULL     on success, otherwise error message
*/
static const char* get_first_binlog(char* buf_arg)
{
  IO_CACHE *index_file;
  size_t length;
  char fname[FN_REFLEN];
  const char* errmsg= NULL;

  DBUG_ENTER("get_first_binlog");

  DBUG_ASSERT(mysql_bin_log.is_open());

  mysql_bin_log.lock_index();

  index_file=mysql_bin_log.get_index_file();
  if (reinit_io_cache(index_file, READ_CACHE, (my_off_t) 0, 0, 0))
  {
    errmsg= "failed to create a cache on binlog index";
    goto end;
  }
  /* The file ends with EOF or empty line */
  if ((length=my_b_gets(index_file, fname, sizeof(fname))) <= 1)
  {
    errmsg= "empty binlog index";
    goto end;
  }
  else
  {
    fname[length-1]= 0;                         // Remove end \n
  }
  if (normalize_binlog_name(buf_arg, fname, false))
  {
    errmsg= "cound not normalize the first file name in the binlog index";
    goto end;
  }
end:
  mysql_bin_log.unlock_index();

  DBUG_RETURN(errmsg);
}

/**
  Check weather the gtid binlog state can safely remove gtid
  domains passed as the argument. A safety condition is satisfied when
  there are no events from the being deleted domains in the currently existing
  binlog files. Upon successful check the supplied domains are removed
  from @@gtid_binlog_state. The caller is supposed to rotate binlog so that
  the active latest file won't have the deleted domains in its Gtid_list header.

  @param  domain_drop_lex  gtid domain id sequence from lex.
                           Passed as a pointer to dynamic array must be not empty
                           unless pointer value NULL.
  @retval zero             on success
  @retval > 0              ineffective call none from the *non* empty
                           gtid domain sequence is deleted
  @retval < 0              on error
*/
static int do_delete_gtid_domain(DYNAMIC_ARRAY *domain_drop_lex)
{
  int rc= 0;
  Gtid_list_log_event *glev= NULL;
  char buf[FN_REFLEN];
  File file;
  IO_CACHE cache;
  const char* errmsg= NULL;
  char errbuf[MYSQL_ERRMSG_SIZE]= {0};

  if (!domain_drop_lex)
    return 0; // still "effective" having empty domain sequence to delete

  DBUG_ASSERT(domain_drop_lex->elements > 0);
  mysql_mutex_assert_owner(mysql_bin_log.get_log_lock());

  if ((errmsg= get_first_binlog(buf)) != NULL)
    goto end;
  bzero((char*) &cache, sizeof(cache));
  if ((file= open_binlog(&cache, buf, &errmsg)) == (File) -1)
    goto end;
  errmsg= get_gtid_list_event(&cache, &glev);
  end_io_cache(&cache);
  mysql_file_close(file, MYF(MY_WME));

  DBUG_EXECUTE_IF("inject_binlog_delete_domain_init_error",
                  errmsg= "injected error";);
  if (errmsg)
    goto end;
  errmsg= rpl_global_gtid_binlog_state.drop_domain(domain_drop_lex,
                                                   glev, errbuf);

end:
  if (errmsg)
  {
    if (strlen(errmsg) > 0)
    {
      my_error(ER_BINLOG_CANT_DELETE_GTID_DOMAIN, MYF(0), errmsg);
      rc= -1;
    }
    else
    {
      rc= 1;
    }
  }
  delete glev;

  return rc;
}

/**
  The method is a shortcut of @c rotate() and @c purge().
  LOCK_log is acquired prior to rotate and is released after it.

  @param force_rotate  caller can request the log rotation

  @retval
    nonzero - error in rotating routine.
*/
int MYSQL_BIN_LOG::rotate_and_purge(bool force_rotate,
                                    DYNAMIC_ARRAY *domain_drop_lex)
{
  int err_gtid=0, error= 0;
  ulong prev_binlog_id;
  DBUG_ENTER("MYSQL_BIN_LOG::rotate_and_purge");
  bool check_purge= false;

  //todo: fix the macro def and restore safe_mutex_assert_not_owner(&LOCK_log);
  mysql_mutex_lock(&LOCK_log);
  prev_binlog_id= current_binlog_id;

  if ((err_gtid= do_delete_gtid_domain(domain_drop_lex)))
  {
    // inffective attempt to delete merely skips rotate and purge
    if (err_gtid < 0)
      error= 1; // otherwise error is propagated the user
  }
  else if ((error= rotate(force_rotate, &check_purge)))
    check_purge= false;
  /*
    NOTE: Run purge_logs wo/ holding LOCK_log because it does not need
          the mutex. Otherwise causes various deadlocks.
  */
  mysql_mutex_unlock(&LOCK_log);

  if (check_purge)
    checkpoint_and_purge(prev_binlog_id);

  DBUG_RETURN(error);
}

uint MYSQL_BIN_LOG::next_file_id()
{
  uint res;
  mysql_mutex_lock(&LOCK_log);
  res = file_id++;
  mysql_mutex_unlock(&LOCK_log);
  return res;
}

class CacheWriter: public Log_event_writer
{
public:
  ulong remains;

  CacheWriter(THD *thd_arg, IO_CACHE *file_arg, bool do_checksum,
              Binlog_crypt_data *cr)
    : Log_event_writer(file_arg, cr), remains(0), thd(thd_arg), first(true)
  { checksum_len= do_checksum ? BINLOG_CHECKSUM_LEN : 0; }

  ~CacheWriter()
  { status_var_add(thd->status_var.binlog_bytes_written, bytes_written); }

  int write(uchar* pos, size_t len)
  {
    if (first)
      write_header(pos, len);
    else
      write_data(pos, len);

    remains -= len;
    if ((first= !remains))
      write_footer();
    return 0;
  }
private:
  THD *thd;
  bool first;
};

/*
  Write the contents of a cache to the binary log.

  SYNOPSIS
    write_cache()
    thd      Current_thread
    cache    Cache to write to the binary log

  DESCRIPTION
    Write the contents of the cache to the binary log. The cache will
    be reset as a READ_CACHE to be able to read the contents from it.

    Reading from the trans cache with possible (per @c binlog_checksum_options) 
    adding checksum value  and then fixing the length and the end_log_pos of 
    events prior to fill in the binlog cache.
*/

int MYSQL_BIN_LOG::write_cache(THD *thd, IO_CACHE *cache)
{
  DBUG_ENTER("MYSQL_BIN_LOG::write_cache");

  mysql_mutex_assert_owner(&LOCK_log);
  if (reinit_io_cache(cache, READ_CACHE, 0, 0, 0))
    DBUG_RETURN(ER_ERROR_ON_WRITE);
  uint length= my_b_bytes_in_cache(cache), group, carry, hdr_offs;
  long val;
  ulong end_log_pos_inc= 0; // each event processed adds BINLOG_CHECKSUM_LEN 2 t
  uchar header[LOG_EVENT_HEADER_LEN];
  CacheWriter writer(thd, &log_file, binlog_checksum_options, &crypto);

  if (crypto.scheme)
    writer.ctx= alloca(crypto.ctx_size);

  // while there is just one alg the following must hold:
  DBUG_ASSERT(binlog_checksum_options == BINLOG_CHECKSUM_ALG_OFF ||
              binlog_checksum_options == BINLOG_CHECKSUM_ALG_CRC32);

  /*
    The events in the buffer have incorrect end_log_pos data
    (relative to beginning of group rather than absolute),
    so we'll recalculate them in situ so the binlog is always
    correct, even in the middle of a group. This is possible
    because we now know the start position of the group (the
    offset of this cache in the log, if you will); all we need
    to do is to find all event-headers, and add the position of
    the group to the end_log_pos of each event.  This is pretty
    straight forward, except that we read the cache in segments,
    so an event-header might end up on the cache-border and get
    split.
  */

  group= (uint)my_b_tell(&log_file);
  hdr_offs= carry= 0;

  do
  {
    /*
      if we only got a partial header in the last iteration,
      get the other half now and process a full header.
    */
    if (unlikely(carry > 0))
    {
      DBUG_ASSERT(carry < LOG_EVENT_HEADER_LEN);
      uint tail= LOG_EVENT_HEADER_LEN - carry;

      /* assemble both halves */
      memcpy(&header[carry], (char *)cache->read_pos, tail);

      ulong len= uint4korr(header + EVENT_LEN_OFFSET);
      writer.remains= len;

      /* fix end_log_pos */
      end_log_pos_inc += writer.checksum_len;
      val= uint4korr(header + LOG_POS_OFFSET) + group + end_log_pos_inc;
      int4store(header + LOG_POS_OFFSET, val);

      /* fix len */
      len+= writer.checksum_len;
      int4store(header + EVENT_LEN_OFFSET, len);

      if (writer.write(header, LOG_EVENT_HEADER_LEN))
        DBUG_RETURN(ER_ERROR_ON_WRITE);

      cache->read_pos+= tail;
      length-= tail;
      carry= 0;

      /* next event header at ... */
      hdr_offs= len - LOG_EVENT_HEADER_LEN - writer.checksum_len;
    }

    /* if there is anything to write, process it. */

    if (likely(length > 0))
    {
      DBUG_EXECUTE_IF("fail_binlog_write_1",
                      errno= 28; DBUG_RETURN(ER_ERROR_ON_WRITE););
      /*
        process all event-headers in this (partial) cache.
        if next header is beyond current read-buffer,
        we'll get it later (though not necessarily in the
        very next iteration, just "eventually").
      */

      if (hdr_offs >= length)
      {
        if (writer.write(cache->read_pos, length))
          DBUG_RETURN(ER_ERROR_ON_WRITE);
      }

      while (hdr_offs < length)
      {
        /*
          finish off with remains of the last event that crawls
          from previous into the current buffer
        */
        if (writer.remains != 0)
        {
          if (writer.write(cache->read_pos, hdr_offs))
            DBUG_RETURN(ER_ERROR_ON_WRITE);
        }

        /*
          partial header only? save what we can get, process once
          we get the rest.
        */
        if (hdr_offs + LOG_EVENT_HEADER_LEN > length)
        {
          carry= length - hdr_offs;
          memcpy(header, (char *)cache->read_pos + hdr_offs, carry);
          length= hdr_offs;
        }
        else
        {
          /* we've got a full event-header, and it came in one piece */
          uchar *ev= (uchar *)cache->read_pos + hdr_offs;
          uint ev_len= uint4korr(ev + EVENT_LEN_OFFSET); // netto len
          uchar *log_pos= ev + LOG_POS_OFFSET;

          end_log_pos_inc += writer.checksum_len;
          /* fix end_log_pos */
          val= uint4korr(log_pos) + group + end_log_pos_inc;
          int4store(log_pos, val);

          /* fix length */
          int4store(ev + EVENT_LEN_OFFSET, ev_len + writer.checksum_len);

          writer.remains= ev_len;
          if (writer.write(ev, std::min<uint>(ev_len, length - hdr_offs)))
            DBUG_RETURN(ER_ERROR_ON_WRITE);

          /* next event header at ... */
          hdr_offs += ev_len; // incr by the netto len

          DBUG_ASSERT(!writer.checksum_len || writer.remains == 0 || hdr_offs >= length);
        }
      }

      /*
        Adjust hdr_offs. Note that it may still point beyond the segment
        read in the next iteration; if the current event is very long,
        it may take a couple of read-iterations (and subsequent adjustments
        of hdr_offs) for it to point into the then-current segment.
        If we have a split header (!carry), hdr_offs will be set at the
        beginning of the next iteration, overwriting the value we set here:
      */
      hdr_offs -= length;
    }
  } while ((length= my_b_fill(cache)));

  DBUG_ASSERT(carry == 0);
  DBUG_ASSERT(!writer.checksum_len || writer.remains == 0);

  DBUG_RETURN(0);                               // All OK
}

/*
  Helper function to get the error code of the query to be binlogged.
 */
int query_error_code(THD *thd, bool not_killed)
{
  int error;
  
  if (not_killed || (killed_mask_hard(thd->killed) == KILL_BAD_DATA))
  {
    error= thd->is_error() ? thd->get_stmt_da()->sql_errno() : 0;

    /* thd->get_get_stmt_da()->sql_errno() might be ER_SERVER_SHUTDOWN or
       ER_QUERY_INTERRUPTED, So here we need to make sure that error
       is not set to these errors when specified not_killed by the
       caller.
    */
    if (error == ER_SERVER_SHUTDOWN || error == ER_QUERY_INTERRUPTED ||
        error == ER_NEW_ABORTING_CONNECTION || error == ER_CONNECTION_KILLED)
      error= 0;
  }
  else
  {
    /* killed status for DELAYED INSERT thread should never be used */
    DBUG_ASSERT(!(thd->system_thread & SYSTEM_THREAD_DELAYED_INSERT));
    error= thd->killed_errno();
  }

  return error;
}


bool MYSQL_BIN_LOG::write_incident_already_locked(THD *thd)
{
  uint error= 0;
  DBUG_ENTER("MYSQL_BIN_LOG::write_incident_already_locked");
  Incident incident= INCIDENT_LOST_EVENTS;
  Incident_log_event ev(thd, incident, write_error_msg);

  if (likely(is_open()))
  {
    error= write_event(&ev);
    status_var_add(thd->status_var.binlog_bytes_written, ev.data_written);
  }

  DBUG_RETURN(error);
}


bool MYSQL_BIN_LOG::write_incident(THD *thd)
{
  uint error= 0;
  my_off_t offset;
  bool check_purge= false;
  ulong prev_binlog_id;
  DBUG_ENTER("MYSQL_BIN_LOG::write_incident");

  mysql_mutex_lock(&LOCK_log);
  if (likely(is_open()))
  {
    prev_binlog_id= current_binlog_id;
    if (!(error= write_incident_already_locked(thd)) &&
        !(error= flush_and_sync(0)))
    {
      signal_update();
      if ((error= rotate(false, &check_purge)))
        check_purge= false;
    }

    offset= my_b_tell(&log_file);

    update_binlog_end_pos(offset);

    /*
      Take mutex to protect against a reader seeing partial writes of 64-bit
      offset on 32-bit CPUs.
    */
    mysql_mutex_lock(&LOCK_commit_ordered);
    last_commit_pos_offset= offset;
    mysql_mutex_unlock(&LOCK_commit_ordered);
    mysql_mutex_unlock(&LOCK_log);

    if (check_purge)
      checkpoint_and_purge(prev_binlog_id);
  }
  else
  {
    mysql_mutex_unlock(&LOCK_log);
  }

  DBUG_RETURN(error);
}

void
MYSQL_BIN_LOG::write_binlog_checkpoint_event_already_locked(const char *name_arg, uint len)
{
  my_off_t offset;
  Binlog_checkpoint_log_event ev(name_arg, len);
  /*
    Note that we must sync the binlog checkpoint to disk.
    Otherwise a subsequent log purge could delete binlogs that XA recovery
    thinks are needed (even though they are not really).
  */
  if (!write_event(&ev) && !flush_and_sync(0))
  {
    signal_update();
  }
  else
  {
    /*
      If we fail to write the checkpoint event, something is probably really
      bad with the binlog. We complain in the error log.

      Note that failure to write binlog checkpoint does not compromise the
      ability to do crash recovery - crash recovery will just have to scan a
      bit more of the binlog than strictly necessary.
    */
    sql_print_error("Failed to write binlog checkpoint event to binary log\n");
  }

  offset= my_b_tell(&log_file);

  update_binlog_end_pos(offset);

  /*
    Take mutex to protect against a reader seeing partial writes of 64-bit
    offset on 32-bit CPUs.
  */
  mysql_mutex_lock(&LOCK_commit_ordered);
  last_commit_pos_offset= offset;
  mysql_mutex_unlock(&LOCK_commit_ordered);
}


/**
  Write a cached log entry to the binary log.
  - To support transaction over replication, we wrap the transaction
  with BEGIN/COMMIT or BEGIN/ROLLBACK in the binary log.
  We want to write a BEGIN/ROLLBACK block when a non-transactional table
  was updated in a transaction which was rolled back. This is to ensure
  that the same updates are run on the slave.

  @param thd
  @param cache		The cache to copy to the binlog
  @param commit_event   The commit event to print after writing the
                        contents of the cache.
  @param incident       Defines if an incident event should be created to
                        notify that some non-transactional changes did
                        not get into the binlog.

  @note
    We only come here if there is something in the cache.
  @note
    The thing in the cache is always a complete transaction.
  @note
    'cache' needs to be reinitialized after this functions returns.
*/

bool
MYSQL_BIN_LOG::write_transaction_to_binlog(THD *thd,
                                           binlog_cache_mngr *cache_mngr,
                                           Log_event *end_ev, bool all,
                                           bool using_stmt_cache,
                                           bool using_trx_cache)
{
  group_commit_entry entry;
  Ha_trx_info *ha_info;
  DBUG_ENTER("MYSQL_BIN_LOG::write_transaction_to_binlog");

<<<<<<< HEAD
  /*
    Control should not be allowed beyond this point in wsrep_emulate_bin_log
    mode. Also, do not write the cached updates to binlog if binary logging is
    disabled (log-bin/sql_log_bin).
  */
  if (wsrep_emulate_bin_log)
  {
    DBUG_RETURN(0);
  }
  else if (!(thd->variables.option_bits & OPTION_BIN_LOG))
  {
    cache_mngr->need_unlog= false;
    DBUG_RETURN(0);
  }

=======
#ifdef WITH_WSREP
  /*
    Control should not be allowed beyond this point in wsrep_emulate_bin_log
    mode.
  */
  if (wsrep_emulate_bin_log) DBUG_RETURN(0);
#endif /* WITH_WSREP */
>>>>>>> 215d652c
  entry.thd= thd;
  entry.cache_mngr= cache_mngr;
  entry.error= 0;
  entry.all= all;
  entry.using_stmt_cache= using_stmt_cache;
  entry.using_trx_cache= using_trx_cache;
  entry.need_unlog= false;
  ha_info= all ? thd->transaction.all.ha_list : thd->transaction.stmt.ha_list;

  for (; ha_info; ha_info= ha_info->next())
  {
    if (ha_info->is_started() && ha_info->ht() != binlog_hton &&
        !ha_info->ht()->commit_checkpoint_request)
      entry.need_unlog= true;
    break;
  }

  entry.end_event= end_ev;
  if (cache_mngr->stmt_cache.has_incident() ||
      cache_mngr->trx_cache.has_incident())
  {
    Incident_log_event inc_ev(thd, INCIDENT_LOST_EVENTS, write_error_msg);
    entry.incident_event= &inc_ev;
    DBUG_RETURN(write_transaction_to_binlog_events(&entry));
  }
  else
  {
    entry.incident_event= NULL;
    DBUG_RETURN(write_transaction_to_binlog_events(&entry));
  }
}


/*
  Put a transaction that is ready to commit in the group commit queue.
  The transaction is identified by the ENTRY object passed into this function.

  To facilitate group commit for the binlog, we first queue up ourselves in
  this function. Then later the first thread to enter the queue waits for
  the LOCK_log mutex, and commits for everyone in the queue once it gets the
  lock. Any other threads in the queue just wait for the first one to finish
  the commit and wake them up. This way, all transactions in the queue get
  committed in a single disk operation.

  The main work in this function is when the commit in one transaction has
  been marked to wait for the commit of another transaction to happen
  first. This is used to support in-order parallel replication, where
  transactions can execute out-of-order but need to be committed in-order with
  how they happened on the master. The waiting of one commit on another needs
  to be integrated with the group commit queue, to ensure that the waiting
  transaction can participate in the same group commit as the waited-for
  transaction.

  So when we put a transaction in the queue, we check if there were other
  transactions already prepared to commit but just waiting for the first one
  to commit. If so, we add those to the queue as well, transitively for all
  waiters.

  And if a transaction is marked to wait for a prior transaction, but that
  prior transaction is already queued for group commit, then we can queue the
  new transaction directly to participate in the group commit.

  @retval < 0   Error
  @retval > 0   If queued as the first entry in the queue (meaning this
                is the leader)
  @retval   0   Otherwise (queued as participant, leader handles the commit)
*/

int
MYSQL_BIN_LOG::queue_for_group_commit(group_commit_entry *orig_entry)
{
  group_commit_entry *entry, *orig_queue, *last;
  wait_for_commit *cur;
  wait_for_commit *wfc;
  DBUG_ENTER("MYSQL_BIN_LOG::queue_for_group_commit");

  /*
    Check if we need to wait for another transaction to commit before us.

    It is safe to do a quick check without lock first in the case where we do
    not have to wait. But if the quick check shows we need to wait, we must do
    another safe check under lock, to avoid the race where the other
    transaction wakes us up between the check and the wait.
  */
  wfc= orig_entry->thd->wait_for_commit_ptr;
  orig_entry->queued_by_other= false;
  if (wfc && wfc->waitee)
  {
    mysql_mutex_lock(&wfc->LOCK_wait_commit);
    /*
      Do an extra check here, this time safely under lock.

      If waitee->commit_started is set, it means that the transaction we need
      to wait for has already queued up for group commit. In this case it is
      safe for us to queue up immediately as well, increasing the opprtunities
      for group commit. Because waitee has taken the LOCK_prepare_ordered
      before setting the flag, so there is no risk that we can queue ahead of
      it.
    */
    if (wfc->waitee && !wfc->waitee->commit_started)
    {
      PSI_stage_info old_stage;
      wait_for_commit *loc_waitee;

      /*
        By setting wfc->opaque_pointer to our own entry, we mark that we are
        ready to commit, but waiting for another transaction to commit before
        us.

        This other transaction may then take over the commit process for us to
        get us included in its own group commit. If this happens, the
        queued_by_other flag is set.

        Setting this flag may or may not be seen by the other thread, but we
        are safe in any case: The other thread will set queued_by_other under
        its LOCK_wait_commit, and we will not check queued_by_other only after
        we have been woken up.
      */
      wfc->opaque_pointer= orig_entry;
      DEBUG_SYNC(orig_entry->thd, "group_commit_waiting_for_prior");
      orig_entry->thd->ENTER_COND(&wfc->COND_wait_commit,
                                  &wfc->LOCK_wait_commit,
                                  &stage_waiting_for_prior_transaction_to_commit,
                                  &old_stage);
      while ((loc_waitee= wfc->waitee) && !orig_entry->thd->check_killed())
        mysql_cond_wait(&wfc->COND_wait_commit, &wfc->LOCK_wait_commit);
      wfc->opaque_pointer= NULL;
      DBUG_PRINT("info", ("After waiting for prior commit, queued_by_other=%d",
                 orig_entry->queued_by_other));

      if (loc_waitee)
      {
        /* Wait terminated due to kill. */
        mysql_mutex_lock(&loc_waitee->LOCK_wait_commit);
        if (loc_waitee->wakeup_subsequent_commits_running ||
            orig_entry->queued_by_other)
        {
          /* Our waitee is already waking us up, so ignore the kill. */
          mysql_mutex_unlock(&loc_waitee->LOCK_wait_commit);
          do
          {
            mysql_cond_wait(&wfc->COND_wait_commit, &wfc->LOCK_wait_commit);
          } while (wfc->waitee);
        }
        else
        {
          /* We were killed, so remove us from the list of waitee. */
          wfc->remove_from_list(&loc_waitee->subsequent_commits_list);
          mysql_mutex_unlock(&loc_waitee->LOCK_wait_commit);
          wfc->waitee= NULL;

          orig_entry->thd->EXIT_COND(&old_stage);
          /* Interrupted by kill. */
          DEBUG_SYNC(orig_entry->thd, "group_commit_waiting_for_prior_killed");
          wfc->wakeup_error= orig_entry->thd->killed_errno();
          if (!wfc->wakeup_error)
            wfc->wakeup_error= ER_QUERY_INTERRUPTED;
          my_message(wfc->wakeup_error,
                     ER_THD(orig_entry->thd, wfc->wakeup_error), MYF(0));
          DBUG_RETURN(-1);
        }
      }
      orig_entry->thd->EXIT_COND(&old_stage);
    }
    else
      mysql_mutex_unlock(&wfc->LOCK_wait_commit);
  }
  /*
    If the transaction we were waiting for has already put us into the group
    commit queue (and possibly already done the entire binlog commit for us),
    then there is nothing else to do.
  */
  if (orig_entry->queued_by_other)
    DBUG_RETURN(0);

  if (wfc && wfc->wakeup_error)
  {
    my_error(ER_PRIOR_COMMIT_FAILED, MYF(0));
    DBUG_RETURN(-1);
  }

  /* Now enqueue ourselves in the group commit queue. */
  DEBUG_SYNC(orig_entry->thd, "commit_before_enqueue");
  orig_entry->thd->clear_wakeup_ready();
  mysql_mutex_lock(&LOCK_prepare_ordered);
  orig_queue= group_commit_queue;

  /*
    Iteratively process everything added to the queue, looking for waiters,
    and their waiters, and so on. If a waiter is ready to commit, we
    immediately add it to the queue, and mark it as queued_by_other.

    This would be natural to do with recursion, but we want to avoid
    potentially unbounded recursion blowing the C stack, so we use the list
    approach instead.

    We keep a list of the group_commit_entry of all the waiters that need to
    be processed. Initially this list contains only the entry passed into this
    function.

    We process entries in the list one by one. The element currently being
    processed is pointed to by `entry`, and the element at the end of the list
    is pointed to by `last` (we do not use NULL to terminate the list).

    As we process an entry, any waiters for that entry are added at the end of
    the list, to be processed in subsequent iterations. The the entry is added
    to the group_commit_queue.  This continues until the list is exhausted,
    with all entries ever added eventually processed.

    The end result is a breath-first traversal of the tree of waiters,
    re-using the `next' pointers of the group_commit_entry objects in place of
    extra stack space in a recursive traversal.

    The temporary list linked through these `next' pointers is not used by the
    caller or any other function; it only exists while doing the iterative
    tree traversal. After, all the processed entries are linked into the
    group_commit_queue.
  */

  cur= wfc;
  last= orig_entry;
  entry= orig_entry;
  for (;;)
  {
    group_commit_entry *next_entry;

    if (entry->cache_mngr->using_xa)
    {
      DEBUG_SYNC(entry->thd, "commit_before_prepare_ordered");
      run_prepare_ordered(entry->thd, entry->all);
      DEBUG_SYNC(entry->thd, "commit_after_prepare_ordered");
    }

    if (cur)
    {
      /*
        Now that we have taken LOCK_prepare_ordered and will queue up in the
        group commit queue, it is safe for following transactions to queue
        themselves. We will grab here any transaction that is now ready to
        queue up, but after that, more transactions may become ready while the
        leader is waiting to start the group commit. So set the flag
        `commit_started', so that later transactions can still participate in
        the group commit..
      */
      cur->commit_started= true;

      /*
        Check if this transaction has other transaction waiting for it to
        commit.

        If so, process the waiting transactions, and their waiters and so on,
        transitively.
      */
      if (cur->subsequent_commits_list)
      {
        wait_for_commit *waiter, **waiter_ptr;

        mysql_mutex_lock(&cur->LOCK_wait_commit);
        /*
          Grab the list, now safely under lock, and process it if still
          non-empty.
        */
        waiter= cur->subsequent_commits_list;
        waiter_ptr= &cur->subsequent_commits_list;
        while (waiter)
        {
          wait_for_commit *next_waiter= waiter->next_subsequent_commit;
          group_commit_entry *entry2=
            (group_commit_entry *)waiter->opaque_pointer;
          if (entry2)
          {
            /*
              This is another transaction ready to be written to the binary
              log. We can put it into the queue directly, without needing a
              separate context switch to the other thread. We just set a flag
              so that the other thread will know when it wakes up that it was
              already processed.

              So remove it from the list of our waiters, and instead put it at
              the end of the list to be processed in a subsequent iteration of
              the outer loop.
            */
            *waiter_ptr= next_waiter;
            entry2->queued_by_other= true;
            last->next= entry2;
            last= entry2;
            /*
              As a small optimisation, we do not actually need to set
              entry2->next to NULL, as we can use the pointer `last' to check
              for end-of-list.
            */
          }
          else
          {
            /*
              This transaction is not ready to participate in the group commit
              yet, so leave it in the waiter list. It might join the group
              commit later, if it completes soon enough to do so (it will see
              our wfc->commit_started flag set), or it might commit later in a
              later group commit.
            */
            waiter_ptr= &waiter->next_subsequent_commit;
          }
          waiter= next_waiter;
        }
        mysql_mutex_unlock(&cur->LOCK_wait_commit);
      }
    }

    /*
      Handle the heuristics that if another transaction is waiting for this
      transaction (or if it does so later), then we want to trigger group
      commit immediately, without waiting for the binlog_commit_wait_usec
      timeout to expire.
    */
    entry->thd->waiting_on_group_commit= true;

    /* Add the entry to the group commit queue. */
    next_entry= entry->next;
    entry->next= group_commit_queue;
    group_commit_queue= entry;
    if (entry == last)
      break;
    /*
      Move to the next entry in the flattened list of waiting transactions
      that still need to be processed transitively.
    */
    entry= next_entry;
    DBUG_ASSERT(entry != NULL);
    cur= entry->thd->wait_for_commit_ptr;
  }

  if (opt_binlog_commit_wait_count > 0 && orig_queue != NULL)
    mysql_cond_signal(&COND_prepare_ordered);
  mysql_mutex_unlock(&LOCK_prepare_ordered);
  DEBUG_SYNC(orig_entry->thd, "commit_after_release_LOCK_prepare_ordered");

  DBUG_PRINT("info", ("Queued for group commit as %s\n",
                      (orig_queue == NULL) ? "leader" : "participant"));
  DBUG_RETURN(orig_queue == NULL);
}

bool
MYSQL_BIN_LOG::write_transaction_to_binlog_events(group_commit_entry *entry)
{
  int is_leader= queue_for_group_commit(entry);

  /*
    The first in the queue handles group commit for all; the others just wait
    to be signalled when group commit is done.
  */
  if (is_leader < 0)
    return true;                                /* Error */
  else if (is_leader)
    trx_group_commit_leader(entry);
  else if (!entry->queued_by_other)
    entry->thd->wait_for_wakeup_ready();
  else
  {
    /*
      If we were queued by another prior commit, then we are woken up
      only when the leader has already completed the commit for us.
      So nothing to do here then.
    */
  }

  if (!opt_optimize_thread_scheduling)
  {
    /* For the leader, trx_group_commit_leader() already took the lock. */
    if (!is_leader)
      mysql_mutex_lock(&LOCK_commit_ordered);

    DEBUG_SYNC(entry->thd, "commit_loop_entry_commit_ordered");
    ++num_commits;
    if (entry->cache_mngr->using_xa && !entry->error)
      run_commit_ordered(entry->thd, entry->all);

    group_commit_entry *next= entry->next;
    if (!next)
    {
      group_commit_queue_busy= FALSE;
      mysql_cond_signal(&COND_queue_busy);
      DEBUG_SYNC(entry->thd, "commit_after_group_run_commit_ordered");
    }
    mysql_mutex_unlock(&LOCK_commit_ordered);
    entry->thd->wakeup_subsequent_commits(entry->error);

    if (next)
    {
      /*
        Wake up the next thread in the group commit.

        The next thread can be waiting in two different ways, depending on
        whether it put itself in the queue, or if it was put in queue by us
        because it had to wait for us to commit first.

        So execute the appropriate wakeup, identified by the queued_by_other
        field.
      */
      if (next->queued_by_other)
        next->thd->wait_for_commit_ptr->wakeup(entry->error);
      else
        next->thd->signal_wakeup_ready();
    }
    else
    {
      /*
        If we rotated the binlog, and if we are using the unoptimized thread
        scheduling where every thread runs its own commit_ordered(), then we
        must do the commit checkpoint and log purge here, after all
        commit_ordered() calls have finished, and locks have been released.
      */
      if (entry->check_purge)
        checkpoint_and_purge(entry->binlog_id);
    }

  }

  if (likely(!entry->error))
    return entry->thd->wait_for_prior_commit();

  switch (entry->error)
  {
  case ER_ERROR_ON_WRITE:
    my_error(ER_ERROR_ON_WRITE, MYF(ME_NOREFRESH), name, entry->commit_errno);
    break;
  case ER_ERROR_ON_READ:
    my_error(ER_ERROR_ON_READ, MYF(ME_NOREFRESH),
             entry->error_cache->file_name, entry->commit_errno);
    break;
  default:
    /*
      There are not (and should not be) any errors thrown not covered above.
      But just in case one is added later without updating the above switch
      statement, include a catch-all.
    */
    my_printf_error(entry->error,
                    "Error writing transaction to binary log: %d",
                    MYF(ME_NOREFRESH), entry->error);
  }

  /*
    Since we return error, this transaction XID will not be committed, so
    we need to mark it as not needed for recovery (unlog() is not called
    for a transaction if log_xid() fails).
  */
  if (entry->cache_mngr->using_xa && entry->cache_mngr->xa_xid &&
      entry->cache_mngr->need_unlog)
    mark_xid_done(entry->cache_mngr->binlog_id, true);

  return 1;
}

/*
  Do binlog group commit as the lead thread.

  This must be called when this statement/transaction is queued at the start of
  the group_commit_queue. It will wait to obtain the LOCK_log mutex, then group
  commit all the transactions in the queue (more may have entered while waiting
  for LOCK_log). After commit is done, all other threads in the queue will be
  signalled.

 */
void
MYSQL_BIN_LOG::trx_group_commit_leader(group_commit_entry *leader)
{
  uint xid_count= 0;
  my_off_t UNINIT_VAR(commit_offset);
  group_commit_entry *current, *last_in_queue;
  group_commit_entry *queue= NULL;
  bool check_purge= false;
  ulong UNINIT_VAR(binlog_id);
  uint64 commit_id;
  DBUG_ENTER("MYSQL_BIN_LOG::trx_group_commit_leader");

  {
    DBUG_EXECUTE_IF("inject_binlog_commit_before_get_LOCK_log",
      DBUG_ASSERT(!debug_sync_set_action(leader->thd, STRING_WITH_LEN
        ("commit_before_get_LOCK_log SIGNAL waiting WAIT_FOR cont TIMEOUT 1")));
    );
    /*
      Lock the LOCK_log(), and once we get it, collect any additional writes
      that queued up while we were waiting.
    */
    DEBUG_SYNC(leader->thd, "commit_before_get_LOCK_log");
    mysql_mutex_lock(&LOCK_log);
    DEBUG_SYNC(leader->thd, "commit_after_get_LOCK_log");

    mysql_mutex_lock(&LOCK_prepare_ordered);
    if (opt_binlog_commit_wait_count)
      wait_for_sufficient_commits();
    /*
      Note that wait_for_sufficient_commits() may have released and
      re-acquired the LOCK_log and LOCK_prepare_ordered if it needed to wait.
    */
    current= group_commit_queue;
    group_commit_queue= NULL;
    mysql_mutex_unlock(&LOCK_prepare_ordered);
    binlog_id= current_binlog_id;

    /* As the queue is in reverse order of entering, reverse it. */
    last_in_queue= current;
    while (current)
    {
      group_commit_entry *next= current->next;
      /*
        Now that group commit is started, we can clear the flag; there is no
        longer any use in waiters on this commit trying to trigger it early.
      */
      current->thd->waiting_on_group_commit= false;
      current->next= queue;
      queue= current;
      current= next;
    }
    DBUG_ASSERT(leader == queue /* the leader should be first in queue */);

    /* Now we have in queue the list of transactions to be committed in order. */
  }
    
  DBUG_ASSERT(is_open());
  if (likely(is_open()))                       // Should always be true
  {
    commit_id= (last_in_queue == leader ? 0 : (uint64)leader->thd->query_id);
    DBUG_EXECUTE_IF("binlog_force_commit_id",
      {
        const LEX_STRING commit_name= { C_STRING_WITH_LEN("commit_id") };
        bool null_value;
        user_var_entry *entry=
          (user_var_entry*) my_hash_search(&leader->thd->user_vars,
                                           (uchar*) commit_name.str,
                                           commit_name.length);
        commit_id= entry->val_int(&null_value);
      });
    /*
      Commit every transaction in the queue.

      Note that we are doing this in a different thread than the one running
      the transaction! So we are limited in the operations we can do. In
      particular, we cannot call my_error() on behalf of a transaction, as
      that obtains the THD from thread local storage. Instead, we must set
      current->error and let the thread do the error reporting itself once
      we wake it up.
    */
    for (current= queue; current != NULL; current= current->next)
    {
      binlog_cache_mngr *cache_mngr= current->cache_mngr;

      /*
        We already checked before that at least one cache is non-empty; if both
        are empty we would have skipped calling into here.
      */
      DBUG_ASSERT(!cache_mngr->stmt_cache.empty() || !cache_mngr->trx_cache.empty());

      if ((current->error= write_transaction_or_stmt(current, commit_id)))
        current->commit_errno= errno;

      strmake_buf(cache_mngr->last_commit_pos_file, log_file_name);
      commit_offset= my_b_write_tell(&log_file);
      cache_mngr->last_commit_pos_offset= commit_offset;
      if (cache_mngr->using_xa && cache_mngr->xa_xid)
      {
        /*
          If all storage engines support commit_checkpoint_request(), then we
          do not need to keep track of when this XID is durably committed.
          Instead we will just ask the storage engine to durably commit all its
          XIDs when we rotate a binlog file.
        */
        if (current->need_unlog)
        {
          xid_count++;
          cache_mngr->need_unlog= true;
          cache_mngr->binlog_id= binlog_id;
        }
        else
          cache_mngr->need_unlog= false;

        cache_mngr->delayed_error= false;
      }
    }

    bool synced= 0;
    if (flush_and_sync(&synced))
    {
      for (current= queue; current != NULL; current= current->next)
      {
        if (!current->error)
        {
          current->error= ER_ERROR_ON_WRITE;
          current->commit_errno= errno;
          current->error_cache= NULL;
        }
      }
    }
    else
    {
      bool any_error= false;
      bool all_error= true;

      mysql_mutex_assert_not_owner(&LOCK_prepare_ordered);
      mysql_mutex_assert_owner(&LOCK_log);
      mysql_mutex_assert_not_owner(&LOCK_after_binlog_sync);
      mysql_mutex_assert_not_owner(&LOCK_commit_ordered);
      bool first= true, last;
      for (current= queue; current != NULL; current= current->next)
      {
        last= current->next == NULL;
        if (!current->error &&
            RUN_HOOK(binlog_storage, after_flush,
                (current->thd,
                 current->cache_mngr->last_commit_pos_file,
                 current->cache_mngr->last_commit_pos_offset, synced,
                 first, last)))
        {
          current->error= ER_ERROR_ON_WRITE;
          current->commit_errno= -1;
          current->error_cache= NULL;
          any_error= true;
        }
        else
          all_error= false;
        first= false;
      }

      /* update binlog_end_pos so it can be read by dump thread
       *
       * note: must be _after_ the RUN_HOOK(after_flush) or else
       * semi-sync-plugin might not have put the transaction into
       * it's list before dump-thread tries to send it
       */
      update_binlog_end_pos(commit_offset);

      if (any_error)
        sql_print_error("Failed to run 'after_flush' hooks");
      if (!all_error)
        signal_update();
    }

    /*
      If any commit_events are Xid_log_event, increase the number of pending
      XIDs in current binlog (it's decreased in ::unlog()). When the count in
      a (not active) binlog file reaches zero, we know that it is no longer
      needed in XA recovery, and we can log a new binlog checkpoint event.
    */
    if (xid_count > 0)
    {
      mark_xids_active(binlog_id, xid_count);
    }

    if (rotate(false, &check_purge))
    {
      /*
        If we fail to rotate, which thread should get the error?
        We give the error to the leader, as any my_error() thrown inside
        rotate() will have been registered for the leader THD.

        However we must not return error from here - that would cause
        ha_commit_trans() to abort and rollback the transaction, which would
        leave an inconsistent state with the transaction committed in the
        binlog but rolled back in the engine.

        Instead set a flag so that we can return error later, from unlog(),
        when the transaction has been safely committed in the engine.
      */
      leader->cache_mngr->delayed_error= true;
      my_error(ER_ERROR_ON_WRITE, MYF(ME_NOREFRESH), name, errno);
      check_purge= false;
    }
    /* In case of binlog rotate, update the correct current binlog offset. */
    commit_offset= my_b_write_tell(&log_file);
  }

  DEBUG_SYNC(leader->thd, "commit_before_get_LOCK_after_binlog_sync");
  mysql_mutex_lock(&LOCK_after_binlog_sync);
  /*
    We cannot unlock LOCK_log until we have locked LOCK_after_binlog_sync;
    otherwise scheduling could allow the next group commit to run ahead of us,
    messing up the order of commit_ordered() calls. But as soon as
    LOCK_after_binlog_sync is obtained, we can let the next group commit start.
  */
  mysql_mutex_unlock(&LOCK_log);

  DEBUG_SYNC(leader->thd, "commit_after_release_LOCK_log");

  /*
    Loop through threads and run the binlog_sync hook
  */
  {
    mysql_mutex_assert_not_owner(&LOCK_prepare_ordered);
    mysql_mutex_assert_not_owner(&LOCK_log);
    mysql_mutex_assert_owner(&LOCK_after_binlog_sync);
    mysql_mutex_assert_not_owner(&LOCK_commit_ordered);

    bool first= true, last;
    for (current= queue; current != NULL; current= current->next)
    {
      last= current->next == NULL;
      if (!current->error &&
          RUN_HOOK(binlog_storage, after_sync,
                   (current->thd, current->cache_mngr->last_commit_pos_file,
                    current->cache_mngr->last_commit_pos_offset,
                    first, last)))
      {
      /* error is already printed inside hook */
      }
      first= false;
    }
  }

  DEBUG_SYNC(leader->thd, "commit_before_get_LOCK_commit_ordered");
  mysql_mutex_lock(&LOCK_commit_ordered);
  last_commit_pos_offset= commit_offset;

  /*
    Unlock LOCK_after_binlog_sync only *after* LOCK_commit_ordered has been
    acquired so that groups can not reorder for the different stages of
    the group commit procedure.
  */
  mysql_mutex_unlock(&LOCK_after_binlog_sync);
  DEBUG_SYNC(leader->thd, "commit_after_release_LOCK_after_binlog_sync");
  ++num_group_commits;

  if (!opt_optimize_thread_scheduling)
  {
    /*
      If we want to run commit_ordered() each in the transaction's own thread
      context, then we need to mark the queue reserved; we need to finish all
      threads in one group commit before the next group commit can be allowed
      to proceed, and we cannot unlock a simple pthreads mutex in a different
      thread from the one that locked it.
    */

    while (group_commit_queue_busy)
      mysql_cond_wait(&COND_queue_busy, &LOCK_commit_ordered);
    group_commit_queue_busy= TRUE;

    /*
      Set these so parent can run checkpoint_and_purge() in last thread.
      (When using optimized thread scheduling, we run checkpoint_and_purge()
      in this function, so parent does not need to and we need not set these
      values).
    */
    last_in_queue->check_purge= check_purge;
    last_in_queue->binlog_id= binlog_id;

    /* Note that we return with LOCK_commit_ordered locked! */
    DBUG_VOID_RETURN;
  }

  /*
    Wakeup each participant waiting for our group commit, first calling the
    commit_ordered() methods for any transactions doing 2-phase commit.
  */
  current= queue;
  while (current != NULL)
  {
    group_commit_entry *next;

    DEBUG_SYNC(leader->thd, "commit_loop_entry_commit_ordered");
    ++num_commits;
    if (current->cache_mngr->using_xa && !current->error &&
        DBUG_EVALUATE_IF("skip_commit_ordered", 0, 1))
      run_commit_ordered(current->thd, current->all);
    current->thd->wakeup_subsequent_commits(current->error);

    /*
      Careful not to access current->next after waking up the other thread! As
      it may change immediately after wakeup.
    */
    next= current->next;
    if (current != leader)                      // Don't wake up ourself
    {
      if (current->queued_by_other)
        current->thd->wait_for_commit_ptr->wakeup(current->error);
      else
        current->thd->signal_wakeup_ready();
    }
    current= next;
  }
  DEBUG_SYNC(leader->thd, "commit_after_group_run_commit_ordered");
  mysql_mutex_unlock(&LOCK_commit_ordered);
  DEBUG_SYNC(leader->thd, "commit_after_group_release_commit_ordered");

  if (check_purge)
    checkpoint_and_purge(binlog_id);

  DBUG_VOID_RETURN;
}


int
MYSQL_BIN_LOG::write_transaction_or_stmt(group_commit_entry *entry,
                                         uint64 commit_id)
{
  binlog_cache_mngr *mngr= entry->cache_mngr;
  DBUG_ENTER("MYSQL_BIN_LOG::write_transaction_or_stmt");

  if (write_gtid_event(entry->thd, false, entry->using_trx_cache, commit_id))
    DBUG_RETURN(ER_ERROR_ON_WRITE);

  if (entry->using_stmt_cache && !mngr->stmt_cache.empty() &&
      write_cache(entry->thd, mngr->get_binlog_cache_log(FALSE)))
  {
    entry->error_cache= &mngr->stmt_cache.cache_log;
    DBUG_RETURN(ER_ERROR_ON_WRITE);
  }

  if (entry->using_trx_cache && !mngr->trx_cache.empty())
  {
    DBUG_EXECUTE_IF("crash_before_writing_xid",
                    {
                      if ((write_cache(entry->thd,
                                       mngr->get_binlog_cache_log(TRUE))))
                        DBUG_PRINT("info", ("error writing binlog cache"));
                      else
                        flush_and_sync(0);

                      DBUG_PRINT("info", ("crashing before writing xid"));
                      DBUG_SUICIDE();
                    });

    if (write_cache(entry->thd, mngr->get_binlog_cache_log(TRUE)))
    {
      entry->error_cache= &mngr->trx_cache.cache_log;
      DBUG_RETURN(ER_ERROR_ON_WRITE);
    }
  }

  DBUG_EXECUTE_IF("inject_error_writing_xid",
                  {
                    entry->error_cache= NULL;
                    errno= 28;
                    DBUG_RETURN(ER_ERROR_ON_WRITE);
                  });

  if (write_event(entry->end_event))
  {
    entry->error_cache= NULL;
    DBUG_RETURN(ER_ERROR_ON_WRITE);
  }
  status_var_add(entry->thd->status_var.binlog_bytes_written,
                 entry->end_event->data_written);

  if (entry->incident_event)
  {
    if (write_event(entry->incident_event))
    {
      entry->error_cache= NULL;
      DBUG_RETURN(ER_ERROR_ON_WRITE);
    }
  }

  if (mngr->get_binlog_cache_log(FALSE)->error) // Error on read
  {
    entry->error_cache= &mngr->stmt_cache.cache_log;
    DBUG_RETURN(ER_ERROR_ON_WRITE);
  }
  if (mngr->get_binlog_cache_log(TRUE)->error)  // Error on read
  {
    entry->error_cache= &mngr->trx_cache.cache_log;
    DBUG_RETURN(ER_ERROR_ON_WRITE);
  }

  DBUG_RETURN(0);
}


/*
  Wait for sufficient commits to queue up for group commit, according to the
  values of binlog_commit_wait_count and binlog_commit_wait_usec.

  Note that this function may release and re-acquire LOCK_log and
  LOCK_prepare_ordered if it needs to wait.
*/

void
MYSQL_BIN_LOG::wait_for_sufficient_commits()
{
  size_t count;
  group_commit_entry *e;
  group_commit_entry *last_head;
  struct timespec wait_until;

  mysql_mutex_assert_owner(&LOCK_log);
  mysql_mutex_assert_owner(&LOCK_prepare_ordered);

  for (e= last_head= group_commit_queue, count= 0; e; e= e->next)
  {
    if (++count >= opt_binlog_commit_wait_count)
    {
      group_commit_trigger_count++;
      return;
    }
    if (unlikely(e->thd->has_waiter))
    {
      group_commit_trigger_lock_wait++;
      return;
    }
  }

  mysql_mutex_unlock(&LOCK_log);
  set_timespec_nsec(wait_until, (ulonglong)1000*opt_binlog_commit_wait_usec);

  for (;;)
  {
    int err;
    group_commit_entry *head;

    err= mysql_cond_timedwait(&COND_prepare_ordered, &LOCK_prepare_ordered,
                              &wait_until);
    if (err == ETIMEDOUT)
    {
      group_commit_trigger_timeout++;
      break;
    }
    if (unlikely(last_head->thd->has_waiter))
    {
      group_commit_trigger_lock_wait++;
      break;
    }
    head= group_commit_queue;
    for (e= head; e && e != last_head; e= e->next)
    {
      ++count;
      if (unlikely(e->thd->has_waiter))
      {
        group_commit_trigger_lock_wait++;
        goto after_loop;
      }
    }
    if (count >= opt_binlog_commit_wait_count)
    {
      group_commit_trigger_count++;
      break;
    }
    last_head= head;
  }
after_loop:

  /*
    We must not wait for LOCK_log while holding LOCK_prepare_ordered.
    LOCK_log can be held for long periods (eg. we do I/O under it), while
    LOCK_prepare_ordered must only be held for short periods.

    In addition, waiting for LOCK_log while holding LOCK_prepare_ordered would
    violate locking order of LOCK_log-before-LOCK_prepare_ordered. This could
    cause SAFEMUTEX warnings (even if it cannot actually deadlock with current
    code, as there can be at most one group commit leader thread at a time).

    So release and re-acquire LOCK_prepare_ordered if we need to wait for the
    LOCK_log.
  */
  if (mysql_mutex_trylock(&LOCK_log))
  {
    mysql_mutex_unlock(&LOCK_prepare_ordered);
    mysql_mutex_lock(&LOCK_log);
    mysql_mutex_lock(&LOCK_prepare_ordered);
  }
}


void
MYSQL_BIN_LOG::binlog_trigger_immediate_group_commit()
{
  group_commit_entry *head;
  mysql_mutex_assert_owner(&LOCK_prepare_ordered);
  head= group_commit_queue;
  if (head)
  {
    head->thd->has_waiter= true;
    mysql_cond_signal(&COND_prepare_ordered);
  }
}


/*
  This function is called when a transaction T1 goes to wait for another
  transaction T2. It is used to cut short any binlog group commit delay from
  --binlog-commit-wait-count in the case where another transaction is stalled
  on the wait due to conflicting row locks.

  If T2 is already ready to group commit, any waiting group commit will be
  signalled to proceed immediately. Otherwise, a flag will be set in T2, and
  when T2 later becomes ready, immediate group commit will be triggered.
*/
void
binlog_report_wait_for(THD *thd1, THD *thd2)
{
  if (opt_binlog_commit_wait_count == 0)
    return;
  mysql_mutex_lock(&LOCK_prepare_ordered);
  thd2->has_waiter= true;
  if (thd2->waiting_on_group_commit)
    mysql_bin_log.binlog_trigger_immediate_group_commit();
  mysql_mutex_unlock(&LOCK_prepare_ordered);
}


/**
  Wait until we get a signal that the relay log has been updated.

  @param thd		Thread variable

  @note
    One must have a lock on LOCK_log before calling this function.
    This lock will be released before return! That's required by
    THD::enter_cond() (see NOTES in sql_class.h).
*/

void MYSQL_BIN_LOG::wait_for_update_relay_log(THD* thd)
{
  PSI_stage_info old_stage;
  DBUG_ENTER("wait_for_update_relay_log");

  mysql_mutex_assert_owner(&LOCK_log);
  thd->ENTER_COND(&update_cond, &LOCK_log,
                  &stage_slave_has_read_all_relay_log,
                  &old_stage);
  mysql_cond_wait(&update_cond, &LOCK_log);
  thd->EXIT_COND(&old_stage);
  DBUG_VOID_RETURN;
}

/**
  Wait until we get a signal that the binary log has been updated.
  Applies to master only.
     
  NOTES
  @param[in] thd        a THD struct
  @param[in] timeout    a pointer to a timespec;
                        NULL means to wait w/o timeout.
  @retval    0          if got signalled on update
  @retval    non-0      if wait timeout elapsed
  @note
    LOCK_log must be taken before calling this function.
    LOCK_log is being released while the thread is waiting.
    LOCK_log is released by the caller.
*/

int MYSQL_BIN_LOG::wait_for_update_bin_log(THD* thd,
                                           const struct timespec *timeout)
{
  int ret= 0;
  DBUG_ENTER("wait_for_update_bin_log");

  thd_wait_begin(thd, THD_WAIT_BINLOG);
  mysql_mutex_assert_owner(&LOCK_log);
  if (!timeout)
    mysql_cond_wait(&update_cond, &LOCK_log);
  else
    ret= mysql_cond_timedwait(&update_cond, &LOCK_log,
                              const_cast<struct timespec *>(timeout));
  thd_wait_end(thd);
  DBUG_RETURN(ret);
}

int MYSQL_BIN_LOG::wait_for_update_binlog_end_pos(THD* thd,
                                                  struct timespec *timeout)
{
  int ret= 0;
  DBUG_ENTER("wait_for_update_binlog_end_pos");

  thd_wait_begin(thd, THD_WAIT_BINLOG);
  mysql_mutex_assert_owner(get_binlog_end_pos_lock());
  if (!timeout)
    mysql_cond_wait(&update_cond, get_binlog_end_pos_lock());
  else
    ret= mysql_cond_timedwait(&update_cond, get_binlog_end_pos_lock(),
                              timeout);
  thd_wait_end(thd);
  DBUG_RETURN(ret);
}


/**
  Close the log file.

  @param exiting     Bitmask for one or more of the following bits:
          - LOG_CLOSE_INDEX : if we should close the index file
          - LOG_CLOSE_TO_BE_OPENED : if we intend to call open
                                     at once after close.
          - LOG_CLOSE_STOP_EVENT : write a 'stop' event to the log
          - LOG_CLOSE_DELAYED_CLOSE : do not yet close the file and clear the
                                      LOG_EVENT_BINLOG_IN_USE_F flag

  @note
    One can do an open on the object at once after doing a close.
    The internal structures are not freed until cleanup() is called
*/

void MYSQL_BIN_LOG::close(uint exiting)
{					// One can't set log_type here!
  bool failed_to_save_state= false;
  DBUG_ENTER("MYSQL_BIN_LOG::close");
  DBUG_PRINT("enter",("exiting: %d", (int) exiting));

  mysql_mutex_assert_owner(&LOCK_log);

  if (log_state == LOG_OPENED)
  {
#ifdef HAVE_REPLICATION
    if (log_type == LOG_BIN &&
	(exiting & LOG_CLOSE_STOP_EVENT))
    {
      Stop_log_event s;
      // the checksumming rule for relay-log case is similar to Rotate
        s.checksum_alg= is_relay_log ? relay_log_checksum_alg
                                     : (enum_binlog_checksum_alg)binlog_checksum_options;
      DBUG_ASSERT(!is_relay_log ||
                  relay_log_checksum_alg != BINLOG_CHECKSUM_ALG_UNDEF);
      write_event(&s);
      bytes_written+= s.data_written;
      signal_update();

      /*
        When we shut down server, write out the binlog state to a separate
        file so we do not have to scan an entire binlog file to recover it
        at next server start.

        Note that this must be written and synced to disk before marking the
        last binlog file as "not crashed".
      */
      if (!is_relay_log && write_state_to_file())
      {
        sql_print_error("Failed to save binlog GTID state during shutdown. "
                        "Binlog will be marked as crashed, so that crash "
                        "recovery can recover the state at next server "
                        "startup.");
        /*
          Leave binlog file marked as crashed, so we can recover state by
          scanning it now that we failed to write out the state properly.
        */
        failed_to_save_state= true;
      }
    }
#endif /* HAVE_REPLICATION */

    /* don't pwrite in a file opened with O_APPEND - it doesn't work */
    if (log_file.type == WRITE_CACHE && log_type == LOG_BIN
        && !(exiting & LOG_CLOSE_DELAYED_CLOSE))
    {
      my_off_t org_position= mysql_file_tell(log_file.file, MYF(0));
      if (!failed_to_save_state)
        clear_inuse_flag_when_closing(log_file.file);
      /*
        Restore position so that anything we have in the IO_cache is written
        to the correct position.
        We need the seek here, as mysql_file_pwrite() is not guaranteed to keep the
        original position on system that doesn't support pwrite().
      */
      mysql_file_seek(log_file.file, org_position, MY_SEEK_SET, MYF(0));
    }

    /* this will cleanup IO_CACHE, sync and close the file */
    MYSQL_LOG::close(exiting);
  }

  /*
    The following test is needed even if is_open() is not set, as we may have
    called a not complete close earlier and the index file is still open.
  */

  if ((exiting & LOG_CLOSE_INDEX) && my_b_inited(&index_file))
  {
    end_io_cache(&index_file);
    if (mysql_file_close(index_file.file, MYF(0)) < 0 && ! write_error)
    {
      write_error= 1;
      sql_print_error(ER_THD_OR_DEFAULT(current_thd, ER_ERROR_ON_WRITE),
                      index_file_name, errno);
    }
  }
  log_state= (exiting & LOG_CLOSE_TO_BE_OPENED) ? LOG_TO_BE_OPENED : LOG_CLOSED;
  my_free(name);
  name= NULL;
  DBUG_VOID_RETURN;
}


/*
  Clear the LOG_EVENT_BINLOG_IN_USE_F; this marks the binlog file as cleanly
  closed and not needing crash recovery.
*/
void MYSQL_BIN_LOG::clear_inuse_flag_when_closing(File file)
{
  my_off_t offset= BIN_LOG_HEADER_SIZE + FLAGS_OFFSET;
  uchar flags= 0;            // clearing LOG_EVENT_BINLOG_IN_USE_F
  mysql_file_pwrite(file, &flags, 1, offset, MYF(0));
}


void MYSQL_BIN_LOG::set_max_size(ulong max_size_arg)
{
  /*
    We need to take locks, otherwise this may happen:
    new_file() is called, calls open(old_max_size), then before open() starts,
    set_max_size() sets max_size to max_size_arg, then open() starts and
    uses the old_max_size argument, so max_size_arg has been overwritten and
    it's like if the SET command was never run.
  */
  DBUG_ENTER("MYSQL_BIN_LOG::set_max_size");
  mysql_mutex_lock(&LOCK_log);
  if (is_open())
    max_size= max_size_arg;
  mysql_mutex_unlock(&LOCK_log);
  DBUG_VOID_RETURN;
}


/**
  Check if a string is a valid number.

  @param str			String to test
  @param res			Store value here
  @param allow_wildcards	Set to 1 if we should ignore '%' and '_'

  @note
    For the moment the allow_wildcards argument is not used
    Should be move to some other file.

  @retval
    1	String is a number
  @retval
    0	String is not a number
*/

static bool test_if_number(register const char *str,
			   ulong *res, bool allow_wildcards)
{
  reg2 int flag;
  const char *start;
  DBUG_ENTER("test_if_number");

  flag=0; start=str;
  while (*str++ == ' ') ;
  if (*--str == '-' || *str == '+')
    str++;
  while (my_isdigit(files_charset_info,*str) ||
	 (allow_wildcards && (*str == wild_many || *str == wild_one)))
  {
    flag=1;
    str++;
  }
  if (*str == '.')
  {
    for (str++ ;
	 my_isdigit(files_charset_info,*str) ||
	   (allow_wildcards && (*str == wild_many || *str == wild_one)) ;
	 str++, flag=1) ;
  }
  if (*str != 0 || flag == 0)
    DBUG_RETURN(0);
  if (res)
    *res=atol(start);
  DBUG_RETURN(1);			/* Number ok */
} /* test_if_number */


void sql_perror(const char *message)
{
#if defined(_WIN32)
  char* buf;
  DWORD dw= GetLastError();
  if (FormatMessage(FORMAT_MESSAGE_ALLOCATE_BUFFER |  FORMAT_MESSAGE_FROM_SYSTEM |
        FORMAT_MESSAGE_IGNORE_INSERTS,  NULL, dw,
        MAKELANGID(LANG_NEUTRAL, SUBLANG_DEFAULT), (LPSTR)&buf, 0, NULL ) > 0)
  {
    sql_print_error("%s: %s",message, buf);
    LocalFree((HLOCAL)buf);
  }
  else
  {
    sql_print_error("%s", message);
  }
#elif defined(HAVE_STRERROR)
  sql_print_error("%s: %s",message, strerror(errno));
#else 
  perror(message);
#endif
}


/*
  Change the file associated with two output streams. Used to
  redirect stdout and stderr to a file. The streams are reopened
  only for appending (writing at end of file).
*/
extern "C" my_bool reopen_fstreams(const char *filename,
                                   FILE *outstream, FILE *errstream)
{
  if (outstream && !my_freopen(filename, "a", outstream))
    return TRUE;

  if (errstream && !my_freopen(filename, "a", errstream))
    return TRUE;

  /* The error stream must be unbuffered. */
  if (errstream)
    setbuf(errstream, NULL);

  return FALSE;
}


/*
  Unfortunately, there seems to be no good way
  to restore the original streams upon failure.
*/
static bool redirect_std_streams(const char *file)
{
  if (reopen_fstreams(file, stdout, stderr))
    return TRUE;

  setbuf(stderr, NULL);
  return FALSE;
}


bool flush_error_log()
{
  bool result= 0;
  if (opt_error_log)
  {
    mysql_mutex_lock(&LOCK_error_log);
    if (redirect_std_streams(log_error_file))
      result= 1;
    mysql_mutex_unlock(&LOCK_error_log);
  }
  return result;
}

void MYSQL_BIN_LOG::signal_update()
{
  DBUG_ENTER("MYSQL_BIN_LOG::signal_update");
  signal_cnt++;
  mysql_cond_broadcast(&update_cond);
  DBUG_VOID_RETURN;
}

#ifdef _WIN32
static void print_buffer_to_nt_eventlog(enum loglevel level, char *buff,
                                        size_t length, size_t buffLen)
{
  HANDLE event;
  char   *buffptr= buff;
  DBUG_ENTER("print_buffer_to_nt_eventlog");

  /* Add ending CR/LF's to string, overwrite last chars if necessary */
  strmov(buffptr+MY_MIN(length, buffLen-5), "\r\n\r\n");

  setup_windows_event_source();
  if ((event= RegisterEventSource(NULL,"MySQL")))
  {
    switch (level) {
      case ERROR_LEVEL:
        ReportEvent(event, EVENTLOG_ERROR_TYPE, 0, MSG_DEFAULT, NULL, 1, 0,
                    (LPCSTR*)&buffptr, NULL);
        break;
      case WARNING_LEVEL:
        ReportEvent(event, EVENTLOG_WARNING_TYPE, 0, MSG_DEFAULT, NULL, 1, 0,
                    (LPCSTR*) &buffptr, NULL);
        break;
      case INFORMATION_LEVEL:
        ReportEvent(event, EVENTLOG_INFORMATION_TYPE, 0, MSG_DEFAULT, NULL, 1,
                    0, (LPCSTR*) &buffptr, NULL);
        break;
    }
    DeregisterEventSource(event);
  }

  DBUG_VOID_RETURN;
}
#endif /* _WIN32 */


#ifndef EMBEDDED_LIBRARY
static void print_buffer_to_file(enum loglevel level, const char *buffer,
                                 size_t length)
{
  time_t skr;
  struct tm tm_tmp;
  struct tm *start;
  THD *thd;
  int tag_length= 0;
  char tag[NAME_LEN];
  DBUG_ENTER("print_buffer_to_file");
  DBUG_PRINT("enter",("buffer: %s", buffer));

  if (mysqld_server_initialized && (thd= current_thd))
  {
    if (thd->connection_name.length)
    {
      /*
        Add tag for slaves so that the user can see from which connection
        the error originates.
      */
      tag_length= my_snprintf(tag, sizeof(tag),
                              ER_THD(thd, ER_MASTER_LOG_PREFIX),
                              (int) thd->connection_name.length,
                              thd->connection_name.str);
    }
  }

  mysql_mutex_lock(&LOCK_error_log);

  skr= my_time(0);
  localtime_r(&skr, &tm_tmp);
  start=&tm_tmp;

  fprintf(stderr, "%d-%02d-%02d %2d:%02d:%02d %lu [%s] %.*s%.*s\n",
          start->tm_year + 1900,
          start->tm_mon+1,
          start->tm_mday,
          start->tm_hour,
          start->tm_min,
          start->tm_sec,
          (unsigned long) pthread_self(),
          (level == ERROR_LEVEL ? "ERROR" : level == WARNING_LEVEL ?
           "Warning" : "Note"),
          tag_length, tag,
          (int) length, buffer);

  fflush(stderr);

  mysql_mutex_unlock(&LOCK_error_log);
  DBUG_VOID_RETURN;
}

/**
  Prints a printf style message to the error log and, under NT, to the
  Windows event log.

  This function prints the message into a buffer and then sends that buffer
  to other functions to write that message to other logging sources.

  @param level          The level of the msg significance
  @param format         Printf style format of message
  @param args           va_list list of arguments for the message

  @returns
    The function always returns 0. The return value is present in the
    signature to be compatible with other logging routines, which could
    return an error (e.g. logging to the log tables)
*/
int vprint_msg_to_log(enum loglevel level, const char *format, va_list args)
{
  char   buff[1024];
  size_t length;
  DBUG_ENTER("vprint_msg_to_log");

  length= my_vsnprintf(buff, sizeof(buff), format, args);
  print_buffer_to_file(level, buff, length);

#ifdef _WIN32
  print_buffer_to_nt_eventlog(level, buff, length, sizeof(buff));
#endif

  DBUG_RETURN(0);
}
#endif /* EMBEDDED_LIBRARY */


void sql_print_error(const char *format, ...) 
{
  va_list args;
  DBUG_ENTER("sql_print_error");

  va_start(args, format);
  error_log_print(ERROR_LEVEL, format, args);
  va_end(args);

  DBUG_VOID_RETURN;
}


void sql_print_warning(const char *format, ...) 
{
  va_list args;
  DBUG_ENTER("sql_print_warning");

  va_start(args, format);
  error_log_print(WARNING_LEVEL, format, args);
  va_end(args);

  DBUG_VOID_RETURN;
}


void sql_print_information(const char *format, ...) 
{
  va_list args;
  DBUG_ENTER("sql_print_information");

  if (disable_log_notes)
    DBUG_VOID_RETURN;                 // Skip notes during start/shutdown
  
  va_start(args, format);
  error_log_print(INFORMATION_LEVEL, format, args);
  va_end(args);

  DBUG_VOID_RETURN;
}


void
TC_LOG::run_prepare_ordered(THD *thd, bool all)
{
  Ha_trx_info *ha_info=
    all ? thd->transaction.all.ha_list : thd->transaction.stmt.ha_list;

  mysql_mutex_assert_owner(&LOCK_prepare_ordered);
  for (; ha_info; ha_info= ha_info->next())
  {
    handlerton *ht= ha_info->ht();
    if (!ht->prepare_ordered)
      continue;
    ht->prepare_ordered(ht, thd, all);
  }
}


void
TC_LOG::run_commit_ordered(THD *thd, bool all)
{
  Ha_trx_info *ha_info=
    all ? thd->transaction.all.ha_list : thd->transaction.stmt.ha_list;

  mysql_mutex_assert_owner(&LOCK_commit_ordered);
  for (; ha_info; ha_info= ha_info->next())
  {
    handlerton *ht= ha_info->ht();
    if (!ht->commit_ordered)
      continue;
    ht->commit_ordered(ht, thd, all);
    DEBUG_SYNC(thd, "commit_after_run_commit_ordered");
  }
}


int TC_LOG_MMAP::log_and_order(THD *thd, my_xid xid, bool all,
                               bool need_prepare_ordered,
                               bool need_commit_ordered)
{
  int cookie;
  struct commit_entry entry;
  bool UNINIT_VAR(is_group_commit_leader);

  if (need_prepare_ordered)
  {
    mysql_mutex_lock(&LOCK_prepare_ordered);
    run_prepare_ordered(thd, all);
    if (need_commit_ordered)
    {
      /*
        Must put us in queue so we can run_commit_ordered() in same sequence
        as we did run_prepare_ordered().
      */
      thd->clear_wakeup_ready();
      entry.thd= thd;
      commit_entry *previous_queue= commit_ordered_queue;
      entry.next= previous_queue;
      commit_ordered_queue= &entry;
      is_group_commit_leader= (previous_queue == NULL);
    }
    mysql_mutex_unlock(&LOCK_prepare_ordered);
  }

  if (thd->wait_for_prior_commit())
    return 0;

  cookie= 0;
  if (xid)
    cookie= log_one_transaction(xid);

  if (need_commit_ordered)
  {
    if (need_prepare_ordered)
    {
      /*
        We did the run_prepare_ordered() serialised, then ran the log_xid() in
        parallel. Now we have to do run_commit_ordered() serialised in the
        same sequence as run_prepare_ordered().

        We do this starting from the head of the queue, each thread doing
        run_commit_ordered() and signalling the next in queue.
      */
      if (is_group_commit_leader)
      {
        /* The first in queue starts the ball rolling. */
        mysql_mutex_lock(&LOCK_prepare_ordered);
        while (commit_ordered_queue_busy)
          mysql_cond_wait(&COND_queue_busy, &LOCK_prepare_ordered);
        commit_entry *queue= commit_ordered_queue;
        commit_ordered_queue= NULL;
        /*
          Mark the queue busy while we bounce it from one thread to the
          next.
        */
        commit_ordered_queue_busy= true;
        mysql_mutex_unlock(&LOCK_prepare_ordered);

        /* Reverse the queue list so we get correct order. */
        commit_entry *prev= NULL;
        while (queue)
        {
          commit_entry *next= queue->next;
          queue->next= prev;
          prev= queue;
          queue= next;
        }
        DBUG_ASSERT(prev == &entry && prev->thd == thd);
      }
      else
      {
        /* Not first in queue; just wait until previous thread wakes us up. */
        thd->wait_for_wakeup_ready();
      }
    }

    /* Only run commit_ordered() if log_xid was successful. */
    if (cookie)
    {
      mysql_mutex_lock(&LOCK_commit_ordered);
      run_commit_ordered(thd, all);
      mysql_mutex_unlock(&LOCK_commit_ordered);
    }

    if (need_prepare_ordered)
    {
      commit_entry *next= entry.next;
      if (next)
      {
        next->thd->signal_wakeup_ready();
      }
      else
      {
        mysql_mutex_lock(&LOCK_prepare_ordered);
        commit_ordered_queue_busy= false;
        mysql_cond_signal(&COND_queue_busy);
        mysql_mutex_unlock(&LOCK_prepare_ordered);
      }
    }
  }

  return cookie;
}


/********* transaction coordinator log for 2pc - mmap() based solution *******/

/*
  the log consists of a file, mapped to memory.
  file is divided into pages of tc_log_page_size size.
  (usable size of the first page is smaller because of the log header)
  there is a PAGE control structure for each page
  each page (or rather its PAGE control structure) can be in one of
  the three states - active, syncing, pool.
  there could be only one page in the active or syncing state,
  but many in pool - pool is a fifo queue.
  the usual lifecycle of a page is pool->active->syncing->pool.
  the "active" page is a page where new xid's are logged.
  the page stays active as long as the syncing slot is taken.
  the "syncing" page is being synced to disk. no new xid can be added to it.
  when the syncing is done the page is moved to a pool and an active page
  becomes "syncing".

  the result of such an architecture is a natural "commit grouping" -
  If commits are coming faster than the system can sync, they do not
  stall. Instead, all commits that came since the last sync are
  logged to the same "active" page, and they all are synced with the next -
  one - sync. Thus, thought individual commits are delayed, throughput
  is not decreasing.

  when an xid is added to an active page, the thread of this xid waits
  for a page's condition until the page is synced. when syncing slot
  becomes vacant one of these waiters is awaken to take care of syncing.
  it syncs the page and signals all waiters that the page is synced.
  PAGE::waiters is used to count these waiters, and a page may never
  become active again until waiters==0 (that is all waiters from the
  previous sync have noticed that the sync was completed)

  note, that the page becomes "dirty" and has to be synced only when a
  new xid is added into it. Removing a xid from a page does not make it
  dirty - we don't sync xid removals to disk.
*/

ulong tc_log_page_waits= 0;

#ifdef HAVE_MMAP

#define TC_LOG_HEADER_SIZE (sizeof(tc_log_magic)+1)

static const uchar tc_log_magic[]={(uchar) 254, 0x23, 0x05, 0x74};

ulong opt_tc_log_size;
ulong tc_log_max_pages_used=0, tc_log_page_size=0, tc_log_cur_pages_used=0;

int TC_LOG_MMAP::open(const char *opt_name)
{
  uint i;
  bool crashed=FALSE;
  PAGE *pg;

  DBUG_ASSERT(total_ha_2pc > 1);
  DBUG_ASSERT(opt_name && opt_name[0]);

  tc_log_page_size= my_getpagesize();

  fn_format(logname,opt_name,mysql_data_home,"",MY_UNPACK_FILENAME);
  if ((fd= mysql_file_open(key_file_tclog, logname, O_RDWR | O_CLOEXEC, MYF(0))) < 0)
  {
    if (my_errno != ENOENT)
      goto err;
    if (using_heuristic_recover())
      return 1;
    if ((fd= mysql_file_create(key_file_tclog, logname, CREATE_MODE,
                               O_RDWR | O_CLOEXEC, MYF(MY_WME))) < 0)
      goto err;
    inited=1;
    file_length= opt_tc_log_size;
    if (mysql_file_chsize(fd, file_length, 0, MYF(MY_WME)))
      goto err;
  }
  else
  {
    inited= 1;
    crashed= TRUE;
    sql_print_information("Recovering after a crash using %s", opt_name);
    if (tc_heuristic_recover)
    {
      sql_print_error("Cannot perform automatic crash recovery when "
                      "--tc-heuristic-recover is used");
      goto err;
    }
    file_length= mysql_file_seek(fd, 0L, MY_SEEK_END, MYF(MY_WME+MY_FAE));
    if (file_length == MY_FILEPOS_ERROR || file_length % tc_log_page_size)
      goto err;
  }

  data= (uchar *)my_mmap(0, (size_t)file_length, PROT_READ|PROT_WRITE,
                        MAP_NOSYNC|MAP_SHARED, fd, 0);
  if (data == MAP_FAILED)
  {
    my_errno=errno;
    goto err;
  }
  inited=2;

  npages=(uint)file_length/tc_log_page_size;
  if (npages < 3)             // to guarantee non-empty pool
    goto err;
  if (!(pages=(PAGE *)my_malloc(npages*sizeof(PAGE), MYF(MY_WME|MY_ZEROFILL))))
    goto err;
  inited=3;
  for (pg=pages, i=0; i < npages; i++, pg++)
  {
    pg->next=pg+1;
    pg->waiters=0;
    pg->state=PS_POOL;
    mysql_mutex_init(key_PAGE_lock, &pg->lock, MY_MUTEX_INIT_FAST);
    mysql_cond_init(key_PAGE_cond, &pg->cond, 0);
    pg->ptr= pg->start=(my_xid *)(data + i*tc_log_page_size);
    pg->size=pg->free=tc_log_page_size/sizeof(my_xid);
    pg->end=pg->start + pg->size;
  }
  pages[0].size=pages[0].free=
                (tc_log_page_size-TC_LOG_HEADER_SIZE)/sizeof(my_xid);
  pages[0].start=pages[0].end-pages[0].size;
  pages[npages-1].next=0;
  inited=4;

  if (crashed && recover())
      goto err;

  memcpy(data, tc_log_magic, sizeof(tc_log_magic));
  data[sizeof(tc_log_magic)]= (uchar)total_ha_2pc;
  my_msync(fd, data, tc_log_page_size, MS_SYNC);
  inited=5;

  mysql_mutex_init(key_LOCK_sync, &LOCK_sync, MY_MUTEX_INIT_FAST);
  mysql_mutex_init(key_LOCK_active, &LOCK_active, MY_MUTEX_INIT_FAST);
  mysql_mutex_init(key_LOCK_pool, &LOCK_pool, MY_MUTEX_INIT_FAST);
  mysql_mutex_init(key_LOCK_pending_checkpoint, &LOCK_pending_checkpoint,
                   MY_MUTEX_INIT_FAST);
  mysql_cond_init(key_COND_active, &COND_active, 0);
  mysql_cond_init(key_COND_pool, &COND_pool, 0);
  mysql_cond_init(key_TC_LOG_MMAP_COND_queue_busy, &COND_queue_busy, 0);

  inited=6;

  syncing= 0;
  active=pages;
  DBUG_ASSERT(npages >= 2);
  pool=pages+1;
  pool_last_ptr= &((pages+npages-1)->next);
  commit_ordered_queue= NULL;
  commit_ordered_queue_busy= false;

  return 0;

err:
  close();
  return 1;
}

/**
  there is no active page, let's got one from the pool.

  Two strategies here:
    -# take the first from the pool
    -# if there're waiters - take the one with the most free space.

  @todo
    page merging. try to allocate adjacent page first,
    so that they can be flushed both in one sync
*/

void TC_LOG_MMAP::get_active_from_pool()
{
  PAGE **p, **best_p=0;
  int best_free;

  mysql_mutex_lock(&LOCK_pool);

  do
  {
    best_p= p= &pool;
    if ((*p)->waiters == 0 && (*p)->free > 0) // can the first page be used ?
      break;                                  // yes - take it.

    best_free=0;            // no - trying second strategy
    for (p=&(*p)->next; *p; p=&(*p)->next)
    {
      if ((*p)->waiters == 0 && (*p)->free > best_free)
      {
        best_free=(*p)->free;
        best_p=p;
      }
    }
  }
  while ((*best_p == 0 || best_free == 0) && overflow());

  mysql_mutex_assert_owner(&LOCK_active);
  active=*best_p;

  /* Unlink the page from the pool. */
  if (!(*best_p)->next)
    pool_last_ptr= best_p;
  *best_p=(*best_p)->next;
  mysql_mutex_unlock(&LOCK_pool);

  mysql_mutex_lock(&active->lock);
  if (active->free == active->size) // we've chosen an empty page
  {
    tc_log_cur_pages_used++;
    set_if_bigger(tc_log_max_pages_used, tc_log_cur_pages_used);
  }
}

/**
  @todo
  perhaps, increase log size ?
*/
int TC_LOG_MMAP::overflow()
{
  /*
    simple overflow handling - just wait
    TODO perhaps, increase log size ?
    let's check the behaviour of tc_log_page_waits first
  */
  tc_log_page_waits++;
  mysql_cond_wait(&COND_pool, &LOCK_pool);
  return 1; // always return 1
}

/**
  Record that transaction XID is committed on the persistent storage.

    This function is called in the middle of two-phase commit:
    First all resources prepare the transaction, then tc_log->log() is called,
    then all resources commit the transaction, then tc_log->unlog() is called.

    All access to active page is serialized but it's not a problem, as
    we're assuming that fsync() will be a main bottleneck.
    That is, parallelizing writes to log pages we'll decrease number of
    threads waiting for a page, but then all these threads will be waiting
    for a fsync() anyway

   If tc_log == MYSQL_LOG then tc_log writes transaction to binlog and
   records XID in a special Xid_log_event.
   If tc_log = TC_LOG_MMAP then xid is written in a special memory-mapped
   log.

  @retval
    0  - error
  @retval
    \# - otherwise, "cookie", a number that will be passed as an argument
    to unlog() call. tc_log can define it any way it wants,
    and use for whatever purposes. TC_LOG_MMAP sets it
    to the position in memory where xid was logged to.
*/

int TC_LOG_MMAP::log_one_transaction(my_xid xid)
{
  int err;
  PAGE *p;
  ulong cookie;

  mysql_mutex_lock(&LOCK_active);

  /*
    if the active page is full - just wait...
    frankly speaking, active->free here accessed outside of mutex
    protection, but it's safe, because it only means we may miss an
    unlog() for the active page, and we're not waiting for it here -
    unlog() does not signal COND_active.
  */
  while (unlikely(active && active->free == 0))
    mysql_cond_wait(&COND_active, &LOCK_active);

  /* no active page ? take one from the pool */
  if (active == 0)
    get_active_from_pool();
  else
    mysql_mutex_lock(&active->lock);

  p=active;

  /*
    p->free is always > 0 here because to decrease it one needs
    to take p->lock and before it one needs to take LOCK_active.
    But checked that active->free > 0 under LOCK_active and
    haven't release it ever since
  */

  /* searching for an empty slot */
  while (*p->ptr)
  {
    p->ptr++;
    DBUG_ASSERT(p->ptr < p->end);               // because p->free > 0
  }

  /* found! store xid there and mark the page dirty */
  cookie= (ulong)((uchar *)p->ptr - data);      // can never be zero
  *p->ptr++= xid;
  p->free--;
  p->state= PS_DIRTY;
  mysql_mutex_unlock(&p->lock);

  mysql_mutex_lock(&LOCK_sync);
  if (syncing)
  {                                          // somebody's syncing. let's wait
    mysql_mutex_unlock(&LOCK_active);
    mysql_mutex_lock(&p->lock);
    p->waiters++;
    while (p->state == PS_DIRTY && syncing)
    {
      mysql_mutex_unlock(&p->lock);
      mysql_cond_wait(&p->cond, &LOCK_sync);
      mysql_mutex_lock(&p->lock);
    }
    p->waiters--;
    err= p->state == PS_ERROR;
    if (p->state != PS_DIRTY)                   // page was synced
    {
      mysql_mutex_unlock(&LOCK_sync);
      if (p->waiters == 0)
        mysql_cond_signal(&COND_pool);     // in case somebody's waiting
      mysql_mutex_unlock(&p->lock);
      goto done;                             // we're done
    }
    DBUG_ASSERT(!syncing);
    mysql_mutex_unlock(&p->lock);
    syncing = p;
    mysql_mutex_unlock(&LOCK_sync);

    mysql_mutex_lock(&LOCK_active);
    active=0;                                  // page is not active anymore
    mysql_cond_broadcast(&COND_active);
    mysql_mutex_unlock(&LOCK_active);
  }
  else
  {
    syncing = p;                               // place is vacant - take it
    mysql_mutex_unlock(&LOCK_sync);
    active = 0;                                // page is not active anymore
    mysql_cond_broadcast(&COND_active);
    mysql_mutex_unlock(&LOCK_active);
  }
  err= sync();

done:
  return err ? 0 : cookie;
}

int TC_LOG_MMAP::sync()
{
  int err;

  DBUG_ASSERT(syncing != active);

  /*
    sit down and relax - this can take a while...
    note - no locks are held at this point
  */
  err= my_msync(fd, syncing->start, syncing->size * sizeof(my_xid), MS_SYNC);

  /* page is synced. let's move it to the pool */
  mysql_mutex_lock(&LOCK_pool);
  (*pool_last_ptr)=syncing;
  pool_last_ptr=&(syncing->next);
  syncing->next=0;
  syncing->state= err ? PS_ERROR : PS_POOL;
  mysql_cond_signal(&COND_pool);           // in case somebody's waiting
  mysql_mutex_unlock(&LOCK_pool);

  /* marking 'syncing' slot free */
  mysql_mutex_lock(&LOCK_sync);
  mysql_cond_broadcast(&syncing->cond);    // signal "sync done"
  syncing=0;
  /*
    we check the "active" pointer without LOCK_active. Still, it's safe -
    "active" can change from NULL to not NULL any time, but it
    will take LOCK_sync before waiting on active->cond. That is, it can never
    miss a signal.
    And "active" can change to NULL only by the syncing thread
    (the thread that will send a signal below)
  */
  if (active)
    mysql_cond_signal(&active->cond);      // wake up a new syncer
  mysql_mutex_unlock(&LOCK_sync);
  return err;
}

static void
mmap_do_checkpoint_callback(void *data)
{
  TC_LOG_MMAP::pending_cookies *pending=
    static_cast<TC_LOG_MMAP::pending_cookies *>(data);
  ++pending->pending_count;
}

int TC_LOG_MMAP::unlog(ulong cookie, my_xid xid)
{
  pending_cookies *full_buffer= NULL;
  uint32 ncookies= tc_log_page_size / sizeof(my_xid);
  DBUG_ASSERT(*(my_xid *)(data+cookie) == xid);

  /*
    Do not delete the entry immediately, as there may be participating storage
    engines which implement commit_checkpoint_request(), and thus have not yet
    flushed the commit durably to disk.

    Instead put it in a queue - and periodically, we will request a checkpoint
    from all engines and delete a whole batch at once.
  */
  mysql_mutex_lock(&LOCK_pending_checkpoint);
  if (pending_checkpoint == NULL)
  {
    uint32 size= sizeof(*pending_checkpoint) + sizeof(ulong) * (ncookies - 1);
    if (!(pending_checkpoint=
          (pending_cookies *)my_malloc(size, MYF(MY_ZEROFILL))))
    {
      my_error(ER_OUTOFMEMORY, MYF(0), size);
      mysql_mutex_unlock(&LOCK_pending_checkpoint);
      return 1;
    }
  }

  pending_checkpoint->cookies[pending_checkpoint->count++]= cookie;
  if (pending_checkpoint->count == ncookies)
  {
    full_buffer= pending_checkpoint;
    pending_checkpoint= NULL;
  }
  mysql_mutex_unlock(&LOCK_pending_checkpoint);

  if (full_buffer)
  {
    /*
      We do an extra increment and notify here - this ensures that
      things work also if there are no engines at all that support
      commit_checkpoint_request.
    */
    ++full_buffer->pending_count;
    ha_commit_checkpoint_request(full_buffer, mmap_do_checkpoint_callback);
    commit_checkpoint_notify(full_buffer);
  }
  return 0;
}


void
TC_LOG_MMAP::commit_checkpoint_notify(void *cookie)
{
  uint count;
  pending_cookies *pending= static_cast<pending_cookies *>(cookie);
  mysql_mutex_lock(&LOCK_pending_checkpoint);
  DBUG_ASSERT(pending->pending_count > 0);
  count= --pending->pending_count;
  mysql_mutex_unlock(&LOCK_pending_checkpoint);
  if (count == 0)
  {
    uint i;
    for (i= 0; i < tc_log_page_size / sizeof(my_xid); ++i)
      delete_entry(pending->cookies[i]);
    my_free(pending);
  }
}


/**
  erase xid from the page, update page free space counters/pointers.
  cookie points directly to the memory where xid was logged.
*/

int TC_LOG_MMAP::delete_entry(ulong cookie)
{
  PAGE *p=pages+(cookie/tc_log_page_size);
  my_xid *x=(my_xid *)(data+cookie);

  DBUG_ASSERT(x >= p->start && x < p->end);

  mysql_mutex_lock(&p->lock);
  *x=0;
  p->free++;
  DBUG_ASSERT(p->free <= p->size);
  set_if_smaller(p->ptr, x);
  if (p->free == p->size)              // the page is completely empty
    statistic_decrement(tc_log_cur_pages_used, &LOCK_status);
  if (p->waiters == 0)                 // the page is in pool and ready to rock
    mysql_cond_signal(&COND_pool);     // ping ... for overflow()
  mysql_mutex_unlock(&p->lock);
  return 0;
}

void TC_LOG_MMAP::close()
{
  uint i;
  switch (inited) {
  case 6:
    mysql_mutex_destroy(&LOCK_sync);
    mysql_mutex_destroy(&LOCK_active);
    mysql_mutex_destroy(&LOCK_pool);
    mysql_mutex_destroy(&LOCK_pending_checkpoint);
    mysql_cond_destroy(&COND_pool);
    mysql_cond_destroy(&COND_active);
    mysql_cond_destroy(&COND_queue_busy);
    /* fall through */
  case 5:
    data[0]='A'; // garble the first (signature) byte, in case mysql_file_delete fails
    /* fall through */
  case 4:
    for (i=0; i < npages; i++)
    {
      if (pages[i].ptr == 0)
        break;
      mysql_mutex_destroy(&pages[i].lock);
      mysql_cond_destroy(&pages[i].cond);
    }
    /* fall through */
  case 3:
    my_free(pages);
    /* fall through */
  case 2:
    my_munmap((char*)data, (size_t)file_length);
    /* fall through */
  case 1:
    mysql_file_close(fd, MYF(0));
  }
  if (inited>=5) // cannot do in the switch because of Windows
    mysql_file_delete(key_file_tclog, logname, MYF(MY_WME));
  if (pending_checkpoint)
    my_free(pending_checkpoint);
  inited=0;
}


int TC_LOG_MMAP::recover()
{
  HASH xids;
  PAGE *p=pages, *end_p=pages+npages;

  if (bcmp(data, tc_log_magic, sizeof(tc_log_magic)))
  {
    sql_print_error("Bad magic header in tc log");
    goto err1;
  }

  /*
    the first byte after magic signature is set to current
    number of storage engines on startup
  */
  if (data[sizeof(tc_log_magic)] > total_ha_2pc)
  {
    sql_print_error("Recovery failed! You must enable "
                    "all engines that were enabled at the moment of the crash");
    goto err1;
  }

  if (my_hash_init(&xids, &my_charset_bin, tc_log_page_size/3, 0,
                   sizeof(my_xid), 0, 0, MYF(0)))
    goto err1;

  for ( ; p < end_p ; p++)
  {
    for (my_xid *x=p->start; x < p->end; x++)
      if (*x && my_hash_insert(&xids, (uchar *)x))
        goto err2; // OOM
  }

  if (ha_recover(&xids))
    goto err2;

  my_hash_free(&xids);
  bzero(data, (size_t)file_length);
  return 0;

err2:
  my_hash_free(&xids);
err1:
  sql_print_error("Crash recovery failed. Either correct the problem "
                  "(if it's, for example, out of memory error) and restart, "
                  "or delete tc log and start mysqld with "
                  "--tc-heuristic-recover={commit|rollback}");
  return 1;
}
#endif

TC_LOG *tc_log;
TC_LOG_DUMMY tc_log_dummy;
TC_LOG_MMAP  tc_log_mmap;

/**
  Perform heuristic recovery, if --tc-heuristic-recover was used.

  @note
    no matter whether heuristic recovery was successful or not
    mysqld must exit. So, return value is the same in both cases.

  @retval
    0	no heuristic recovery was requested
  @retval
    1   heuristic recovery was performed
*/

int TC_LOG::using_heuristic_recover()
{
  if (!tc_heuristic_recover)
    return 0;

  sql_print_information("Heuristic crash recovery mode");
  if (ha_recover(0))
    sql_print_error("Heuristic crash recovery failed");
  sql_print_information("Please restart mysqld without --tc-heuristic-recover");
  return 1;
}

/****** transaction coordinator log for 2pc - binlog() based solution ******/
#define TC_LOG_BINLOG MYSQL_BIN_LOG

int TC_LOG_BINLOG::open(const char *opt_name)
{
  int      error= 1;

  DBUG_ASSERT(total_ha_2pc > 1);
  DBUG_ASSERT(opt_name && opt_name[0]);

  if (!my_b_inited(&index_file))
  {
    /* There was a failure to open the index file, can't open the binlog */
    cleanup();
    return 1;
  }

  if (using_heuristic_recover())
  {
    mysql_mutex_lock(&LOCK_log);
    /* generate a new binlog to mask a corrupted one */
    open(opt_name, LOG_BIN, 0, 0, WRITE_CACHE, max_binlog_size, 0, TRUE);
    mysql_mutex_unlock(&LOCK_log);
    cleanup();
    return 1;
  }

  error= do_binlog_recovery(opt_name, true);
  binlog_state_recover_done= true;
  return error;
}

/** This is called on shutdown, after ha_panic. */
void TC_LOG_BINLOG::close()
{
}

/*
  Do a binlog log_xid() for a group of transactions, linked through
  thd->next_commit_ordered.
*/
int
TC_LOG_BINLOG::log_and_order(THD *thd, my_xid xid, bool all,
                             bool need_prepare_ordered __attribute__((unused)),
                             bool need_commit_ordered __attribute__((unused)))
{
  int err;
  DBUG_ENTER("TC_LOG_BINLOG::log_and_order");

  binlog_cache_mngr *cache_mngr= thd->binlog_setup_trx_data();
  if (!cache_mngr)
<<<<<<< HEAD
  {
    WSREP_DEBUG("Skipping empty log_xid: %s", thd->query());
    DBUG_RETURN(0);
  }
=======
#ifdef WITH_WSREP
  {
    WSREP_DEBUG("Skipping empty log_xid: %s", thd->query());
    DBUG_RETURN(0);
  }
#else
    DBUG_RETURN(0);
#endif /* WITH_WSREP */
>>>>>>> 215d652c

  cache_mngr->using_xa= TRUE;
  cache_mngr->xa_xid= xid;
  err= binlog_commit_flush_xid_caches(thd, cache_mngr, all, xid);

  DEBUG_SYNC(thd, "binlog_after_log_and_order");

  if (err)
    DBUG_RETURN(0);

  bool need_unlog= cache_mngr->need_unlog;
  /*
    The transaction won't need the flag anymore.
    Todo/fixme: consider to move the statement into cache_mngr->reset()
                relocated to the current or later point.
  */
  cache_mngr->need_unlog= false;
  /*
    If using explicit user XA, we will not have XID. We must still return a
    non-zero cookie (as zero cookie signals error).
  */
  if (!xid || !need_unlog)
    DBUG_RETURN(BINLOG_COOKIE_DUMMY(cache_mngr->delayed_error));
  else
    DBUG_RETURN(BINLOG_COOKIE_MAKE(cache_mngr->binlog_id,
                                   cache_mngr->delayed_error));
}

/*
  After an XID is logged, we need to hold on to the current binlog file until
  it is fully committed in the storage engine. The reason is that crash
  recovery only looks at the latest binlog, so we must make sure there are no
  outstanding prepared (but not committed) transactions before rotating the
  binlog.

  To handle this, we keep a count of outstanding XIDs. This function is used
  to increase this count when committing one or more transactions to the
  binary log.
*/
void
TC_LOG_BINLOG::mark_xids_active(ulong binlog_id, uint xid_count)
{
  xid_count_per_binlog *b;

  DBUG_ENTER("TC_LOG_BINLOG::mark_xids_active");
  DBUG_PRINT("info", ("binlog_id=%lu xid_count=%u", binlog_id, xid_count));

  mysql_mutex_lock(&LOCK_xid_list);
  I_List_iterator<xid_count_per_binlog> it(binlog_xid_count_list);
  while ((b= it++))
  {
    if (b->binlog_id == binlog_id)
    {
      b->xid_count += xid_count;
      break;
    }
  }
  /*
    As we do not delete elements until count reach zero, elements should always
    be found.
  */
  DBUG_ASSERT(b);
  mysql_mutex_unlock(&LOCK_xid_list);
  DBUG_VOID_RETURN;
}

/*
  Once an XID is committed, it can no longer be needed during crash recovery,
  as it has been durably recorded on disk as "committed".

  This function is called to mark an XID this way. It needs to decrease the
  count of pending XIDs in the corresponding binlog. When the count reaches
  zero (for an "old" binlog that is not the active one), that binlog file no
  longer need to be scanned during crash recovery, so we can log a new binlog
  checkpoint.
*/
void
TC_LOG_BINLOG::mark_xid_done(ulong binlog_id, bool write_checkpoint)
{
  xid_count_per_binlog *b;
  bool first;
  ulong current;

  DBUG_ENTER("TC_LOG_BINLOG::mark_xid_done");

  mysql_mutex_lock(&LOCK_xid_list);
  current= current_binlog_id;
  I_List_iterator<xid_count_per_binlog> it(binlog_xid_count_list);
  first= true;
  while ((b= it++))
  {
    if (b->binlog_id == binlog_id)
    {
      --b->xid_count;

      DBUG_ASSERT(b->xid_count >= 0); // catch unmatched (++) decrement

      break;
    }
    first= false;
  }
  /* Binlog is always found, as we do not remove until count reaches 0 */
  DBUG_ASSERT(b);
  /*
    If a RESET MASTER is pending, we are about to remove all log files, and
    the RESET MASTER thread is waiting for all pending unlog() calls to
    complete while holding LOCK_log. In this case we should not log a binlog
    checkpoint event (it would be deleted immediately anyway and we would
    deadlock on LOCK_log) but just signal the thread.
  */
  if (unlikely(reset_master_pending))
  {
    mysql_cond_broadcast(&COND_xid_list);
    mysql_mutex_unlock(&LOCK_xid_list);
    DBUG_VOID_RETURN;
  }

  if (likely(binlog_id == current) || b->xid_count != 0 || !first ||
      !write_checkpoint)
  {
    /* No new binlog checkpoint reached yet. */
    mysql_mutex_unlock(&LOCK_xid_list);
    DBUG_VOID_RETURN;
  }

  /*
    Now log a binlog checkpoint for the first binlog file with a non-zero count.

    Note that it is possible (though perhaps unlikely) that when count of
    binlog (N-2) drops to zero, binlog (N-1) is already at zero. So we may
    need to skip several entries before we find the one to log in the binlog
    checkpoint event.

    We chain the locking of LOCK_xid_list and LOCK_log, so that we ensure that
    Binlog_checkpoint_events are logged in order. This simplifies recovery a
    bit, as it can just take the last binlog checkpoint in the log, rather
    than compare all found against each other to find the one pointing to the
    most recent binlog.

    Note also that we need to first release LOCK_xid_list, then aquire
    LOCK_log, then re-aquire LOCK_xid_list. If we were to take LOCK_log while
    holding LOCK_xid_list, we might deadlock with other threads that take the
    locks in the opposite order.
  */

  ++mark_xid_done_waiting;
  mysql_mutex_unlock(&LOCK_xid_list);
  mysql_mutex_lock(&LOCK_log);
  mysql_mutex_lock(&LOCK_xid_list);
  --mark_xid_done_waiting;
  mysql_cond_broadcast(&COND_xid_list);
  /* We need to reload current_binlog_id due to release/re-take of lock. */
  current= current_binlog_id;

  for (;;)
  {
    /* Remove initial element(s) with zero count. */
    b= binlog_xid_count_list.head();
    /*
      We must not remove all elements in the list - the entry for the current
      binlog must be present always.
    */
    DBUG_ASSERT(b);
    if (b->binlog_id == current || b->xid_count > 0)
      break;
    WSREP_XID_LIST_ENTRY("TC_LOG_BINLOG::mark_xid_done(): Removing "
                         "xid_list_entry for %s (%lu)", b);
    my_free(binlog_xid_count_list.get());
  }

  mysql_mutex_unlock(&LOCK_xid_list);
  write_binlog_checkpoint_event_already_locked(b->binlog_name,
                                               b->binlog_name_len);
  mysql_mutex_unlock(&LOCK_log);
  DBUG_VOID_RETURN;
}

int TC_LOG_BINLOG::unlog(ulong cookie, my_xid xid)
{
  DBUG_ENTER("TC_LOG_BINLOG::unlog");
  if (!xid)
    DBUG_RETURN(0);

  if (!BINLOG_COOKIE_IS_DUMMY(cookie))
    mark_xid_done(BINLOG_COOKIE_GET_ID(cookie), true);
  /*
    See comment in trx_group_commit_leader() - if rotate() gave a failure,
    we delay the return of error code to here.
  */
  DBUG_RETURN(BINLOG_COOKIE_GET_ERROR_FLAG(cookie));
}

void
TC_LOG_BINLOG::commit_checkpoint_notify(void *cookie)
{
  xid_count_per_binlog *entry= static_cast<xid_count_per_binlog *>(cookie);
  mysql_mutex_lock(&LOCK_binlog_background_thread);
  entry->next_in_queue= binlog_background_thread_queue;
  binlog_background_thread_queue= entry;
  mysql_cond_signal(&COND_binlog_background_thread);
  mysql_mutex_unlock(&LOCK_binlog_background_thread);
}

/*
  Binlog background thread.

  This thread is used to log binlog checkpoints in the background, rather than
  in the context of random storage engine threads that happen to call
  commit_checkpoint_notify_ha() and may not like the delays while syncing
  binlog to disk or may not be setup with all my_thread_init() and other
  necessary stuff.

  In the future, this thread could also be used to do log rotation in the
  background, which could elimiate all stalls around binlog rotations.
*/
pthread_handler_t
binlog_background_thread(void *arg __attribute__((unused)))
{
  bool stop;
  MYSQL_BIN_LOG::xid_count_per_binlog *queue, *next;
  THD *thd;
  my_thread_init();
  DBUG_ENTER("binlog_background_thread");

  thd= new THD;
  thd->system_thread= SYSTEM_THREAD_BINLOG_BACKGROUND;
  thd->thread_stack= (char*) &thd;           /* Set approximate stack start */
  mysql_mutex_lock(&LOCK_thread_count);
  thd->thread_id= thread_id++;
  mysql_mutex_unlock(&LOCK_thread_count);
  thd->store_globals();
  thd->security_ctx->skip_grants();
  thd->set_command(COM_DAEMON);

  /*
    Load the slave replication GTID state from the mysql.gtid_slave_pos
    table.

    This is mostly so that we can start our seq_no counter from the highest
    seq_no seen by a slave. This way, we have a way to tell if a transaction
    logged by ourselves as master is newer or older than a replicated
    transaction.
  */
#ifdef HAVE_REPLICATION
  if (rpl_load_gtid_slave_state(thd))
    sql_print_warning("Failed to load slave replication state from table "
                      "%s.%s: %u: %s", "mysql",
                      rpl_gtid_slave_state_table_name.str,
                      thd->get_stmt_da()->sql_errno(),
                      thd->get_stmt_da()->message());
#endif

  mysql_mutex_lock(&mysql_bin_log.LOCK_binlog_background_thread);
  binlog_background_thread_started= true;
  mysql_cond_signal(&mysql_bin_log.COND_binlog_background_thread_end);
  mysql_mutex_unlock(&mysql_bin_log.LOCK_binlog_background_thread);

  for (;;)
  {
    /*
      Wait until there is something in the queue to process, or we are asked
      to shut down.
    */
    THD_STAGE_INFO(thd, stage_binlog_waiting_background_tasks);
    mysql_mutex_lock(&mysql_bin_log.LOCK_binlog_background_thread);
    for (;;)
    {
      stop= binlog_background_thread_stop;
      queue= binlog_background_thread_queue;
      if (stop && !mysql_bin_log.is_xidlist_idle())
      {
        /*
          Delay stop until all pending binlog checkpoints have been processed.
        */
        stop= false;
      }
      if (stop || queue)
        break;
      mysql_cond_wait(&mysql_bin_log.COND_binlog_background_thread,
                      &mysql_bin_log.LOCK_binlog_background_thread);
    }
    /* Grab the queue, if any. */
    binlog_background_thread_queue= NULL;
    mysql_mutex_unlock(&mysql_bin_log.LOCK_binlog_background_thread);

    /* Process any incoming commit_checkpoint_notify() calls. */
    DBUG_EXECUTE_IF("inject_binlog_background_thread_before_mark_xid_done",
      DBUG_ASSERT(!debug_sync_set_action(
        thd,
        STRING_WITH_LEN("binlog_background_thread_before_mark_xid_done "
                        "SIGNAL injected_binlog_background_thread "
                        "WAIT_FOR something_that_will_never_happen "
                        "TIMEOUT 2")));
      );
    while (queue)
    {
      THD_STAGE_INFO(thd, stage_binlog_processing_checkpoint_notify);
      DEBUG_SYNC(thd, "binlog_background_thread_before_mark_xid_done");
      /* Set the thread start time */
      thd->set_time();
      /* Grab next pointer first, as mark_xid_done() may free the element. */
      next= queue->next_in_queue;
      mysql_bin_log.mark_xid_done(queue->binlog_id, true);
      queue= next;

      DBUG_EXECUTE_IF("binlog_background_checkpoint_processed",
        DBUG_ASSERT(!debug_sync_set_action(
          thd,
          STRING_WITH_LEN("now SIGNAL binlog_background_checkpoint_processed")));
        );
    }

    if (stop)
      break;
  }

  THD_STAGE_INFO(thd, stage_binlog_stopping_background_thread);

  delete thd;

  my_thread_end();

  /* Signal that we are (almost) stopped. */
  mysql_mutex_lock(&mysql_bin_log.LOCK_binlog_background_thread);
  binlog_background_thread_stop= false;
  mysql_cond_signal(&mysql_bin_log.COND_binlog_background_thread_end);
  mysql_mutex_unlock(&mysql_bin_log.LOCK_binlog_background_thread);

  DBUG_RETURN(0);
}

#ifdef HAVE_PSI_INTERFACE
static PSI_thread_key key_thread_binlog;

static PSI_thread_info all_binlog_threads[]=
{
  { &key_thread_binlog, "binlog_background", PSI_FLAG_GLOBAL},
};
#endif /* HAVE_PSI_INTERFACE */

static bool
start_binlog_background_thread()
{
  pthread_t th;

#ifdef HAVE_PSI_INTERFACE
  if (PSI_server)
    PSI_server->register_thread("sql", all_binlog_threads,
                                array_elements(all_binlog_threads));
#endif

  if (mysql_thread_create(key_thread_binlog, &th, &connection_attrib,
                          binlog_background_thread, NULL))
    return 1;

  /*
    Wait for the thread to have started (so we know that the slave replication
    state is loaded and we have correct global_gtid_counter).
  */
  mysql_mutex_lock(&mysql_bin_log.LOCK_binlog_background_thread);
  while (!binlog_background_thread_started)
    mysql_cond_wait(&mysql_bin_log.COND_binlog_background_thread_end,
                    &mysql_bin_log.LOCK_binlog_background_thread);
  mysql_mutex_unlock(&mysql_bin_log.LOCK_binlog_background_thread);

  return 0;
}


int TC_LOG_BINLOG::recover(LOG_INFO *linfo, const char *last_log_name,
                           IO_CACHE *first_log,
                           Format_description_log_event *fdle, bool do_xa)
{
  Log_event *ev= NULL;
  HASH xids;
  MEM_ROOT mem_root;
  char binlog_checkpoint_name[FN_REFLEN];
  bool binlog_checkpoint_found;
  bool first_round;
  IO_CACHE log;
  File file= -1;
  const char *errmsg;
#ifdef HAVE_REPLICATION
  rpl_gtid last_gtid;
  bool last_gtid_standalone= false;
  bool last_gtid_valid= false;
#endif

  if (! fdle->is_valid() ||
      (do_xa && my_hash_init(&xids, &my_charset_bin, TC_LOG_PAGE_SIZE/3, 0,
                             sizeof(my_xid), 0, 0, MYF(0))))
    goto err1;

  if (do_xa)
    init_alloc_root(&mem_root, TC_LOG_PAGE_SIZE, TC_LOG_PAGE_SIZE, MYF(0));

  fdle->flags&= ~LOG_EVENT_BINLOG_IN_USE_F; // abort on the first error

  /*
    Scan the binlog for XIDs that need to be committed if still in the
    prepared stage.

    Start with the latest binlog file, then continue with any other binlog
    files if the last found binlog checkpoint indicates it is needed.
  */

  binlog_checkpoint_found= false;
  first_round= true;
  for (;;)
  {
    while ((ev= Log_event::read_log_event(first_round ? first_log : &log,
                                          0, fdle, opt_master_verify_checksum))
           && ev->is_valid())
    {
      enum Log_event_type typ= ev->get_type_code();
      switch (typ)
      {
      case XID_EVENT:
      {
        if (do_xa)
        {
          Xid_log_event *xev=(Xid_log_event *)ev;
          uchar *x= (uchar *) memdup_root(&mem_root, (uchar*) &xev->xid,
                                          sizeof(xev->xid));
          if (!x || my_hash_insert(&xids, x))
            goto err2;
        }
        break;
      }
      case BINLOG_CHECKPOINT_EVENT:
        if (first_round && do_xa)
        {
          uint dir_len;
          Binlog_checkpoint_log_event *cev= (Binlog_checkpoint_log_event *)ev;
          if (cev->binlog_file_len >= FN_REFLEN)
            sql_print_warning("Incorrect binlog checkpoint event with too "
                              "long file name found.");
          else
          {
            /*
              Note that we cannot use make_log_name() here, as we have not yet
              initialised MYSQL_BIN_LOG::log_file_name.
            */
            dir_len= dirname_length(last_log_name);
            strmake(strnmov(binlog_checkpoint_name, last_log_name, dir_len),
                    cev->binlog_file_name, FN_REFLEN - 1 - dir_len);
            binlog_checkpoint_found= true;
          }
        }
        break;
      case GTID_LIST_EVENT:
        if (first_round)
        {
          Gtid_list_log_event *glev= (Gtid_list_log_event *)ev;

          /* Initialise the binlog state from the Gtid_list event. */
          if (rpl_global_gtid_binlog_state.load(glev->list, glev->count))
            goto err2;
        }
        break;

#ifdef HAVE_REPLICATION
      case GTID_EVENT:
        if (first_round)
        {
          Gtid_log_event *gev= (Gtid_log_event *)ev;

          /* Update the binlog state with any GTID logged after Gtid_list. */
          last_gtid.domain_id= gev->domain_id;
          last_gtid.server_id= gev->server_id;
          last_gtid.seq_no= gev->seq_no;
          last_gtid_standalone=
            ((gev->flags2 & Gtid_log_event::FL_STANDALONE) ? true : false);
          last_gtid_valid= true;
        }
        break;
#endif

      case START_ENCRYPTION_EVENT:
        {
          if (fdle->start_decryption((Start_encryption_log_event*) ev))
            goto err2;
        }
        break;

      default:
        /* Nothing. */
        break;
      }

#ifdef HAVE_REPLICATION
      if (last_gtid_valid &&
          ((last_gtid_standalone && !ev->is_part_of_group(typ)) ||
           (!last_gtid_standalone &&
            (typ == XID_EVENT ||
             (typ == QUERY_EVENT &&
              (((Query_log_event *)ev)->is_commit() ||
               ((Query_log_event *)ev)->is_rollback()))))))
      {
        if (rpl_global_gtid_binlog_state.update_nolock(&last_gtid, false))
          goto err2;
        last_gtid_valid= false;
      }
#endif

      delete ev;
      ev= NULL;
    }

    if (!do_xa)
      break;
    /*
      If the last binlog checkpoint event points to an older log, we have to
      scan all logs from there also, to get all possible XIDs to recover.

      If there was no binlog checkpoint event at all, this means the log was
      written by an older version of MariaDB (or MySQL) - these always have an
      (implicit) binlog checkpoint event at the start of the last binlog file.
    */
    if (first_round)
    {
      if (!binlog_checkpoint_found)
        break;
      first_round= false;
      DBUG_EXECUTE_IF("xa_recover_expect_master_bin_000004",
          if (0 != strcmp("./master-bin.000004", binlog_checkpoint_name) &&
              0 != strcmp(".\\master-bin.000004", binlog_checkpoint_name))
            DBUG_SUICIDE();
        );
      if (find_log_pos(linfo, binlog_checkpoint_name, 1))
      {
        sql_print_error("Binlog file '%s' not found in binlog index, needed "
                        "for recovery. Aborting.", binlog_checkpoint_name);
        goto err2;
      }
    }
    else
    {
      end_io_cache(&log);
      mysql_file_close(file, MYF(MY_WME));
      file= -1;
    }

    if (!strcmp(linfo->log_file_name, last_log_name))
      break;                                    // No more files to do
    if ((file= open_binlog(&log, linfo->log_file_name, &errmsg)) < 0)
    {
      sql_print_error("%s", errmsg);
      goto err2;
    }
    /*
      We do not need to read the Format_description_log_event of other binlog
      files. It is not possible for a binlog checkpoint to span multiple
      binlog files written by different versions of the server. So we can use
      the first one read for reading from all binlog files.
    */
    if (find_next_log(linfo, 1))
    {
      sql_print_error("Error reading binlog files during recovery. Aborting.");
      goto err2;
    }
    fdle->reset_crypto();
  }

  if (do_xa)
  {
    if (ha_recover(&xids))
      goto err2;

    free_root(&mem_root, MYF(0));
    my_hash_free(&xids);
  }
  return 0;

err2:
  delete ev;
  if (file >= 0)
  {
    end_io_cache(&log);
    mysql_file_close(file, MYF(MY_WME));
  }
  if (do_xa)
  {
    free_root(&mem_root, MYF(0));
    my_hash_free(&xids);
  }
err1:
  sql_print_error("Crash recovery failed. Either correct the problem "
                  "(if it's, for example, out of memory error) and restart, "
                  "or delete (or rename) binary log and start mysqld with "
                  "--tc-heuristic-recover={commit|rollback}");
  return 1;
}


int
MYSQL_BIN_LOG::do_binlog_recovery(const char *opt_name, bool do_xa_recovery)
{
  LOG_INFO log_info;
  const char *errmsg;
  IO_CACHE    log;
  File        file;
  Log_event  *ev= 0;
  Format_description_log_event fdle(BINLOG_VERSION);
  char        log_name[FN_REFLEN];
  int error;

  if ((error= find_log_pos(&log_info, NullS, 1)))
  {
    /*
      If there are no binlog files (LOG_INFO_EOF), then we still try to read
      the .state file to restore the binlog state. This allows to copy a server
      to provision a new one without copying the binlog files (except the
      master-bin.state file) and still preserve the correct binlog state.
    */
    if (error != LOG_INFO_EOF)
      sql_print_error("find_log_pos() failed (error: %d)", error);
    else
    {
      error= read_state_from_file();
      if (error == 2)
      {
        /*
          No binlog files and no binlog state is not an error (eg. just initial
          server start after fresh installation).
        */
        error= 0;
      }
    }
    return error;
  }

  if (! fdle.is_valid())
    return 1;

  do
  {
    strmake_buf(log_name, log_info.log_file_name);
  } while (!(error= find_next_log(&log_info, 1)));

  if (error !=  LOG_INFO_EOF)
  {
    sql_print_error("find_log_pos() failed (error: %d)", error);
    return error;
  }

  if ((file= open_binlog(&log, log_name, &errmsg)) < 0)
  {
    sql_print_error("%s", errmsg);
    return 1;
  }

  if ((ev= Log_event::read_log_event(&log, 0, &fdle,
                                     opt_master_verify_checksum)) &&
      ev->get_type_code() == FORMAT_DESCRIPTION_EVENT)
  {
    if (ev->flags & LOG_EVENT_BINLOG_IN_USE_F)
    {
      sql_print_information("Recovering after a crash using %s", opt_name);
      error= recover(&log_info, log_name, &log,
                     (Format_description_log_event *)ev, do_xa_recovery);
    }
    else
    {
      error= read_state_from_file();
      if (error == 2)
      {
        /*
          The binlog exists, but the .state file is missing. This is normal if
          this is the first master start after a major upgrade to 10.0 (with
          GTID support).

          However, it could also be that the .state file was lost somehow, and
          in this case it could be a serious issue, as we would set the wrong
          binlog state in the next binlog file to be created, and GTID
          processing would be corrupted. A common way would be copying files
          from an old server to a new one and forgetting the .state file.

          So in this case, we want to try to recover the binlog state by
          scanning the last binlog file (but we do not need any XA recovery).

          ToDo: We could avoid one scan at first start after major upgrade, by
          detecting that there is no GTID_LIST event at the start of the
          binlog file, and stopping the scan in that case.
        */
        error= recover(&log_info, log_name, &log,
                       (Format_description_log_event *)ev, false);
      }
    }
  }

  delete ev;
  end_io_cache(&log);
  mysql_file_close(file, MYF(MY_WME));

  return error;
}


#ifdef INNODB_COMPATIBILITY_HOOKS
/**
  Get the file name of the MySQL binlog.
  @return the name of the binlog file
*/
extern "C"
const char* mysql_bin_log_file_name(void)
{
  return mysql_bin_log.get_log_fname();
}
/**
  Get the current position of the MySQL binlog.
  @return byte offset from the beginning of the binlog
*/
extern "C"
ulonglong mysql_bin_log_file_pos(void)
{
  return (ulonglong) mysql_bin_log.get_log_file()->pos_in_file;
}
/*
  Get the current position of the MySQL binlog for transaction currently being
  committed.

  This is valid to call from within storage engine commit_ordered() and
  commit() methods only.

  Since it stores the position inside THD, it is safe to call without any
  locking.
*/
void
mysql_bin_log_commit_pos(THD *thd, ulonglong *out_pos, const char **out_file)
{
  binlog_cache_mngr *cache_mngr;
  if (opt_bin_log &&
      (cache_mngr= (binlog_cache_mngr*) thd_get_ha_data(thd, binlog_hton)))
  {
    *out_file= cache_mngr->last_commit_pos_file;
    *out_pos= (ulonglong)(cache_mngr->last_commit_pos_offset);
  }
  else
  {
    *out_file= NULL;
    *out_pos= 0;
  }
}
#endif /* INNODB_COMPATIBILITY_HOOKS */


static void
binlog_checksum_update(MYSQL_THD thd, struct st_mysql_sys_var *var,
                       void *var_ptr, const void *save)
{
  ulong value=  *((ulong *)save);
  bool check_purge= false;
  ulong UNINIT_VAR(prev_binlog_id);

  mysql_mutex_lock(mysql_bin_log.get_log_lock());
  if(mysql_bin_log.is_open())
  {
    prev_binlog_id= mysql_bin_log.current_binlog_id;
    if (binlog_checksum_options != value)
      mysql_bin_log.checksum_alg_reset= (enum_binlog_checksum_alg)value;
    if (mysql_bin_log.rotate(true, &check_purge))
      check_purge= false;
  }
  else
  {
    binlog_checksum_options= value;
  }
  DBUG_ASSERT(binlog_checksum_options == value);
  mysql_bin_log.checksum_alg_reset= BINLOG_CHECKSUM_ALG_UNDEF;
  mysql_mutex_unlock(mysql_bin_log.get_log_lock());
  if (check_purge)
    mysql_bin_log.checkpoint_and_purge(prev_binlog_id);
}


static int show_binlog_vars(THD *thd, SHOW_VAR *var, char *buff)
{
  mysql_bin_log.set_status_variables(thd);
  var->type= SHOW_ARRAY;
  var->value= (char *)&binlog_status_vars_detail;
  return 0;
}

static SHOW_VAR binlog_status_vars_top[]= {
  {"Binlog", (char *) &show_binlog_vars, SHOW_FUNC},
  {NullS, NullS, SHOW_LONG}
};

static MYSQL_SYSVAR_BOOL(
  optimize_thread_scheduling,
  opt_optimize_thread_scheduling,
  PLUGIN_VAR_READONLY,
  "Run fast part of group commit in a single thread, to optimize kernel "
  "thread scheduling. On by default. Disable to run each transaction in group "
  "commit in its own thread, which can be slower at very high concurrency. "
  "This option is mostly for testing one algorithm versus the other, and it "
  "should not normally be necessary to change it.",
  NULL,
  NULL,
  1);

static MYSQL_SYSVAR_ENUM(
  checksum,
  binlog_checksum_options,
  PLUGIN_VAR_RQCMDARG,
  "Type of BINLOG_CHECKSUM_ALG. Include checksum for "
  "log events in the binary log",
  NULL,
  binlog_checksum_update,
  BINLOG_CHECKSUM_ALG_OFF,
  &binlog_checksum_typelib);

static struct st_mysql_sys_var *binlog_sys_vars[]=
{
  MYSQL_SYSVAR(optimize_thread_scheduling),
  MYSQL_SYSVAR(checksum),
  NULL
};


/*
  Copy out the non-directory part of binlog position filename for the
  `binlog_snapshot_file' status variable, same way as it is done for
  SHOW MASTER STATUS.
*/
static void
set_binlog_snapshot_file(const char *src)
{
  int dir_len = dirname_length(src);
  strmake_buf(binlog_snapshot_file, src + dir_len);
}

/*
  Copy out current values of status variables, for SHOW STATUS or
  information_schema.global_status.

  This is called only under LOCK_show_status, so we can fill in a static array.
*/
void
TC_LOG_BINLOG::set_status_variables(THD *thd)
{
  binlog_cache_mngr *cache_mngr;

  if (thd && opt_bin_log)
    cache_mngr= (binlog_cache_mngr*) thd_get_ha_data(thd, binlog_hton);
  else
    cache_mngr= 0;

  bool have_snapshot= (cache_mngr && cache_mngr->last_commit_pos_file[0] != 0);
  mysql_mutex_lock(&LOCK_commit_ordered);
  binlog_status_var_num_commits= this->num_commits;
  binlog_status_var_num_group_commits= this->num_group_commits;
  if (!have_snapshot)
  {
    set_binlog_snapshot_file(last_commit_pos_file);
    binlog_snapshot_position= last_commit_pos_offset;
  }
  mysql_mutex_unlock(&LOCK_commit_ordered);
  mysql_mutex_lock(&LOCK_prepare_ordered);
  binlog_status_group_commit_trigger_count= this->group_commit_trigger_count;
  binlog_status_group_commit_trigger_timeout= this->group_commit_trigger_timeout;
  binlog_status_group_commit_trigger_lock_wait= this->group_commit_trigger_lock_wait;
  mysql_mutex_unlock(&LOCK_prepare_ordered);

  if (have_snapshot)
  {
    set_binlog_snapshot_file(cache_mngr->last_commit_pos_file);
    binlog_snapshot_position= cache_mngr->last_commit_pos_offset;
  }
}


/*
  Find the Gtid_list_log_event at the start of a binlog.

  NULL for ok, non-NULL error message for error.

  If ok, then the event is returned in *out_gtid_list. This can be NULL if we
  get back to binlogs written by old server version without GTID support. If
  so, it means we have reached the point to start from, as no GTID events can
  exist in earlier binlogs.
*/
const char *
get_gtid_list_event(IO_CACHE *cache, Gtid_list_log_event **out_gtid_list)
{
  Format_description_log_event init_fdle(BINLOG_VERSION);
  Format_description_log_event *fdle;
  Log_event *ev;
  const char *errormsg = NULL;

  *out_gtid_list= NULL;

  if (!(ev= Log_event::read_log_event(cache, 0, &init_fdle,
                                      opt_master_verify_checksum)) ||
      ev->get_type_code() != FORMAT_DESCRIPTION_EVENT)
  {
    if (ev)
      delete ev;
    return "Could not read format description log event while looking for "
      "GTID position in binlog";
  }

  fdle= static_cast<Format_description_log_event *>(ev);

  for (;;)
  {
    Log_event_type typ;

    ev= Log_event::read_log_event(cache, 0, fdle, opt_master_verify_checksum);
    if (!ev)
    {
      errormsg= "Could not read GTID list event while looking for GTID "
        "position in binlog";
      break;
    }
    typ= ev->get_type_code();
    if (typ == GTID_LIST_EVENT)
      break;                                    /* Done, found it */
    if (typ == START_ENCRYPTION_EVENT)
    {
      if (fdle->start_decryption((Start_encryption_log_event*) ev))
        errormsg= "Could not set up decryption for binlog.";
    }
    delete ev;
    if (typ == ROTATE_EVENT || typ == STOP_EVENT ||
        typ == FORMAT_DESCRIPTION_EVENT || typ == START_ENCRYPTION_EVENT)
      continue;                                 /* Continue looking */

    /* We did not find any Gtid_list_log_event, must be old binlog. */
    ev= NULL;
    break;
  }

  delete fdle;
  *out_gtid_list= static_cast<Gtid_list_log_event *>(ev);
  return errormsg;
}

struct st_mysql_storage_engine binlog_storage_engine=
{ MYSQL_HANDLERTON_INTERFACE_VERSION };

maria_declare_plugin(binlog)
{
  MYSQL_STORAGE_ENGINE_PLUGIN,
  &binlog_storage_engine,
  "binlog",
  "MySQL AB",
  "This is a pseudo storage engine to represent the binlog in a transaction",
  PLUGIN_LICENSE_GPL,
  binlog_init, /* Plugin Init */
  NULL, /* Plugin Deinit */
  0x0100 /* 1.0 */,
  binlog_status_vars_top,     /* status variables                */
  binlog_sys_vars,            /* system variables                */
  "1.0",                      /* string version */
  MariaDB_PLUGIN_MATURITY_STABLE /* maturity */
}
maria_declare_plugin_end;

#ifdef WITH_WSREP
IO_CACHE * get_trans_log(THD * thd)
{
  DBUG_ASSERT(binlog_hton->slot != HA_SLOT_UNDEF);
  binlog_cache_mngr *cache_mngr = (binlog_cache_mngr*)
    thd_get_ha_data(thd, binlog_hton);
  if (cache_mngr)
    return cache_mngr->get_binlog_cache_log(true);

  WSREP_DEBUG("binlog cache not initialized, conn :%ld", thd->thread_id);
  return NULL;
}


bool wsrep_trans_cache_is_empty(THD *thd)
{
  binlog_cache_mngr *const cache_mngr=
      (binlog_cache_mngr*) thd_get_ha_data(thd, binlog_hton);
  return (!cache_mngr || cache_mngr->trx_cache.empty());
}


void thd_binlog_trx_reset(THD * thd)
{
  /*
    todo: fix autocommit select to not call the caller
  */
  if (thd_get_ha_data(thd, binlog_hton) != NULL)
  {
    binlog_cache_mngr *const cache_mngr=
      (binlog_cache_mngr*) thd_get_ha_data(thd, binlog_hton);
    if (cache_mngr)
    {
      cache_mngr->reset(false, true);
      if (!cache_mngr->stmt_cache.empty())
      {
        WSREP_DEBUG("pending events in stmt cache, sql: %s", thd->query());
        cache_mngr->stmt_cache.reset();
      }
    }
  }
  thd->clear_binlog_table_maps();
}


void thd_binlog_rollback_stmt(THD * thd)
{
  WSREP_DEBUG("thd_binlog_rollback_stmt :%ld", thd->thread_id);
  binlog_cache_mngr *const cache_mngr=
    (binlog_cache_mngr*) thd_get_ha_data(thd, binlog_hton);
  if (cache_mngr)
    cache_mngr->trx_cache.set_prev_position(MY_OFF_T_UNDEF);
}
#endif /* WITH_WSREP */<|MERGE_RESOLUTION|>--- conflicted
+++ resolved
@@ -52,9 +52,6 @@
 
 #include "sql_plugin.h"
 #include "rpl_handler.h"
-#ifdef WITH_WSREP
-#include "wsrep_mysqld.h"
-#endif /* WITH_WSREP */
 #include "debug_sync.h"
 #include "sql_show.h"
 #include "my_pthread.h"
@@ -533,14 +530,6 @@
   binlog_cache_mngr(const binlog_cache_mngr& info);
 };
 
-<<<<<<< HEAD
-=======
-handlerton *binlog_hton;
-#ifdef WITH_WSREP
-extern handlerton *wsrep_hton;
-#endif
-
->>>>>>> 215d652c
 bool LOGGER::is_log_table_enabled(uint log_table_type)
 {
   switch (log_table_type) {
@@ -554,70 +543,6 @@
   }
 }
 
-<<<<<<< HEAD
-=======
-#ifdef WITH_WSREP
-IO_CACHE * get_trans_log(THD * thd)
-{
-  binlog_cache_mngr *cache_mngr = (binlog_cache_mngr*)
-    thd_get_ha_data(thd, binlog_hton);
-  if (cache_mngr)
-  {
-    return cache_mngr->get_binlog_cache_log(true);
-  } 
-  else
-  {
-    WSREP_DEBUG("binlog cache not initialized, conn :%ld", thd->thread_id);
-    return NULL;
-  }
-}
-
-
-bool wsrep_trans_cache_is_empty(THD *thd)
-{
-  binlog_cache_mngr *const cache_mngr=
-      (binlog_cache_mngr*) thd_get_ha_data(thd, binlog_hton);
-  return (!cache_mngr || cache_mngr->trx_cache.empty());
-}
-
-void thd_binlog_flush_pending_rows_event(THD *thd, bool stmt_end)
-{
-  thd->binlog_flush_pending_rows_event(stmt_end);
-}
-void thd_binlog_trx_reset(THD * thd)
-{
-  /*
-    todo: fix autocommit select to not call the caller
-  */
-  if (thd_get_ha_data(thd, binlog_hton) != NULL)
-  {
-    binlog_cache_mngr *const cache_mngr=
-      (binlog_cache_mngr*) thd_get_ha_data(thd, binlog_hton);
-    if (cache_mngr)
-    {
-      cache_mngr->reset(false, true);
-      if (!cache_mngr->stmt_cache.empty())
-      {
-        WSREP_DEBUG("pending events in stmt cache, sql: %s", thd->query());
-        cache_mngr->stmt_cache.reset();
-      }
-    }
-  }
-  thd->clear_binlog_table_maps();
-}
-
-void thd_binlog_rollback_stmt(THD * thd)
-{
-  WSREP_DEBUG("thd_binlog_rollback_stmt :%ld", thd->thread_id);
-  binlog_cache_mngr *const cache_mngr=
-    (binlog_cache_mngr*) thd_get_ha_data(thd, binlog_hton);
-  if (cache_mngr) cache_mngr->trx_cache.set_prev_position(MY_OFF_T_UNDEF);
-}
-
-#endif
-
-
->>>>>>> 215d652c
 /**
    Check if a given table is opened log table
 
@@ -1673,15 +1598,7 @@
   DBUG_ENTER("binlog_trans_log_savepos");
   DBUG_ASSERT(pos != NULL);
   binlog_cache_mngr *const cache_mngr= thd->binlog_setup_trx_data();
-<<<<<<< HEAD
   DBUG_ASSERT((WSREP(thd) && wsrep_emulate_bin_log) || mysql_bin_log.is_open());
-=======
-#ifdef WITH_WSREP
-  DBUG_ASSERT((WSREP(thd) && wsrep_emulate_bin_log) || mysql_bin_log.is_open());
-#else
-  DBUG_ASSERT(mysql_bin_log.is_open());
-#endif
->>>>>>> 215d652c
   *pos= cache_mngr->trx_cache.get_byte_position();
   DBUG_PRINT("return", ("*pos: %lu", (ulong) *pos));
   DBUG_VOID_RETURN;
@@ -1729,21 +1646,8 @@
 int binlog_init(void *p)
 {
   binlog_hton= (handlerton *)p;
-<<<<<<< HEAD
   binlog_hton->state= (WSREP_ON || opt_bin_log) ? SHOW_OPTION_YES
                                                 : SHOW_OPTION_NO;
-=======
-#ifdef WITH_WSREP
-  if (WSREP_ON)
-    binlog_hton->state= SHOW_OPTION_YES;
-  else
-  {
-#endif /* WITH_WSREP */
-  binlog_hton->state=opt_bin_log ? SHOW_OPTION_YES : SHOW_OPTION_NO;
-#ifdef WITH_WSREP
-  }
-#endif /* WITH_WSREP */
->>>>>>> 215d652c
   binlog_hton->db_type=DB_TYPE_BINLOG;
   binlog_hton->savepoint_offset= sizeof(my_off_t);
   binlog_hton->close_connection= binlog_close_connection;
@@ -1887,13 +1791,9 @@
 #ifdef WITH_WSREP
   if (thd->wsrep_mysql_replicated > 0)
   {
-<<<<<<< HEAD
     DBUG_ASSERT(WSREP_ON);
     WSREP_DEBUG("avoiding binlog_commit_flush_trx_cache: %d",
                 thd->wsrep_mysql_replicated);
-=======
-    WSREP_DEBUG("avoiding binlog_commit_flush_trx_cache: %d", thd->wsrep_mysql_replicated);
->>>>>>> 215d652c
     return 0;
   }
 #endif
@@ -2053,21 +1953,12 @@
 
   return ((thd->variables.option_bits & OPTION_KEEP_LOG) ||
           (trans_has_updated_non_trans_table(thd) &&
-<<<<<<< HEAD
            thd->wsrep_binlog_format() == BINLOG_FORMAT_STMT) ||
           (cache_mngr->trx_cache.changes_to_non_trans_temp_table() &&
            thd->wsrep_binlog_format() == BINLOG_FORMAT_MIXED) ||
           (trans_has_updated_non_trans_table(thd) &&
            ending_single_stmt_trans(thd,all) &&
            thd->wsrep_binlog_format() == BINLOG_FORMAT_MIXED));
-=======
-           WSREP_FORMAT(thd->variables.binlog_format) == BINLOG_FORMAT_STMT) ||
-          (cache_mngr->trx_cache.changes_to_non_trans_temp_table() &&
-           WSREP_FORMAT(thd->variables.binlog_format) == BINLOG_FORMAT_MIXED) ||
-          (trans_has_updated_non_trans_table(thd) &&
-           ending_single_stmt_trans(thd,all) &&
-           WSREP_FORMAT(thd->variables.binlog_format) == BINLOG_FORMAT_MIXED));
->>>>>>> 215d652c
 }
 
 
@@ -2089,9 +1980,6 @@
   DBUG_ENTER("binlog_commit");
   binlog_cache_mngr *const cache_mngr=
     (binlog_cache_mngr*) thd_get_ha_data(thd, binlog_hton);
-#ifdef WITH_WSREP
-  if (!cache_mngr) DBUG_RETURN(0);
-#endif /* WITH_WSREP */
 
   if (!cache_mngr)
   {
@@ -2154,9 +2042,6 @@
   int error= 0;
   binlog_cache_mngr *const cache_mngr=
     (binlog_cache_mngr*) thd_get_ha_data(thd, binlog_hton);
-#ifdef WITH_WSREP
-  if (!cache_mngr) DBUG_RETURN(0);
-#endif /* WITH_WSREP */
 
   if (!cache_mngr)
   {
@@ -2191,16 +2076,7 @@
     cache_mngr->reset(false, true);
     DBUG_RETURN(error);
   }
-<<<<<<< HEAD
   if (!wsrep_emulate_bin_log && mysql_bin_log.check_write_error(thd))
-=======
-#ifdef WITH_WSREP
-  if (!wsrep_emulate_bin_log &&
-      mysql_bin_log.check_write_error(thd))
-#else
-  if (mysql_bin_log.check_write_error(thd))
-#endif
->>>>>>> 215d652c
   {
     /*
       "all == true" means that a "rollback statement" triggered the error and
@@ -2216,7 +2092,7 @@
     error |= binlog_truncate_trx_cache(thd, cache_mngr, all);
   }
   else if (!error)
-  {
+  {  
     if (ending_trans(thd, all) && trans_cannot_safely_rollback(thd, all))
       error= binlog_rollback_flush_trx_cache(thd, all, cache_mngr);
     /*
@@ -2231,15 +2107,9 @@
     else if (ending_trans(thd, all) ||
              (!(thd->variables.option_bits & OPTION_KEEP_LOG) &&
               (!stmt_has_updated_non_trans_table(thd) ||
-<<<<<<< HEAD
                thd->wsrep_binlog_format() != BINLOG_FORMAT_STMT) &&
               (!cache_mngr->trx_cache.changes_to_non_trans_temp_table() ||
                thd->wsrep_binlog_format() != BINLOG_FORMAT_MIXED)))
-=======
-               WSREP_FORMAT(thd->variables.binlog_format) != BINLOG_FORMAT_STMT) &&
-              (!cache_mngr->trx_cache.changes_to_non_trans_temp_table() ||
-               WSREP_FORMAT(thd->variables.binlog_format) != BINLOG_FORMAT_MIXED)))
->>>>>>> 215d652c
       error= binlog_truncate_trx_cache(thd, cache_mngr, all);
   }
 
@@ -2345,7 +2215,6 @@
 static int binlog_savepoint_set(handlerton *hton, THD *thd, void *sv)
 {
   int error= 1;
-<<<<<<< HEAD
   DBUG_ENTER("binlog_savepoint_set");
 
   if (wsrep_emulate_bin_log)
@@ -2353,17 +2222,6 @@
 
   char buf[1024];
 
-=======
-  char buf[1024];
-#ifdef WITH_WSREP
-  if (wsrep_emulate_bin_log) DBUG_RETURN(0);
-  /*
-    Clear table maps before writing SAVEPOINT event. This enforces
-    recreation of table map events for the following row event.
-   */
-  thd->clear_binlog_table_maps();
-#endif /* WITH_WSREP */
->>>>>>> 215d652c
   String log_query(buf, sizeof(buf), &my_charset_bin);
   if (log_query.copy(STRING_WITH_LEN("SAVEPOINT "), &my_charset_bin) ||
       append_identifier(thd, &log_query,
@@ -2403,12 +2261,7 @@
     non-transactional table. Otherwise, truncate the binlog cache starting
     from the SAVEPOINT command.
   */
-#ifdef WITH_WSREP
-  if (!wsrep_emulate_bin_log &&
-      unlikely(trans_has_updated_non_trans_table(thd) ||
-#else
   if (unlikely(trans_has_updated_non_trans_table(thd) ||
-#endif
                (thd->variables.option_bits & OPTION_KEEP_LOG)))
   {
     char buf[1024];
@@ -2422,7 +2275,6 @@
                           TRUE, FALSE, TRUE, errcode);
     DBUG_RETURN(mysql_bin_log.write(&qinfo));
   }
-<<<<<<< HEAD
 
   binlog_trans_log_truncate(thd, *(my_off_t*)sv);
 
@@ -2437,12 +2289,6 @@
   if (thd->in_sub_stmt)
     thd->clear_binlog_table_maps();
 
-=======
-#ifdef WITH_WSREP
-  if (!wsrep_emulate_bin_log)
-#endif
-      binlog_trans_log_truncate(thd, *(my_off_t*)sv);
->>>>>>> 215d652c
   DBUG_RETURN(0);
 }
 
@@ -3863,7 +3709,6 @@
     /* Remove any initial entries with no pending XIDs.  */
     while ((b= binlog_xid_count_list.head()) && b->xid_count == 0)
     {
-<<<<<<< HEAD
       WSREP_XID_LIST_ENTRY("MYSQL_BIN_LOG::open(): Removing xid_list_entry for "
                            "%s (%lu)", b);
       my_free(binlog_xid_count_list.get());
@@ -3871,11 +3716,6 @@
     mysql_cond_broadcast(&COND_xid_list);
     WSREP_XID_LIST_ENTRY("MYSQL_BIN_LOG::open(): Adding new xid_list_entry for "
                          "%s (%lu)", new_xid_list_entry);
-=======
-      my_free(binlog_xid_count_list.get());
-    }
-    mysql_cond_broadcast(&COND_xid_list);
->>>>>>> 215d652c
     binlog_xid_count_list.push_back(new_xid_list_entry);
     mysql_mutex_unlock(&LOCK_xid_list);
 
@@ -5711,7 +5551,6 @@
   DBUG_RETURN(cache_mngr);
 }
 
-
 /*
   Function to start a statement and optionally a transaction for the
   binary log.
@@ -5863,17 +5702,8 @@
     is_transactional= 1;
   
   /* Pre-conditions */
-<<<<<<< HEAD
   DBUG_ASSERT(is_current_stmt_binlog_format_row());
   DBUG_ASSERT(WSREP_EMULATE_BINLOG(this) || mysql_bin_log.is_open());
-=======
-#ifdef WITH_WSREP
-  DBUG_ASSERT(is_current_stmt_binlog_format_row() && 
-	      (WSREP_EMULATE_BINLOG(this) || mysql_bin_log.is_open()));
-#else
-  DBUG_ASSERT(is_current_stmt_binlog_format_row() && mysql_bin_log.is_open());
-#endif
->>>>>>> 215d652c
   DBUG_ASSERT(table->s->table_map_id != ULONG_MAX);
 
   Table_map_log_event
@@ -6014,15 +5844,7 @@
                                                 bool is_transactional)
 {
   DBUG_ENTER("MYSQL_BIN_LOG::flush_and_set_pending_rows_event(event)");
-<<<<<<< HEAD
   DBUG_ASSERT(WSREP_EMULATE_BINLOG(thd) || mysql_bin_log.is_open());
-=======
-#ifdef WITH_WSREP
-  DBUG_ASSERT(WSREP_EMULATE_BINLOG(thd) || mysql_bin_log.is_open());
-#else
-  DBUG_ASSERT(mysql_bin_log.is_open());
-#endif
->>>>>>> 215d652c
   DBUG_PRINT("enter", ("event: 0x%lx", (long) event));
 
   int error= 0;
@@ -6339,13 +6161,8 @@
   binlog_cache_data *cache_data= 0;
   bool is_trans_cache= FALSE;
   bool using_trans= event_info->use_trans_cache();
-<<<<<<< HEAD
   bool direct= event_info->use_direct_logging();
   ulong UNINIT_VAR(prev_binlog_id);
-=======
-  bool direct;
-  ulong prev_binlog_id;
->>>>>>> 215d652c
   DBUG_ENTER("MYSQL_BIN_LOG::write(Log_event *)");
 
   /*
@@ -6357,18 +6174,6 @@
       (wsrep_emulate_bin_log ||
        (WSREP(thd) && !(thd->variables.option_bits & OPTION_BIN_LOG))))
     DBUG_RETURN(0);
-
-#ifdef WITH_WSREP
-  /*
-    When binary logging is not enabled (--log-bin=0), wsrep-patch partially
-    enables it without opening the binlog file (MSQL_BIN_LOG::open().
-    So, avoid writing directly to binlog file.
-  */
-  if (wsrep_emulate_bin_log)
-    direct= false;
-  else
-#endif /* WITH_WSREP */
-    direct= event_info->use_direct_logging();
 
   if (thd->variables.option_bits & OPTION_GTID_BEGIN)
   {
@@ -6411,19 +6216,9 @@
      mostly called if is_open() *was* true a few instructions before, but it
      could have changed since.
   */
-<<<<<<< HEAD
   /* applier and replayer can skip writing binlog events */
   if ((WSREP_EMULATE_BINLOG(thd) &&
        IF_WSREP(thd->wsrep_exec_mode != REPL_RECV, 0)) || is_open())
-=======
-#ifdef WITH_WSREP
-  /* applier and replayer can skip writing binlog events */
-  if ((WSREP_EMULATE_BINLOG(thd) && (thd->wsrep_exec_mode != REPL_RECV)) || 
-      is_open())
-#else
-  if (likely(is_open()))
-#endif
->>>>>>> 215d652c
   {
     my_off_t UNINIT_VAR(my_org_b_tell);
 #ifdef HAVE_REPLICATION
@@ -6821,15 +6616,6 @@
 {
   int error= 0;
   DBUG_ENTER("MYSQL_BIN_LOG::rotate");
-#ifdef WITH_WSREP
-  if (WSREP_ON && wsrep_to_isolation)
-    {
-      *check_purge= false;
-      WSREP_DEBUG("avoiding binlog rotate due to TO isolation: %d", 
-		  wsrep_to_isolation);
-      DBUG_RETURN(0);
-    }
-#endif
 
   if (wsrep_to_isolation)
   {
@@ -7458,7 +7244,6 @@
   Ha_trx_info *ha_info;
   DBUG_ENTER("MYSQL_BIN_LOG::write_transaction_to_binlog");
 
-<<<<<<< HEAD
   /*
     Control should not be allowed beyond this point in wsrep_emulate_bin_log
     mode. Also, do not write the cached updates to binlog if binary logging is
@@ -7474,15 +7259,6 @@
     DBUG_RETURN(0);
   }
 
-=======
-#ifdef WITH_WSREP
-  /*
-    Control should not be allowed beyond this point in wsrep_emulate_bin_log
-    mode.
-  */
-  if (wsrep_emulate_bin_log) DBUG_RETURN(0);
-#endif /* WITH_WSREP */
->>>>>>> 215d652c
   entry.thd= thd;
   entry.cache_mngr= cache_mngr;
   entry.error= 0;
@@ -9791,21 +9567,10 @@
 
   binlog_cache_mngr *cache_mngr= thd->binlog_setup_trx_data();
   if (!cache_mngr)
-<<<<<<< HEAD
   {
     WSREP_DEBUG("Skipping empty log_xid: %s", thd->query());
     DBUG_RETURN(0);
   }
-=======
-#ifdef WITH_WSREP
-  {
-    WSREP_DEBUG("Skipping empty log_xid: %s", thd->query());
-    DBUG_RETURN(0);
-  }
-#else
-    DBUG_RETURN(0);
-#endif /* WITH_WSREP */
->>>>>>> 215d652c
 
   cache_mngr->using_xa= TRUE;
   cache_mngr->xa_xid= xid;
