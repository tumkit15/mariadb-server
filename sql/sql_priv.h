--- conflicted
+++ resolved
@@ -262,14 +262,10 @@
                                     OPTIMIZER_SWITCH_ORDERBY_EQ_PROP | \
                                     OPTIMIZER_SWITCH_COND_PUSHDOWN_FOR_DERIVED | \
                                     OPTIMIZER_SWITCH_SPLIT_MATERIALIZED | \
-                                    OPTIMIZER_SWITCH_COND_PUSHDOWN_FOR_SUBQUERY |\
-<<<<<<< HEAD
+                                    OPTIMIZER_SWITCH_COND_PUSHDOWN_FOR_SUBQUERY | \
                                     OPTIMIZER_SWITCH_USE_ROWID_FILTER | \
-                                    OPTIMIZER_SWITCH_COND_PUSHDOWN_FROM_HAVING)
-=======
-                                    OPTIMIZER_SWITCH_USE_ROWID_FILTER |\
+                                    OPTIMIZER_SWITCH_COND_PUSHDOWN_FROM_HAVING | \
                                     OPTIMIZER_SWITCH_OPTIMIZE_JOIN_BUFFER_SIZE)
->>>>>>> 76442927
 
 /*
   Replication uses 8 bytes to store SQL_MODE in the binary log. The day you
