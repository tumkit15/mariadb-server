/* Copyright (C) 2000-2003 MySQL AB

   This program is free software; you can redistribute it and/or modify
   it under the terms of the GNU General Public License as published by
   the Free Software Foundation; either version 2 of the License, or
   (at your option) any later version.

   This program is distributed in the hope that it will be useful,
   but WITHOUT ANY WARRANTY; without even the implied warranty of
   MERCHANTABILITY or FITNESS FOR A PARTICULAR PURPOSE.  See the
   GNU General Public License for more details.

   You should have received a copy of the GNU General Public License
   along with this program; if not, write to the Free Software
   Foundation, Inc., 59 Temple Place, Suite 330, Boston, MA  02111-1307  USA */

#include "mysql_priv.h"
#include "sql_acl.h"
#include "sql_repl.h"
#include "repl_failsafe.h"
#include <m_ctype.h>
#include <myisam.h>
#include <my_dir.h>

#ifdef HAVE_INNOBASE_DB
#include "ha_innodb.h"
#endif

#ifdef HAVE_OPENSSL
/*
  Without SSL the handshake consists of one packet. This packet
  has both client capabilites and scrambled password.
  With SSL the handshake might consist of two packets. If the first
  packet (client capabilities) has CLIENT_SSL flag set, we have to
  switch to SSL and read the second packet. The scrambled password
  is in the second packet and client_capabilites field will be ignored.
  Maybe it is better to accept flags other than CLIENT_SSL from the
  second packet?
*/
#define SSL_HANDSHAKE_SIZE      2
#define NORMAL_HANDSHAKE_SIZE   6
#define MIN_HANDSHAKE_SIZE      2
#else
#define MIN_HANDSHAKE_SIZE      6
#endif /* HAVE_OPENSSL */

#define MEM_ROOT_BLOCK_SIZE       8192
#define MEM_ROOT_PREALLOC         8192
#define TRANS_MEM_ROOT_BLOCK_SIZE 4096
#define TRANS_MEM_ROOT_PREALLOC   4096

extern int yyparse(void *thd);
extern "C" pthread_mutex_t THR_LOCK_keycache;
#ifdef SOLARIS
extern "C" int gethostname(char *name, int namelen);
#endif

static int check_for_max_user_connections(THD *thd, USER_CONN *uc);
static void decrease_user_connections(USER_CONN *uc);
static bool check_db_used(THD *thd,TABLE_LIST *tables);
static bool check_merge_table_access(THD *thd, char *db, TABLE_LIST *tables);
static void remove_escape(char *name);
static void refresh_status(void);
static bool append_file_to_dir(THD *thd, char **filename_ptr,
			       char *table_name);

const char *any_db="*any*";	// Special symbol for check_access

const char *command_name[]={
  "Sleep", "Quit", "Init DB", "Query", "Field List", "Create DB",
  "Drop DB", "Refresh", "Shutdown", "Statistics", "Processlist",
  "Connect","Kill","Debug","Ping","Time","Delayed_insert","Change user",
  "Binlog Dump","Table Dump",  "Connect Out", "Register Slave",
  "Prepare", "Prepare Execute", "Long Data", "Close stmt",
  "Error"					// Last command number
};

static char empty_c_string[1]= {0};		// Used for not defined 'db'

#ifdef __WIN__
static void  test_signal(int sig_ptr)
{
#if !defined( DBUG_OFF)
  MessageBox(NULL,"Test signal","DBUG",MB_OK);
#endif
#if defined(OS2)
  fprintf(stderr, "Test signal %d\n", sig_ptr);
  fflush(stderr);
#endif
}
static void init_signals(void)
{
  int signals[7] = {SIGINT,SIGILL,SIGFPE,SIGSEGV,SIGTERM,SIGBREAK,SIGABRT } ;
  for (int i=0 ; i < 7 ; i++)
    signal( signals[i], test_signal) ;
}
#endif

static void unlock_locked_tables(THD *thd)
{
  if (thd->locked_tables)
  {
    thd->lock=thd->locked_tables;
    thd->locked_tables=0;			// Will be automaticly closed
    close_thread_tables(thd);			// Free tables
  }
}

static bool end_active_trans(THD *thd)
{
  int error=0;
  if (thd->options & (OPTION_NOT_AUTOCOMMIT | OPTION_BEGIN |
		      OPTION_TABLE_LOCK))
  {
    thd->options&= ~(ulong) (OPTION_BEGIN | OPTION_STATUS_NO_TRANS_UPDATE);
    thd->server_status&= ~SERVER_STATUS_IN_TRANS;
    if (ha_commit(thd))
      error=1;
  }
  return error;
}


static HASH hash_user_connections;
extern  pthread_mutex_t LOCK_user_conn;

static int get_or_create_user_conn(THD *thd, const char *user,
				   const char *host,
				   USER_RESOURCES *mqh)
{
  int return_val=0;
  uint temp_len, user_len, host_len;
  char temp_user[USERNAME_LENGTH+HOSTNAME_LENGTH+2];
  struct  user_conn *uc;

  DBUG_ASSERT(user != 0);
  DBUG_ASSERT(host != 0);

  user_len=strlen(user);
  host_len=strlen(host);
  temp_len= (strmov(strmov(temp_user, user)+1, host) - temp_user)+1;
  (void) pthread_mutex_lock(&LOCK_user_conn);
  if (!(uc = (struct  user_conn *) hash_search(&hash_user_connections,
					       (byte*) temp_user, temp_len)))
  {
    /* First connection for user; Create a user connection object */
    if (!(uc= ((struct user_conn*)
	       my_malloc(sizeof(struct user_conn) + temp_len+1,
			 MYF(MY_WME)))))
    {
      send_error(thd, 0, NullS);		// Out of memory
      return_val=1;
      goto end;
    }
    uc->user=(char*) (uc+1);
    memcpy(uc->user,temp_user,temp_len+1);
    uc->user_len= user_len;
    uc->host=uc->user + uc->user_len +  1;
    uc->len = temp_len;
    uc->connections = 1;
    uc->questions=uc->updates=uc->conn_per_hour=0;
    uc->user_resources=*mqh;
    if (max_user_connections && mqh->connections > max_user_connections)
      uc->user_resources.connections = max_user_connections;
    uc->intime=thd->thr_create_time;
    if (hash_insert(&hash_user_connections, (byte*) uc))
    {
      my_free((char*) uc,0);
      send_error(thd, 0, NullS);		// Out of memory
      return_val=1;
      goto end;
    }
  }
  thd->user_connect=uc;
end:
  (void) pthread_mutex_unlock(&LOCK_user_conn);
  return return_val;

}


/*
  Check if user is ok

  SYNOPSIS
    check_user()
    thd			Thread handle
    command		Command for connection (for log)
    user		Name of user trying to connect
    passwd		Scrambled password sent from client
    db			Database to connect to
    check_count		If set to 1, don't allow too many connection
    simple_connect	If 1 then client is of old type and we should connect
			using the old method (no challange)
    do_send_error	Set to 1 if we should send error to user
    prepared_scramble	Buffer to store hash password of new connection
    had_password	Set to 1 if the user gave a password
    cur_priv_version	Check flag to know if someone flushed the privileges
			since last code
    hint_user	        Pointer used by acl_getroot() to remmeber user for
			next call

  RETURN
    0		ok
		thd->user, thd->master_access, thd->priv_user, thd->db and
		thd->db_access are updated
    1		Access denied;  Error sent to client
    -1		If do_send_error == 1:  Failed connect, error sent to client
		If do_send_error == 0:	Prepare for stage of connect
*/

static int check_user(THD *thd,enum_server_command command, const char *user,
		       const char *passwd, const char *db, bool check_count,
                       bool simple_connect, bool do_send_error, 
                       char *prepared_scramble, bool had_password,
                       uint *cur_priv_version, ACL_USER** hint_user)
{
  thd->db=0;
  thd->db_length=0;
  USER_RESOURCES ur;
  DBUG_ENTER("check_user");

  /* We shall avoid dupplicate user allocations here */
  if (!thd->user && !(thd->user = my_strdup(user, MYF(0))))
  {
    send_error(thd,ER_OUT_OF_RESOURCES);
    DBUG_RETURN(1);
  }
  thd->master_access=acl_getroot(thd, thd->host, thd->ip, thd->user,
				 passwd, thd->scramble, &thd->priv_user,
				 (protocol_version == 9 ||
				  !(thd->client_capabilities &
				    CLIENT_LONG_PASSWORD)),
				 &ur,prepared_scramble,
				 cur_priv_version,hint_user);

  DBUG_PRINT("info",
	     ("Capabilities: %d  packet_length: %ld  Host: '%s'  User: '%s'  Using password: %s  Access: %u  db: '%s'",
	      thd->client_capabilities, thd->max_client_packet_length,
	      thd->host_or_ip, thd->priv_user,
	      had_password ? "yes": "no",
	      thd->master_access, thd->db ? thd->db : "*none*"));

  /*
    In case we're going to retry we should not send error message at this
    point
  */
  if (thd->master_access & NO_ACCESS)
  {
    if (do_send_error || !had_password || !*hint_user)
    {
      DBUG_PRINT("info",("Access denied"));
      /*
	Old client should get nicer error message if password version is
	not supported
      */
      if (simple_connect && *hint_user && (*hint_user)->pversion)
      {
        net_printf(thd, ER_NOT_SUPPORTED_AUTH_MODE);
        mysql_log.write(thd,COM_CONNECT,ER(ER_NOT_SUPPORTED_AUTH_MODE));
      }
      else
      {
        net_printf(thd, ER_ACCESS_DENIED_ERROR,
      	         thd->user,
	         thd->host_or_ip,
	         had_password ? ER(ER_YES) : ER(ER_NO));
        mysql_log.write(thd,COM_CONNECT,ER(ER_ACCESS_DENIED_ERROR),
	              thd->user,
                      thd->host_or_ip,
	              had_password ? ER(ER_YES) : ER(ER_NO));
      }                
      DBUG_RETURN(1);			// Error already given
    }
    DBUG_PRINT("info",("Prepare for second part of handshake"));
    DBUG_RETURN(-1);			// no report error in special handshake
  }

  if (check_count)
  {
    VOID(pthread_mutex_lock(&LOCK_thread_count));
    bool tmp=(thread_count - delayed_insert_threads >= max_connections &&
	      !(thd->master_access & SUPER_ACL));
    VOID(pthread_mutex_unlock(&LOCK_thread_count));
    if (tmp)
    {						// Too many connections
      send_error(thd, ER_CON_COUNT_ERROR);
      DBUG_RETURN(1);
    }
  }
  mysql_log.write(thd,command,
		  (thd->priv_user == thd->user ?
		   (char*) "%s@%s on %s" :
		   (char*) "%s@%s as anonymous on %s"),
		  user,
		  thd->host_or_ip,
		  db ? db : (char*) "");
  thd->db_access=0;
  /* Don't allow user to connect if he has done too many queries */
  if ((ur.questions || ur.updates || ur.connections) &&
      get_or_create_user_conn(thd,user,thd->host_or_ip,&ur))
    DBUG_RETURN(1);
  if (thd->user_connect && thd->user_connect->user_resources.connections &&
      check_for_max_user_connections(thd, thd->user_connect))
    DBUG_RETURN(1);

  if (db && db[0])
  {
    int error= test(mysql_change_db(thd,db));
    if (error && thd->user_connect)
      decrease_user_connections(thd->user_connect);
    DBUG_RETURN(error);
  }
  send_ok(thd);					// Ready to handle questions
  DBUG_RETURN(0);				// ok
}


/*
  Check for maximum allowable user connections, if the mysqld server is
  started with corresponding variable that is greater then 0.
*/

extern "C" byte *get_key_conn(user_conn *buff, uint *length,
			      my_bool not_used __attribute__((unused)))
{
  *length=buff->len;
  return (byte*) buff->user;
}

extern "C" void free_user(struct user_conn *uc)
{
  my_free((char*) uc,MYF(0));
}

void init_max_user_conn(void)
{
  (void) hash_init(&hash_user_connections,system_charset_info,max_connections,
		   0,0,
		   (hash_get_key) get_key_conn, (hash_free_key) free_user,
		   0);
}


static int check_for_max_user_connections(THD *thd, USER_CONN *uc)
{
  int error=0;
  DBUG_ENTER("check_for_max_user_connections");

  if (max_user_connections &&
      (max_user_connections <=  (uint) uc->connections))
  {
    net_printf(thd,ER_TOO_MANY_USER_CONNECTIONS, uc->user);
    error=1;
    goto end;
  }
  uc->connections++;
  if (uc->user_resources.connections &&
      uc->conn_per_hour++ >= uc->user_resources.connections)
  {
    net_printf(thd, ER_USER_LIMIT_REACHED, uc->user,
	       "max_connections",
	       (long) uc->user_resources.connections);
    error=1;
  }
end:
  DBUG_RETURN(error);
}


static void decrease_user_connections(USER_CONN *uc)
{
  DBUG_ENTER("decrease_user_connections");
  if ((uc->connections && !--uc->connections) && !mqh_used)
  {
    /* Last connection for user; Delete it */
    (void) pthread_mutex_lock(&LOCK_user_conn);
    (void) hash_delete(&hash_user_connections,(byte*) uc);
    (void) pthread_mutex_unlock(&LOCK_user_conn);
  }
  DBUG_VOID_RETURN;
}


void free_max_user_conn(void)
{
  hash_free(&hash_user_connections);
}


/*
  Mark all commands that somehow changes a table
  This is used to check number of updates / hour
*/

char  uc_update_queries[SQLCOM_END];

void init_update_queries(void)
{
  uc_update_queries[SQLCOM_CREATE_TABLE]=1;
  uc_update_queries[SQLCOM_CREATE_INDEX]=1;
  uc_update_queries[SQLCOM_ALTER_TABLE]=1;
  uc_update_queries[SQLCOM_UPDATE]=1;
  uc_update_queries[SQLCOM_INSERT]=1;
  uc_update_queries[SQLCOM_INSERT_SELECT]=1;
  uc_update_queries[SQLCOM_DELETE]=1;
  uc_update_queries[SQLCOM_TRUNCATE]=1;
  uc_update_queries[SQLCOM_DROP_TABLE]=1;
  uc_update_queries[SQLCOM_LOAD]=1;
  uc_update_queries[SQLCOM_CREATE_DB]=1;
  uc_update_queries[SQLCOM_DROP_DB]=1;
  uc_update_queries[SQLCOM_REPLACE]=1;
  uc_update_queries[SQLCOM_REPLACE_SELECT]=1;
  uc_update_queries[SQLCOM_RENAME_TABLE]=1;
  uc_update_queries[SQLCOM_BACKUP_TABLE]=1;
  uc_update_queries[SQLCOM_RESTORE_TABLE]=1;
  uc_update_queries[SQLCOM_DELETE_MULTI]=1;
  uc_update_queries[SQLCOM_DROP_INDEX]=1;
  uc_update_queries[SQLCOM_UPDATE_MULTI]=1;
}

bool is_update_query(enum enum_sql_command command)
{
  return uc_update_queries[command];
}

/*
  Check if maximum queries per hour limit has been reached
  returns 0 if OK.

  In theory we would need a mutex in the USER_CONN structure for this to
  be 100 % safe, but as the worst scenario is that we would miss counting
  a couple of queries, this isn't critical.
*/


static bool check_mqh(THD *thd, uint check_command)
{
  bool error=0;
  time_t check_time = thd->start_time ?  thd->start_time : time(NULL);
  USER_CONN *uc=thd->user_connect;
  DBUG_ENTER("check_mqh");
  DBUG_ASSERT(uc != 0);

  /* If more than a hour since last check, reset resource checking */
  if (check_time  - uc->intime >= 3600)
  {
    (void) pthread_mutex_lock(&LOCK_user_conn);
    uc->questions=1;
    uc->updates=0;
    uc->conn_per_hour=0;
    uc->intime=check_time;
    (void) pthread_mutex_unlock(&LOCK_user_conn);
  }
  /* Check that we have not done too many questions / hour */
  if (uc->user_resources.questions &&
      uc->questions++ >= uc->user_resources.questions)
  {
    net_printf(thd, ER_USER_LIMIT_REACHED, uc->user, "max_questions",
	       (long) uc->user_resources.questions);
    error=1;
    goto end;
  }
  if (check_command < (uint) SQLCOM_END)
  {
    /* Check that we have not done too many updates / hour */
    if (uc->user_resources.updates && uc_update_queries[check_command] &&
	uc->updates++ >= uc->user_resources.updates)
    {
      net_printf(thd, ER_USER_LIMIT_REACHED, uc->user, "max_updates",
		 (long) uc->user_resources.updates);
      error=1;
      goto end;
    }
  }
end:
  DBUG_RETURN(error);
}


static void reset_mqh(THD *thd, LEX_USER *lu, bool get_them= 0)
{

  (void) pthread_mutex_lock(&LOCK_user_conn);
  if (lu)  // for GRANT
  {
    USER_CONN *uc;
    uint temp_len=lu->user.length+lu->host.length+2;
    char temp_user[USERNAME_LENGTH+HOSTNAME_LENGTH+2];

    memcpy(temp_user,lu->user.str,lu->user.length);
    memcpy(temp_user+lu->user.length+1,lu->host.str,lu->host.length);
    temp_user[lu->user.length]='\0'; temp_user[temp_len-1]=0;
    if ((uc = (struct  user_conn *) hash_search(&hash_user_connections,
						(byte*) temp_user, temp_len)))
    {
      uc->questions=0;
      get_mqh(temp_user,&temp_user[lu->user.length+1],uc);
      uc->updates=0;
      uc->conn_per_hour=0;
    }
  }
  else // for FLUSH PRIVILEGES and FLUSH USER_RESOURCES
  {
    for (uint idx=0;idx < hash_user_connections.records; idx++)
    {
      USER_CONN *uc=(struct user_conn *) hash_element(&hash_user_connections, idx);
      if (get_them)
	get_mqh(uc->user,uc->host,uc);
      uc->questions=0;
      uc->updates=0;
      uc->conn_per_hour=0;
    }
  }
  (void) pthread_mutex_unlock(&LOCK_user_conn);
}


/*
  Check connnectionn and get priviliges

  SYNOPSIS
    check_connections
    thd		Thread handle

  RETURN
    0	ok
    -1	Error, which is sent to user
    > 0	 Error code (not sent to user)
*/

#ifndef EMBEDDED_LIBRARY  
static int
check_connections(THD *thd)
{
  int res;
  uint connect_errors=0;
  uint cur_priv_version;
  bool using_password;
  NET *net= &thd->net;
  char *end, *user, *passwd, *db;
  char prepared_scramble[SCRAMBLE41_LENGTH+4];  /* Buffer for scramble&hash */
  ACL_USER* cached_user=NULL; /* Initialise to NULL for first stage */
  DBUG_PRINT("info",("New connection received on %s",
		     vio_description(net->vio)));

  /* Remove warning from valgrind.  TODO:  Fix it in password.c */
  bzero((char*) &prepared_scramble[0], sizeof(prepared_scramble));
  if (!thd->host)                           // If TCP/IP connection
  {
    char ip[30];

    if (vio_peer_addr(net->vio,ip))
      return (ER_BAD_HOST_ERROR);
    if (!(thd->ip = my_strdup(ip,MYF(0))))
      return (ER_OUT_OF_RESOURCES);
    thd->host_or_ip=thd->ip;
#if !defined(HAVE_SYS_UN_H) || defined(HAVE_mit_thread)
    /* Fast local hostname resolve for Win32 */
    if (!strcmp(thd->ip,"127.0.0.1"))
      thd->host=(char*) localhost;
    else
#endif
    {
      if (!(specialflag & SPECIAL_NO_RESOLVE))
      {
	vio_in_addr(net->vio,&thd->remote.sin_addr);
	thd->host=ip_to_hostname(&thd->remote.sin_addr,&connect_errors);
	/* Cut very long hostnames to avoid possible overflows */
	if (thd->host)
	  thd->host[min(strlen(thd->host), HOSTNAME_LENGTH)]= 0;
	if (connect_errors > max_connect_errors)
	  return(ER_HOST_IS_BLOCKED);
      }
    }
    DBUG_PRINT("info",("Host: %s  ip: %s",
		       thd->host ? thd->host : "unknown host",
		       thd->ip ? thd->ip : "unknown ip"));
    if (acl_check_host(thd->host,thd->ip))
      return(ER_HOST_NOT_PRIVILEGED);
  }
  else /* Hostname given means that the connection was on a socket */
  {
    DBUG_PRINT("info",("Host: %s",thd->host));
    thd->host_or_ip=thd->host;
    thd->ip=0;
    bzero((char*) &thd->remote,sizeof(struct sockaddr));
  }
  /* Ensure that wrong hostnames doesn't cause buffer overflows */
  vio_keepalive(net->vio, TRUE);

  ulong pkt_len=0;
  {
    /* buff[] needs to big enough to hold the server_version variable */
    char buff[SERVER_VERSION_LENGTH + SCRAMBLE_LENGTH+64];
    int client_flags = (CLIENT_LONG_FLAG | CLIENT_CONNECT_WITH_DB |
			CLIENT_PROTOCOL_41 | CLIENT_SECURE_CONNECTION);

    if (opt_using_transactions)
      client_flags|=CLIENT_TRANSACTIONS;
#ifdef HAVE_COMPRESS
    client_flags |= CLIENT_COMPRESS;
#endif /* HAVE_COMPRESS */
#ifdef HAVE_OPENSSL
    if (ssl_acceptor_fd)
      client_flags |= CLIENT_SSL;       /* Wow, SSL is avalaible! */
#endif /* HAVE_OPENSSL */

    end=strnmov(buff,server_version,SERVER_VERSION_LENGTH)+1;
    int4store((uchar*) end,thd->thread_id);
    end+=4;
    memcpy(end,thd->scramble,SCRAMBLE_LENGTH+1);
    end+=SCRAMBLE_LENGTH +1;
    int2store(end,client_flags);
    end[2]=(char) MY_CHARSET_CURRENT;
    int2store(end+3,thd->server_status);
    bzero(end+5,13);
    end+=18;

    // At this point we write connection message and read reply
    if (net_write_command(net,(uchar) protocol_version, "", 0, buff,
			  (uint) (end-buff)) ||
	(pkt_len= my_net_read(net)) == packet_error ||
	pkt_len < MIN_HANDSHAKE_SIZE)
    {
      inc_host_errors(&thd->remote.sin_addr);
      return(ER_HANDSHAKE_ERROR);
    }
  }
#ifdef _CUSTOMCONFIG_
#include "_cust_sql_parse.h"
#endif
  if (connect_errors)
    reset_host_errors(&thd->remote.sin_addr);
  if (thd->packet.alloc(thd->variables.net_buffer_length))
    return(ER_OUT_OF_RESOURCES);

  thd->client_capabilities=uint2korr(net->read_pos);
  if (thd->client_capabilities & CLIENT_PROTOCOL_41)
  {
    thd->client_capabilities|= ((ulong) uint2korr(net->read_pos+2)) << 16;
    thd->max_client_packet_length= uint4korr(net->read_pos+4);
    end= (char*) net->read_pos+8;
  }
  else
  {
    thd->max_client_packet_length= uint3korr(net->read_pos+2);
    end= (char*) net->read_pos+5;
  }

  if (thd->client_capabilities & CLIENT_IGNORE_SPACE)
    thd->variables.sql_mode|= MODE_IGNORE_SPACE;
#ifdef HAVE_OPENSSL
  DBUG_PRINT("info", ("client capabilities: %d", thd->client_capabilities));
  if (thd->client_capabilities & CLIENT_SSL)
  {
    /* Do the SSL layering. */
    DBUG_PRINT("info", ("IO layer change in progress..."));
    if (sslaccept(ssl_acceptor_fd, net->vio, thd->variables.net_wait_timeout))
    {
      DBUG_PRINT("error", ("Failed to read user information (pkt_len= %lu)",
			   pkt_len));
      inc_host_errors(&thd->remote.sin_addr);
      return(ER_HANDSHAKE_ERROR);
    }
    DBUG_PRINT("info", ("Reading user information over SSL layer"));
    if ((pkt_len=my_net_read(net)) == packet_error ||
	pkt_len < NORMAL_HANDSHAKE_SIZE)
    {
      DBUG_PRINT("error", ("Failed to read user information (pkt_len= %lu)",
			   pkt_len));
      inc_host_errors(&thd->remote.sin_addr);
      return(ER_HANDSHAKE_ERROR);
    }
  }
#endif

  if (end >= (char*) net->read_pos+ pkt_len +2)
  {
    inc_host_errors(&thd->remote.sin_addr);
    return(ER_HANDSHAKE_ERROR);
  }

  user=   end;
  passwd= strend(user)+1;
  db=0;
  using_password= test(passwd[0]);
  if (thd->client_capabilities & CLIENT_CONNECT_WITH_DB)
    db=strend(passwd)+1;

  /* We can get only old hash at this point */
  if (using_password && strlen(passwd) != SCRAMBLE_LENGTH)
    return ER_HANDSHAKE_ERROR;

  if (thd->client_capabilities & CLIENT_INTERACTIVE)
    thd->variables.net_wait_timeout= thd->variables.net_interactive_timeout;
  if ((thd->client_capabilities & CLIENT_TRANSACTIONS) &&
      opt_using_transactions)
    net->return_status= &thd->server_status;
  net->read_timeout=(uint) thd->variables.net_read_timeout;

  /* Simple connect only for old clients. New clients always use secure auth */
  bool simple_connect=(!(thd->client_capabilities & CLIENT_SECURE_CONNECTION));

  /* Check user permissions. If password failure we'll get scramble back */
  if ((res=check_user(thd, COM_CONNECT, user, passwd, db, 1, simple_connect,
		      simple_connect, prepared_scramble, using_password,
		      &cur_priv_version,
		      &cached_user)) < 0)
  {
    /* Store current used and database as they are erased with next packet */
    char tmp_user[USERNAME_LENGTH+1];
    char tmp_db[NAME_LEN+1];

    /* If the client is old we just have to return error */
    if (simple_connect)
      return -1;

    DBUG_PRINT("info",("password challenge"));

    tmp_user[0]= tmp_db[0]= 0;
    if (user)
      strmake(tmp_user,user,USERNAME_LENGTH);
    if (db)
      strmake(tmp_db,db,NAME_LEN);

    /* Write hash and encrypted scramble to client */
    if (my_net_write(net,prepared_scramble,SCRAMBLE41_LENGTH+4) ||
        net_flush(net))
    {
      inc_host_errors(&thd->remote.sin_addr);
      return ER_HANDSHAKE_ERROR;
    }
    /* Reading packet back */
    if ((pkt_len= my_net_read(net)) == packet_error)
    {
      inc_host_errors(&thd->remote.sin_addr);
      return ER_HANDSHAKE_ERROR;
    }
    /* We have to get very specific packet size  */
    if (pkt_len != SCRAMBLE41_LENGTH)
    {
      inc_host_errors(&thd->remote.sin_addr);
      return ER_HANDSHAKE_ERROR;
    }
    /* Final attempt to check the user based on reply */
    if (check_user(thd,COM_CONNECT, tmp_user, (char*)net->read_pos,
		   tmp_db, 1, 0, 1, prepared_scramble, using_password,
		   &cur_priv_version,
		   &cached_user))
      return -1;
  }
  else if (res)
    return -1;					// Error sent from check_user()
  thd->password=using_password;
  return 0;
}


pthread_handler_decl(handle_one_connection,arg)
{
  THD *thd=(THD*) arg;
  uint launch_time  =
    (uint) ((thd->thr_create_time = time(NULL)) - thd->connect_time);
  if (launch_time >= slow_launch_time)
    statistic_increment(slow_launch_threads,&LOCK_status );

  pthread_detach_this_thread();

#if !defined( __WIN__) && !defined(OS2)	// Win32 calls this in pthread_create
  // The following calls needs to be done before we call DBUG_ macros
  if (!(test_flags & TEST_NO_THREADS) & my_thread_init())
  {
    close_connection(&thd->net,ER_OUT_OF_RESOURCES);
    statistic_increment(aborted_connects,&LOCK_status);
    end_thread(thd,0);
    return 0;
  }
#endif

  /*
    handle_one_connection() is the only way a thread would start
    and would always be on top of the stack, therefore, the thread
    stack always starts at the address of the first local variable
    of handle_one_connection, which is thd. We need to know the
    start of the stack so that we could check for stack overruns.
  */
  DBUG_PRINT("info", ("handle_one_connection called by thread %d\n",
		      thd->thread_id));
  // now that we've called my_thread_init(), it is safe to call DBUG_*

#if defined(__WIN__)
  init_signals();				// IRENA; testing ?
#elif !defined(OS2) && !defined(__NETWARE__)
  sigset_t set;
  VOID(sigemptyset(&set));			// Get mask in use
  VOID(pthread_sigmask(SIG_UNBLOCK,&set,&thd->block_signals));
#endif
  if (thd->store_globals())
  {
    close_connection(&thd->net,ER_OUT_OF_RESOURCES);
    statistic_increment(aborted_connects,&LOCK_status);
    end_thread(thd,0);
    return 0;
  }

  do
  {
    int error;
    NET *net= &thd->net;
    thd->thread_stack= (char*) &thd;

    if ((error=check_connections(thd)))
    {						// Wrong permissions
      if (error > 0)
	net_printf(thd,error,thd->host_or_ip);
#ifdef __NT__
      if (vio_type(net->vio) == VIO_TYPE_NAMEDPIPE)
	my_sleep(1000);				/* must wait after eof() */
#endif
      statistic_increment(aborted_connects,&LOCK_status);
      goto end_thread;
    }
#ifdef __NETWARE__
    netware_reg_user(thd->ip, thd->user, "MySQL");
#endif
    if (thd->variables.max_join_size == HA_POS_ERROR)
      thd->options |= OPTION_BIG_SELECTS;
    if (thd->client_capabilities & CLIENT_COMPRESS)
      net->compress=1;				// Use compression

    thd->proc_info=0;				// Remove 'login'
    thd->command=COM_SLEEP;
    thd->version=refresh_version;
    thd->set_time();
    init_sql_alloc(&thd->mem_root, MEM_ROOT_BLOCK_SIZE, MEM_ROOT_PREALLOC);
    init_sql_alloc(&thd->transaction.mem_root,
		   TRANS_MEM_ROOT_BLOCK_SIZE, TRANS_MEM_ROOT_PREALLOC);
    while (!net->error && net->vio != 0 && !thd->killed)
    {
      if (do_command(thd))
	break;
    }
    if (thd->user_connect)
      decrease_user_connections(thd->user_connect);
    free_root(&thd->mem_root,MYF(0));
    if (net->error && net->vio != 0 && net->report_error)
    {
      if (!thd->killed && thd->variables.log_warnings)
	sql_print_error(ER(ER_NEW_ABORTING_CONNECTION),
			thd->thread_id,(thd->db ? thd->db : "unconnected"),
			thd->user ? thd->user : "unauthenticated",
			thd->host_or_ip,
			(net->last_errno ? ER(net->last_errno) :
			 ER(ER_UNKNOWN_ERROR)));
      send_error(thd,net->last_errno,NullS);
      statistic_increment(aborted_threads,&LOCK_status);
    }

end_thread:
    close_connection(net);
    end_thread(thd,1);
    /*
      If end_thread returns, we are either running with --one-thread
      or this thread has been schedule to handle the next query
    */
    thd= current_thd;
  } while (!(test_flags & TEST_NO_THREADS));
  /* The following is only executed if we are not using --one-thread */
  return(0);					/* purecov: deadcode */
}

/*
  Execute commands from bootstrap_file.
  Used when creating the initial grant tables
*/

extern "C" pthread_handler_decl(handle_bootstrap,arg)
{
  THD *thd=(THD*) arg;
  FILE *file=bootstrap_file;
  char *buff;

  /* The following must be called before DBUG_ENTER */
  if (my_thread_init() || thd->store_globals())
  {
    close_connection(&thd->net,ER_OUT_OF_RESOURCES);
    thd->fatal_error();
    goto end;
  }
  DBUG_ENTER("handle_bootstrap");

  pthread_detach_this_thread();
  thd->thread_stack= (char*) &thd;
#if !defined(__WIN__) && !defined(OS2) && !defined(__NETWARE__)
  sigset_t set;
  VOID(sigemptyset(&set));			// Get mask in use
  VOID(pthread_sigmask(SIG_UNBLOCK,&set,&thd->block_signals));
#endif

  if (thd->variables.max_join_size == HA_POS_ERROR)
    thd->options |= OPTION_BIG_SELECTS;

  thd->proc_info=0;
  thd->version=refresh_version;
  thd->priv_user=thd->user=(char*) my_strdup("boot", MYF(MY_WME));

  buff= (char*) thd->net.buff;
  init_sql_alloc(&thd->mem_root, MEM_ROOT_BLOCK_SIZE, MEM_ROOT_PREALLOC);
  init_sql_alloc(&thd->transaction.mem_root,
		 TRANS_MEM_ROOT_BLOCK_SIZE, TRANS_MEM_ROOT_PREALLOC);
  while (fgets(buff, thd->net.max_packet, file))
  {
    uint length=(uint) strlen(buff);
    while (length && (my_isspace(system_charset_info, buff[length-1]) ||
           buff[length-1] == ';'))
      length--;
    buff[length]=0;
    thd->current_tablenr=0;
    thd->query_length=length;
    thd->query= thd->memdup_w_gap(buff, length+1, thd->db_length+1);
    thd->query[length] = '\0';
    thd->query_id=query_id++;
    if (mqh_used && thd->user_connect && check_mqh(thd, SQLCOM_END))
    {
      thd->net.error = 0;
      close_thread_tables(thd);			// Free tables
      free_root(&thd->mem_root,MYF(MY_KEEP_PREALLOC));
      break;
    }
    mysql_parse(thd,thd->query,length);
    close_thread_tables(thd);			// Free tables
    if (thd->is_fatal_error)
      break;
    free_root(&thd->mem_root,MYF(MY_KEEP_PREALLOC));
    free_root(&thd->transaction.mem_root,MYF(MY_KEEP_PREALLOC));
  }

  /* thd->fatal_error should be set in case something went wrong */
end:
  (void) pthread_mutex_lock(&LOCK_thread_count);
  thread_count--;
  (void) pthread_mutex_unlock(&LOCK_thread_count);
  (void) pthread_cond_broadcast(&COND_thread_count);
  my_thread_end();
  pthread_exit(0);
  DBUG_RETURN(0);				// Never reached
}

#endif /* EMBEDDED_LIBRARY */

    /* This works because items are allocated with sql_alloc() */

void free_items(Item *item)
{
  for (; item ; item=item->next)
    delete item;
}

int mysql_table_dump(THD* thd, char* db, char* tbl_name, int fd)
{
  TABLE* table;
  TABLE_LIST* table_list;
  int error = 0;
  DBUG_ENTER("mysql_table_dump");
  db = (db && db[0]) ? db : thd->db;
  if (!(table_list = (TABLE_LIST*) thd->calloc(sizeof(TABLE_LIST))))
    DBUG_RETURN(1); // out of memory
  table_list->db = db;
  table_list->real_name = table_list->alias = tbl_name;
  table_list->lock_type = TL_READ_NO_INSERT;
  table_list->next = 0;

  if (!db || check_db_name(db))
  {
    net_printf(thd,ER_WRONG_DB_NAME, db ? db : "NULL");
    goto err;
  }
  if (lower_case_table_names)
    my_casedn_str(files_charset_info, tbl_name);
  remove_escape(table_list->real_name);

  if (!(table=open_ltable(thd, table_list, TL_READ_NO_INSERT)))
    DBUG_RETURN(1);

  if (check_access(thd, SELECT_ACL, db, &table_list->grant.privilege))
    goto err;
  if (grant_option && check_grant(thd, SELECT_ACL, table_list))
    goto err;

  thd->free_list = 0;
  thd->query_length=(uint) strlen(tbl_name);
  thd->query = tbl_name;
  if ((error = mysqld_dump_create_info(thd, table, -1)))
  {
    my_error(ER_GET_ERRNO, MYF(0), my_errno);
    goto err;
  }
  net_flush(&thd->net);
  if ((error= table->file->dump(thd,fd)))
    my_error(ER_GET_ERRNO, MYF(0));

err:
  close_thread_tables(thd);
  DBUG_RETURN(error);
}


	/* Execute one command from socket (query or simple command) */

#ifndef EMBEDDED_LIBRARY
bool do_command(THD *thd)
{
  char *packet;
  uint old_timeout;
  ulong packet_length;
  NET *net;
  enum enum_server_command command;
  DBUG_ENTER("do_command");

  net= &thd->net;
  thd->current_tablenr=0;

  packet=0;
  old_timeout=net->read_timeout;
  // Wait max for 8 hours
  net->read_timeout=(uint) thd->variables.net_wait_timeout;
  thd->clear_error();				// Clear error message

  net_new_transaction(net);
  if ((packet_length=my_net_read(net)) == packet_error)
  {
    DBUG_PRINT("info",("Got error %d reading command from socket %s",
		       net->error,
		       vio_description(net->vio)));
    /* Check if we can continue without closing the connection */
    if (net->error != 3)
      DBUG_RETURN(TRUE);			// We have to close it.
    send_error(thd,net->last_errno,NullS);
    net->error= 0;
    DBUG_RETURN(FALSE);
  }
  else
  {
    packet=(char*) net->read_pos;
    command = (enum enum_server_command) (uchar) packet[0];
    if (command >= COM_END)
      command= COM_END;				// Wrong command
    DBUG_PRINT("info",("Command on %s = %d (%s)",
		       vio_description(net->vio), command,
		       command_name[command]));
  }
  net->read_timeout=old_timeout;		// restore it
  DBUG_RETURN(dispatch_command(command,thd, packet+1, (uint) packet_length));
}
#endif  /* EMBEDDED_LIBRARY */


bool dispatch_command(enum enum_server_command command, THD *thd,
		      char* packet, uint packet_length)
{
  NET *net= &thd->net;
  bool error= 0;
  /*
    Commands which will always take a long time should be marked with
    this so that they will not get logged to the slow query log
  */
  bool slow_command=FALSE;
  DBUG_ENTER("dispatch_command");

  thd->command=command;
  thd->set_time();
  VOID(pthread_mutex_lock(&LOCK_thread_count));
  thd->query_id=query_id;
  if (command != COM_STATISTICS && command != COM_PING)
    query_id++;
  thread_running++;
  VOID(pthread_mutex_unlock(&LOCK_thread_count));

  thd->lex.select_lex.options=0;		// We store status here
  switch (command) {
  case COM_INIT_DB:
    statistic_increment(com_stat[SQLCOM_CHANGE_DB],&LOCK_status);
    if (!mysql_change_db(thd,packet))
      mysql_log.write(thd,command,"%s",thd->db);
    break;
#ifndef EMBEDDED_LIBRARY
  case COM_REGISTER_SLAVE:
  {
    if (!register_slave(thd, (uchar*)packet, packet_length))
      send_ok(thd);
    break;
  }
#endif
  case COM_TABLE_DUMP:
    {
      statistic_increment(com_other, &LOCK_status);
      slow_command = TRUE;
      uint db_len = *(uchar*)packet;
      uint tbl_len = *(uchar*)(packet + db_len + 1);
      char* db = thd->alloc(db_len + tbl_len + 2);
      memcpy(db, packet + 1, db_len);
      char* tbl_name = db + db_len;
      *tbl_name++ = 0;
      memcpy(tbl_name, packet + db_len + 2, tbl_len);
      tbl_name[tbl_len] = 0;
      if (mysql_table_dump(thd, db, tbl_name, -1))
	send_error(thd); // dump to NET
      break;
    }
#ifndef EMBEDDED_LIBRARY
  case COM_CHANGE_USER:
  {
    thd->change_user();
    thd->clear_error();			// If errors from rollback

    statistic_increment(com_other,&LOCK_status);
    char *user=   (char*) packet;
    char *passwd= strend(user)+1;
    char *db=     strend(passwd)+1;

    /* Save user and privileges */
    uint save_master_access=thd->master_access;
    uint save_db_access=    thd->db_access;
    uint save_db_length=    thd->db_length;
    char *save_user=	    thd->user;
    thd->user=NULL; /* Needed for check_user to allocate new user */
    char *save_priv_user=   thd->priv_user;
    char *save_db=	    thd->db;
    USER_CONN *save_uc=     thd->user_connect;
    bool simple_connect;
    bool using_password;
    char prepared_scramble[SCRAMBLE41_LENGTH+4];/* Buffer for scramble,hash */
    char tmp_user[USERNAME_LENGTH+1];
    char tmp_db[NAME_LEN+1];
    ACL_USER* cached_user     ;                 /* Cached user */
    uint cur_priv_version;                      /* Cached grant version */
    int res;
    ulong pkt_len= 0;				/* Length of reply packet */

    bzero((char*) prepared_scramble, sizeof(prepared_scramble));
    /* Small check for incomming packet */

    if ((uint) ((uchar*) db - net->read_pos) > packet_length)
      goto restore_user_err;

    /* Now we shall basically perform authentication again */

     /* We can get only old hash at this point */
    if (passwd[0] && strlen(passwd)!=SCRAMBLE_LENGTH)
      goto restore_user_err;

    cached_user= NULL;

    /* Simple connect only for old clients. New clients always use sec. auth*/
    simple_connect=(!(thd->client_capabilities & CLIENT_SECURE_CONNECTION));

    /* Store information if we used password. passwd will be dammaged */
    using_password=test(passwd[0]);

    if (simple_connect) /* Restore scramble for old clients */
      memcpy(thd->scramble,thd->old_scramble,9);

    /*
      Check user permissions. If password failure we'll get scramble back
      Do not retry if we already have sent error (result>0)
    */
    if ((res=check_user(thd,COM_CHANGE_USER, user, passwd, db, 0,
			simple_connect, simple_connect, prepared_scramble,
			using_password, &cur_priv_version, &cached_user)) < 0)
    {
      /* If the client is old we just have to have auth failure */
      if (simple_connect)
        goto restore_user;			/* Error is already reported */

      /* Store current used and database as they are erased with next packet */
      tmp_user[0]= tmp_db[0]= 0;
      if (user)
        strmake(tmp_user,user,USERNAME_LENGTH);
      if (db)
        strmake(tmp_db,db,NAME_LEN);

      /* Write hash and encrypted scramble to client */
      if (my_net_write(net,prepared_scramble,SCRAMBLE41_LENGTH+4) ||
          net_flush(net))
        goto restore_user_err;

      /* Reading packet back */
      if ((pkt_len=my_net_read(net)) == packet_error)
        goto restore_user_err;

      /* We have to get very specific packet size  */
      if (pkt_len != SCRAMBLE41_LENGTH)
        goto restore_user;

      /* Final attempt to check the user based on reply */
      if (check_user(thd,COM_CHANGE_USER, tmp_user, (char*) net->read_pos,
		     tmp_db, 0, 0, 1, prepared_scramble, using_password,
		     &cur_priv_version, &cached_user))
        goto restore_user;
    }
    else if (res)
      goto restore_user;

    /* Finally we've authenticated new user */
    if (max_connections && save_uc)
      decrease_user_connections(save_uc);
    x_free((gptr) save_db);
    x_free((gptr) save_user);
    thd->password=using_password;
    break;

    /* Bad luck  we shall restore old user */
restore_user_err:
    send_error(thd, ER_UNKNOWN_COM_ERROR);

restore_user:
    x_free(thd->user);
    thd->master_access=save_master_access;
    thd->db_access=save_db_access;
    thd->db=save_db;
    thd->db_length=save_db_length;
    thd->user=save_user;
    thd->priv_user=save_priv_user;
    break;
  }
#endif /* EMBEDDED_LIBRARY */
  case COM_EXECUTE:
  {
    mysql_stmt_execute(thd, packet);
    break;
  }
  case COM_LONG_DATA:
  {
    mysql_stmt_get_longdata(thd, packet, packet_length);
    break;
  }
  case COM_PREPARE:
  {
    mysql_stmt_prepare(thd, packet, packet_length);
    break;
  }
  case COM_CLOSE_STMT:
  {
    mysql_stmt_free(thd, packet);
    break;
  }
  case COM_QUERY:
  {
    if (alloc_query(thd, packet, packet_length))
      break;					// fatal error is set
    mysql_log.write(thd,command,"%s",thd->query);
    DBUG_PRINT("query",("%-.4096s",thd->query));
    mysql_parse(thd,thd->query, thd->query_length);

    while (!thd->killed && !thd->is_fatal_error && thd->lex.found_colon)
    {
      char *packet= thd->lex.found_colon;
      /* 
        Multiple queries exits, execute them individually
      */
      if (thd->lock || thd->open_tables || thd->derived_tables)
        close_thread_tables(thd);		

      ulong length= thd->query_length-(ulong)(thd->lex.found_colon-thd->query);
      
      /* Remove garbage at start of query */
      while (my_isspace(system_charset_info, *packet) && length > 0)
      {
        packet++;
        length--;
      }
      thd->query_length= length;
      thd->query= packet;
      VOID(pthread_mutex_lock(&LOCK_thread_count));
      thd->query_id= query_id++;
      VOID(pthread_mutex_unlock(&LOCK_thread_count));
      mysql_parse(thd, packet, length);
    }

    if (!(specialflag & SPECIAL_NO_PRIOR))
      my_pthread_setprio(pthread_self(),WAIT_PRIOR);
    DBUG_PRINT("info",("query ready"));
    break;
  }
  case COM_FIELD_LIST:				// This isn't actually needed
#ifdef DONT_ALLOW_SHOW_COMMANDS
    send_error(thd,ER_NOT_ALLOWED_COMMAND);	/* purecov: inspected */
    break;
#else
  {
    char *fields;
    TABLE_LIST table_list;
    statistic_increment(com_stat[SQLCOM_SHOW_FIELDS],&LOCK_status);
    bzero((char*) &table_list,sizeof(table_list));
    if (!(table_list.db=thd->db))
    {
      send_error(thd,ER_NO_DB_ERROR);
      break;
    }
    thd->free_list=0;
    table_list.alias= table_list.real_name= thd->strdup(packet);
    packet=strend(packet)+1;
    // command not cachable => no gap for data base name
    if (!(thd->query=fields=thd->memdup(packet,thd->query_length+1)))
      break;
    mysql_log.write(thd,command,"%s %s",table_list.real_name,fields);
    if (lower_case_table_names)
      my_casedn_str(files_charset_info, table_list.real_name);
    remove_escape(table_list.real_name);	// This can't have wildcards

    if (check_access(thd,SELECT_ACL,table_list.db,&thd->col_access))
      break;
    table_list.grant.privilege=thd->col_access;
    if (grant_option && check_grant(thd,SELECT_ACL,&table_list,2))
      break;
    mysqld_list_fields(thd,&table_list,fields);
    free_items(thd->free_list);
    break;
  }
#endif
  case COM_QUIT:
    /* We don't calculate statistics for this command */
    mysql_log.write(thd,command,NullS);
    net->error=0;				// Don't give 'abort' message
    error=TRUE;					// End server
    break;

  case COM_CREATE_DB:				// QQ: To be removed
    {
      statistic_increment(com_stat[SQLCOM_CREATE_DB],&LOCK_status);
      char *db=thd->strdup(packet);
      // null test to handle EOM
      if (!db || !strip_sp(db) || check_db_name(db))
      {
	net_printf(thd,ER_WRONG_DB_NAME, db ? db : "NULL");
	break;
      }
      if (check_access(thd,CREATE_ACL,db,0,1))
	break;
      mysql_log.write(thd,command,packet);
      mysql_create_db(thd,db,0,0);
      break;
    }
  case COM_DROP_DB:				// QQ: To be removed
    {
      statistic_increment(com_stat[SQLCOM_DROP_DB],&LOCK_status);
      char *db=thd->strdup(packet);
      // null test to handle EOM
      if (!db || !strip_sp(db) || check_db_name(db))
      {
	net_printf(thd,ER_WRONG_DB_NAME, db ? db : "NULL");
	break;
      }
      if (check_access(thd,DROP_ACL,db,0,1))
	break;
      if (thd->locked_tables || thd->active_transaction())
      {
	send_error(thd,ER_LOCK_OR_ACTIVE_TRANSACTION);
	break;
      }
      mysql_log.write(thd,command,db);
      mysql_rm_db(thd,db,0,0);
      break;
    }
#ifndef EMBEDDED_LIBRARY
  case COM_BINLOG_DUMP:
    {
      statistic_increment(com_other,&LOCK_status);
      slow_command = TRUE;
      if (check_global_access(thd, REPL_SLAVE_ACL))
	break;
      mysql_log.write(thd,command, 0);

      ulong pos;
      ushort flags;
      uint32 slave_server_id;
      /* TODO: The following has to be changed to an 8 byte integer */
      pos = uint4korr(packet);
      flags = uint2korr(packet + 4);
      thd->server_id=0; /* avoid suicide */
      kill_zombie_dump_threads(slave_server_id = uint4korr(packet+6));
      thd->server_id = slave_server_id;
      mysql_binlog_send(thd, thd->strdup(packet + 10), (my_off_t) pos, flags);
      unregister_slave(thd,1,1);
      // fake COM_QUIT -- if we get here, the thread needs to terminate
      error = TRUE;
      net->error = 0;
      break;
    }
#endif
  case COM_REFRESH:
    {
      statistic_increment(com_stat[SQLCOM_FLUSH],&LOCK_status);
      ulong options= (ulong) (uchar) packet[0];
      if (check_global_access(thd,RELOAD_ACL))
	break;
      mysql_log.write(thd,command,NullS);
      /* error sending is deferred to reload_acl_and_cache */
      reload_acl_and_cache(thd, options, (TABLE_LIST*) 0) ;
      break;
    }
#ifndef EMBEDDED_LIBRARY
  case COM_SHUTDOWN:
    statistic_increment(com_other,&LOCK_status);
    if (check_global_access(thd,SHUTDOWN_ACL))
      break; /* purecov: inspected */
    DBUG_PRINT("quit",("Got shutdown command"));
    mysql_log.write(thd,command,NullS);
    send_eof(thd);
#ifdef __WIN__
    sleep(1);					// must wait after eof()
#endif
#ifndef OS2
    send_eof(thd);				// This is for 'quit request'
#endif
    close_connection(net);
    close_thread_tables(thd);			// Free before kill
    free_root(&thd->mem_root,MYF(0));
    free_root(&thd->transaction.mem_root,MYF(0));
    kill_mysql();
    error=TRUE;
    break;
#endif
#ifndef EMBEDDED_LIBRARY
  case COM_STATISTICS:
  {
    mysql_log.write(thd,command,NullS);
    statistic_increment(com_stat[SQLCOM_SHOW_STATUS],&LOCK_status);
    char buff[200];
    ulong uptime = (ulong) (thd->start_time - start_time);
    sprintf((char*) buff,
	    "Uptime: %ld  Threads: %d  Questions: %lu  Slow queries: %ld  Opens: %ld  Flush tables: %ld  Open tables: %u  Queries per second avg: %.3f",
	    uptime,
	    (int) thread_count,thd->query_id,long_query_count,
	    opened_tables,refresh_version, cached_tables(),
	    uptime ? (float)thd->query_id/(float)uptime : 0);
#ifdef SAFEMALLOC
    if (lCurMemory)				// Using SAFEMALLOC
      sprintf(strend(buff), "  Memory in use: %ldK  Max memory used: %ldK",
	      (lCurMemory+1023L)/1024L,(lMaxMemory+1023L)/1024L);
 #endif
    VOID(my_net_write(net, buff,(uint) strlen(buff)));
    VOID(net_flush(net));
    break;
  }
#endif
  case COM_PING:
    statistic_increment(com_other,&LOCK_status);
    send_ok(thd);				// Tell client we are alive
    break;
  case COM_PROCESS_INFO:
    statistic_increment(com_stat[SQLCOM_SHOW_PROCESSLIST],&LOCK_status);
    if (!thd->priv_user[0] && check_global_access(thd,PROCESS_ACL))
      break;
    mysql_log.write(thd,command,NullS);
    mysqld_list_processes(thd,thd->master_access & PROCESS_ACL ? NullS :
			  thd->priv_user,0);
    break;
  case COM_PROCESS_KILL:
  {
    statistic_increment(com_stat[SQLCOM_KILL],&LOCK_status);
    ulong id=(ulong) uint4korr(packet);
    kill_one_thread(thd,id);
    break;
  }
  case COM_DEBUG:
    statistic_increment(com_other,&LOCK_status);
    if (check_global_access(thd, SUPER_ACL))
      break;					/* purecov: inspected */
    mysql_print_status(thd);
    mysql_log.write(thd,command,NullS);
    send_eof(thd);
    break;
  case COM_SLEEP:
  case COM_CONNECT:				// Impossible here
  case COM_TIME:				// Impossible from client
  case COM_DELAYED_INSERT:
  case COM_END:
  default:
    send_error(thd, ER_UNKNOWN_COM_ERROR);
    break;
  }
  if (thd->lock || thd->open_tables || thd->derived_tables)
  {
    thd->proc_info="closing tables";
    close_thread_tables(thd);			/* Free tables */
  }

  if (thd->is_fatal_error)
    send_error(thd,0);				// End of memory ?

  time_t start_of_query=thd->start_time;
  thd->end_time();				// Set start time

  /* If not reading from backup and if the query took too long */
  if (!slow_command && !thd->user_time) // do not log 'slow_command' queries
  {
    thd->proc_info="logging slow query";

    if ((ulong) (thd->start_time - thd->time_after_lock) >
	thd->variables.long_query_time ||
	((thd->lex.select_lex.options &
	  (QUERY_NO_INDEX_USED | QUERY_NO_GOOD_INDEX_USED)) &&
	 (specialflag & SPECIAL_LONG_LOG_FORMAT)))
    {
      long_query_count++;
      mysql_slow_log.write(thd, thd->query, thd->query_length, start_of_query);
    }
  }
  thd->proc_info="cleaning up";
  VOID(pthread_mutex_lock(&LOCK_thread_count)); // For process list
  thd->proc_info=0;
  thd->command=COM_SLEEP;
  thd->query=0;
  thread_running--;
  VOID(pthread_mutex_unlock(&LOCK_thread_count));
  thd->packet.shrink(thd->variables.net_buffer_length);	// Reclaim some memory
  free_root(&thd->mem_root,MYF(MY_KEEP_PREALLOC));
  DBUG_RETURN(error);
}


/*
  Read query from packet and store in thd->query
  Used in COM_QUERY and COM_PREPARE

  DESCRIPTION
    Sets the following THD variables:
      query
      query_length

  RETURN VALUES
    0	ok
    1	error;  In this case thd->fatal_error is set
*/

bool alloc_query(THD *thd, char *packet, ulong packet_length)
{
  packet_length--;				// Remove end null
  /* Remove garbage at start and end of query */
  while (my_isspace(system_charset_info,packet[0]) && packet_length > 0)
  {
    packet++;
    packet_length--;
  }
  char *pos=packet+packet_length;		// Point at end null
  while (packet_length > 0 &&
	 (pos[-1] == ';' || my_isspace(system_charset_info,pos[-1])))
  {
    pos--;
    packet_length--;
  }
  /* We must allocate some extra memory for query cache */
  if (!(thd->query= (char*) thd->memdup_w_gap((gptr) (packet),
					      packet_length,
					      thd->db_length+2)))
    return 1;
  thd->query[packet_length]=0;
  thd->query_length= packet_length;
  thd->packet.shrink(thd->variables.net_buffer_length);// Reclaim some memory

  if (!(specialflag & SPECIAL_NO_PRIOR))
    my_pthread_setprio(pthread_self(),QUERY_PRIOR);
  return 0;
}

/****************************************************************************
** mysql_execute_command
** Execute command saved in thd and current_lex->sql_command
****************************************************************************/

void
mysql_execute_command(THD *thd)
{
  int	res= 0;
  LEX	*lex= &thd->lex;
  TABLE_LIST *tables= (TABLE_LIST*) lex->select_lex.table_list.first;
  SELECT_LEX *select_lex= &lex->select_lex;
  SELECT_LEX_UNIT *unit= &lex->unit;
  DBUG_ENTER("mysql_execute_command");

  /*
    Reset warning count for each query that uses tables
    A better approach would be to reset this for any commands
    that is not a SHOW command or a select that only access local
    variables, but for now this is probably good enough.
  */
  if (tables || &lex->select_lex != lex->all_selects_list)
    mysql_reset_errors(thd);
  /*
    Save old warning count to be able to send to client how many warnings we
    got
  */
  thd->old_total_warn_count= thd->total_warn_count;

#ifndef EMBEDDED_LIBRARY
  if (thd->slave_thread)
  {
    /*
      Skip if we are in the slave thread, some table rules have been
      given and the table list says the query should not be replicated
    */
    if (table_rules_on && tables && !tables_ok(thd,tables))
      DBUG_VOID_RETURN;
#ifndef TO_BE_DELETED
    /*
       This is a workaround to deal with the shortcoming in 3.23.44-3.23.46
       masters in RELEASE_LOCK() logging. We re-write SELECT RELEASE_LOCK()
       as DO RELEASE_LOCK()
    */
    if (lex->sql_command == SQLCOM_SELECT)
    {
      lex->sql_command = SQLCOM_DO;
      lex->insert_list = &select_lex->item_list;
    }
#endif
  }
#endif /* EMBEDDED_LIBRARY */
  /*
    TODO: make derived tables processing 'inside' SELECT processing.
    TODO: solve problem with depended derived tables in subselects
  */
  if (lex->derived_tables)
  {
    for (SELECT_LEX *sl= lex->all_selects_list;
	 sl;
	 sl= sl->next_select_in_list())
    {
      for (TABLE_LIST *cursor= sl->get_table_list();
	   cursor;
	   cursor= cursor->next)
      {
	if (cursor->derived && (res=mysql_derived(thd, lex,
						  cursor->derived,
						  cursor)))
	{
	  if (res < 0 || thd->net.report_error)
	    send_error(thd,thd->killed ? ER_SERVER_SHUTDOWN : 0);
	  DBUG_VOID_RETURN;
	}
      }
    }
  }
  if ((&lex->select_lex != lex->all_selects_list &&
       lex->unit.create_total_list(thd, lex, &tables, 0)) 
#ifdef HAVE_REPLICATION
      ||
      (table_rules_on && tables && thd->slave_thread &&
       !tables_ok(thd,tables))
#endif
      )
    DBUG_VOID_RETURN;

  statistic_increment(com_stat[lex->sql_command],&LOCK_status);
  switch (lex->sql_command) {
  case SQLCOM_SELECT:
  {
    select_result *result=lex->result;
    if (tables)
    {
      res=check_table_access(thd,
			     lex->exchange ? SELECT_ACL | FILE_ACL :
			     SELECT_ACL,
			     tables);
    }
    else
      res=check_access(thd, lex->exchange ? SELECT_ACL | FILE_ACL : SELECT_ACL,
		       any_db);
    if (res)
    {
      res=0;
      break;					// Error message is given
    }

    unit->offset_limit_cnt= (ha_rows) unit->global_parameters->offset_limit;
    unit->select_limit_cnt= (ha_rows) (unit->global_parameters->select_limit+
      unit->global_parameters->offset_limit);
    if (unit->select_limit_cnt <
	(ha_rows) unit->global_parameters->select_limit)
      unit->select_limit_cnt= HA_POS_ERROR;		// no limit
    if (unit->select_limit_cnt == HA_POS_ERROR)
      select_lex->options&= ~OPTION_FOUND_ROWS;

    if (!(res=open_and_lock_tables(thd,tables)))
    {
      if (lex->describe)
      {
	if (!(result= new select_send()))
	{
	  send_error(thd, ER_OUT_OF_RESOURCES);
	  DBUG_VOID_RETURN;
	}
	else
	  thd->send_explain_fields(result);
	fix_tables_pointers(lex->all_selects_list);
	res= mysql_explain_union(thd, &thd->lex.unit, result);
	MYSQL_LOCK *save_lock= thd->lock;
	thd->lock= (MYSQL_LOCK *)0;
	result->send_eof();
	thd->lock= save_lock;
      }
      else
      {
	if (!result)
	{
	  if (!(result=new select_send()))
	  {
	    res= -1;
#ifdef DELETE_ITEMS
	    delete select_lex->having;
	    delete select_lex->where;
#endif
	    break;
	  }
	}
	query_cache_store_query(thd, tables);
	res=handle_select(thd, lex, result);
      }
    }
    break;
  }
  case SQLCOM_DO:
    if (tables && ((res= check_table_access(thd, SELECT_ACL, tables)) ||
		   (res= open_and_lock_tables(thd,tables))))
	break;

    fix_tables_pointers(lex->all_selects_list);
    res= mysql_do(thd, *lex->insert_list);
    if (thd->net.report_error)
      res= -1;
    break;

  case SQLCOM_EMPTY_QUERY:
    send_ok(thd);
    break;

  case SQLCOM_HELP:
    res= mysqld_help(thd,lex->help_arg);
    break;

#ifndef EMBEDDED_LIBRARY
  case SQLCOM_PURGE:
  {
    if (check_global_access(thd, SUPER_ACL))
      goto error;
    // PURGE MASTER LOGS TO 'file'
    res = purge_master_logs(thd, lex->to_log);
    break;
  }
<<<<<<< HEAD
#endif

=======
  case SQLCOM_PURGE_BEFORE:
  {
    if (check_global_access(thd, SUPER_ACL))
      goto error;
    // PURGE MASTER LOGS BEFORE 'data'
    res = purge_master_logs_before_date(thd, lex->purge_time);
    break;
  }
>>>>>>> e7f4bf5b
  case SQLCOM_SHOW_WARNS:
  {
    res= mysqld_show_warnings(thd, (ulong)
			      ((1L << (uint) MYSQL_ERROR::WARN_LEVEL_NOTE) |
			       (1L << (uint) MYSQL_ERROR::WARN_LEVEL_WARN) |
			       (1L << (uint) MYSQL_ERROR::WARN_LEVEL_ERROR)
			       ));
    break;
  }
  case SQLCOM_SHOW_ERRORS:
  {
    res= mysqld_show_warnings(thd, (ulong)
			      (1L << (uint) MYSQL_ERROR::WARN_LEVEL_ERROR));
    break;
  }
  case SQLCOM_SHOW_NEW_MASTER:
  {
    if (check_global_access(thd, REPL_SLAVE_ACL))
      goto error;
#ifndef WORKING_NEW_MASTER
    net_printf(thd, ER_NOT_SUPPORTED_YET, "SHOW NEW MASTER");
    res= 1;
#else
    res = show_new_master(thd);
#endif
    break;
  }

#ifndef EMBEDDED_LIBRARY
  case SQLCOM_SHOW_SLAVE_HOSTS:
  {
    if (check_global_access(thd, REPL_SLAVE_ACL))
      goto error;
    res = show_slave_hosts(thd);
    break;
  }
  case SQLCOM_SHOW_BINLOG_EVENTS:
  {
    if (check_global_access(thd, REPL_SLAVE_ACL))
      goto error;
    res = show_binlog_events(thd);
    break;
  }
#endif

  case SQLCOM_BACKUP_TABLE:
  {
    if (check_db_used(thd,tables) ||
	check_table_access(thd,SELECT_ACL, tables) ||
	check_global_access(thd, FILE_ACL))
      goto error; /* purecov: inspected */
    res = mysql_backup_table(thd, tables);

    break;
  }
  case SQLCOM_RESTORE_TABLE:
  {
    if (check_db_used(thd,tables) ||
	check_table_access(thd, INSERT_ACL, tables) ||
	check_global_access(thd, FILE_ACL))
      goto error; /* purecov: inspected */
    res = mysql_restore_table(thd, tables);
    break;
  }

#ifndef EMBEDDED_LIBRARY
  case SQLCOM_CHANGE_MASTER:
  {
    if (check_global_access(thd, SUPER_ACL))
      goto error;
    LOCK_ACTIVE_MI;
    res = change_master(thd,active_mi);
    UNLOCK_ACTIVE_MI;
    break;
  }
  case SQLCOM_SHOW_SLAVE_STAT:
  {
    if (check_global_access(thd, SUPER_ACL))
      goto error;
    LOCK_ACTIVE_MI;
    res = show_master_info(thd,active_mi);
    UNLOCK_ACTIVE_MI;
    break;
  }
  case SQLCOM_SHOW_MASTER_STAT:
  {
    if (check_global_access(thd, SUPER_ACL))
      goto error;
    res = show_binlog_info(thd);
    break;
  }

  case SQLCOM_LOAD_MASTER_DATA: // sync with master
    if (check_global_access(thd, SUPER_ACL))
      goto error;
    if (end_active_trans(thd))
      res= -1;
    else
      res = load_master_data(thd);
    break;
#endif /* EMBEDDED_LIBRARY */

#ifdef HAVE_INNOBASE_DB
  case SQLCOM_SHOW_INNODB_STATUS:
    {
      if (check_global_access(thd, SUPER_ACL))
	goto error;
      res = innodb_show_status(thd);
      break;
    }
#endif

#ifndef EMBEDDED_LIBRARY
  case SQLCOM_LOAD_MASTER_TABLE:
  {
    if (!tables->db)
      tables->db=thd->db;
    if (check_access(thd,CREATE_ACL,tables->db,&tables->grant.privilege))
      goto error;				/* purecov: inspected */
    if (grant_option)
    {
      /* Check that the first table has CREATE privilege */
      TABLE_LIST *tmp_table_list=tables->next;
      tables->next=0;
      bool error=check_grant(thd,CREATE_ACL,tables);
      tables->next=tmp_table_list;
      if (error)
	goto error;
    }
    if (strlen(tables->real_name) > NAME_LEN)
    {
      net_printf(thd,ER_WRONG_TABLE_NAME,tables->real_name);
      break;
    }
    LOCK_ACTIVE_MI;
    // fetch_master_table will send the error to the client on failure
    if (!fetch_master_table(thd, tables->db, tables->real_name,
			    active_mi, 0))
    {
      send_ok(thd);
    }
    UNLOCK_ACTIVE_MI;
    break;
  }
#endif /* EMBEDDED_LIBRARY */

  case SQLCOM_CREATE_TABLE:
  {
    ulong want_priv= ((lex->create_info.options & HA_LEX_CREATE_TMP_TABLE) ?
		      CREATE_TMP_ACL : CREATE_ACL);
    if (!tables->db)
      tables->db=thd->db;
    if (check_access(thd,want_priv,tables->db,&tables->grant.privilege) ||
	check_merge_table_access(thd, tables->db,
				 (TABLE_LIST *)
				 lex->create_info.merge_list.first))
      goto error;				/* purecov: inspected */
    if (grant_option && want_priv != CREATE_TMP_ACL)
    {
      /* Check that the first table has CREATE privilege */
      TABLE_LIST *tmp_table_list=tables->next;
      tables->next=0;
      bool error=check_grant(thd, want_priv, tables);
      tables->next=tmp_table_list;
      if (error)
	goto error;
    }
    if (strlen(tables->real_name) > NAME_LEN)
    {
      net_printf(thd, ER_WRONG_TABLE_NAME, tables->alias);
      res=0;
      break;
    }
#ifndef HAVE_READLINK
    lex->create_info.data_file_name=lex->create_info.index_file_name=0;
#else
    /* Fix names if symlinked tables */
    if (append_file_to_dir(thd, &lex->create_info.data_file_name,
			   tables->real_name) ||
	append_file_to_dir(thd,&lex->create_info.index_file_name,
			   tables->real_name))
    {
      res=-1;
      break;
    }
#endif
    if (select_lex->item_list.elements)		// With select
    {
      select_result *result;

      if (!(lex->create_info.options & HA_LEX_CREATE_TMP_TABLE) &&
	  find_real_table_in_list(tables->next, tables->db, tables->real_name))
      {
	net_printf(thd,ER_UPDATE_TABLE_USED,tables->real_name);
	DBUG_VOID_RETURN;
      }
      if (tables->next)
      {
	if (check_table_access(thd, SELECT_ACL, tables->next))
	  goto error;				// Error message is given
      }
      unit->offset_limit_cnt= select_lex->offset_limit;
      unit->select_limit_cnt= select_lex->select_limit+
	select_lex->offset_limit;
      if (unit->select_limit_cnt < select_lex->select_limit)
	unit->select_limit_cnt= HA_POS_ERROR;		// No limit

      /* Skip first table, which is the table we are creating */
      lex->select_lex.table_list.first=
	(byte*) (((TABLE_LIST *) lex->select_lex.table_list.first)->next);
      if (!(res=open_and_lock_tables(thd,tables->next)))
      {
        if ((result=new select_create(tables->db ? tables->db : thd->db,
                                      tables->real_name, &lex->create_info,
                                      lex->create_list,
                                      lex->key_list,
                                      select_lex->item_list,lex->duplicates)))
          res=handle_select(thd, lex, result);
	else
	  res= -1;
      }
    }
    else // regular create
    {
      if (lex->name)
        res= mysql_create_like_table(thd, tables, &lex->create_info, 
                                     (Table_ident *)lex->name); 
      else
        res= mysql_create_table(thd,tables->db ? tables->db : thd->db,
			         tables->real_name, &lex->create_info,
			         lex->create_list,
			         lex->key_list,0,0,0); // do logging
      if (!res)
	send_ok(thd);
    }
    break;
  }
  case SQLCOM_CREATE_INDEX:
    if (!tables->db)
      tables->db=thd->db;
    if (check_access(thd,INDEX_ACL,tables->db,&tables->grant.privilege))
      goto error; /* purecov: inspected */
    if (grant_option && check_grant(thd,INDEX_ACL,tables))
      goto error;
    if (end_active_trans(thd))
      res= -1;
    else
      res = mysql_create_index(thd, tables, lex->key_list);
    break;

#ifndef EMBEDDED_LIBRARY
  case SQLCOM_SLAVE_START:
  {
    LOCK_ACTIVE_MI;
    start_slave(thd,active_mi,1 /* net report*/);
    UNLOCK_ACTIVE_MI;
    break;
  }
  case SQLCOM_SLAVE_STOP:
  /*
    If the client thread has locked tables, a deadlock is possible.
    Assume that
    - the client thread does LOCK TABLE t READ.
    - then the master updates t.
    - then the SQL slave thread wants to update t,
      so it waits for the client thread because t is locked by it.
    - then the client thread does SLAVE STOP.
      SLAVE STOP waits for the SQL slave thread to terminate its
      update t, which waits for the client thread because t is locked by it.
    To prevent that, refuse SLAVE STOP if the
    client thread has locked tables
  */
  if (thd->locked_tables || thd->active_transaction())
  {
    send_error(thd,ER_LOCK_OR_ACTIVE_TRANSACTION);
    break;
  }
  {
    LOCK_ACTIVE_MI;
    stop_slave(thd,active_mi,1/* net report*/);
    UNLOCK_ACTIVE_MI;
    break;
  }
#endif

  case SQLCOM_ALTER_TABLE:
#if defined(DONT_ALLOW_SHOW_COMMANDS)
    send_error(thd,ER_NOT_ALLOWED_COMMAND); /* purecov: inspected */
    break;
#else
    {
      ulong priv=0;
      if (lex->name && (!lex->name[0] || strlen(lex->name) > NAME_LEN))
      {
	net_printf(thd,ER_WRONG_TABLE_NAME,lex->name);
	res=0;
	break;
      }
      if (!tables->db)
	tables->db=thd->db;
      if (!select_lex->db)
	select_lex->db=tables->db;
      if (check_access(thd,ALTER_ACL,tables->db,&tables->grant.privilege) ||
	  check_access(thd,INSERT_ACL | CREATE_ACL,select_lex->db,&priv) ||
	  check_merge_table_access(thd, tables->db,
				   (TABLE_LIST *)
				   lex->create_info.merge_list.first))
	goto error;				/* purecov: inspected */
      if (!tables->db)
	tables->db=thd->db;
      if (grant_option)
      {
	if (check_grant(thd,ALTER_ACL,tables))
	  goto error;
	if (lex->name && !test_all_bits(priv,INSERT_ACL | CREATE_ACL))
	{					// Rename of table
	  TABLE_LIST tmp_table;
	  bzero((char*) &tmp_table,sizeof(tmp_table));
	  tmp_table.real_name=lex->name;
	  tmp_table.db=select_lex->db;
	  tmp_table.grant.privilege=priv;
	  if (check_grant(thd,INSERT_ACL | CREATE_ACL,tables))
	    goto error;
	}
      }
      /* Don't yet allow changing of symlinks with ALTER TABLE */
      lex->create_info.data_file_name=lex->create_info.index_file_name=0;
      /* ALTER TABLE ends previous transaction */
      if (end_active_trans(thd))
	res= -1;
      else
      {
	res= mysql_alter_table(thd, select_lex->db, lex->name,
			       &lex->create_info,
			       tables, lex->create_list,
			       lex->key_list, lex->drop_list, lex->alter_list,
			       select_lex->order_list.elements,
                               (ORDER *) select_lex->order_list.first,
			       lex->drop_primary, lex->duplicates,
			       lex->alter_keys_onoff, lex->simple_alter);
      }
      break;
    }
#endif
  case SQLCOM_RENAME_TABLE:
  {
    TABLE_LIST *table;
    if (check_db_used(thd,tables))
      goto error;
    for (table=tables ; table ; table=table->next->next)
    {
      if (check_access(thd, ALTER_ACL | DROP_ACL, table->db,
		       &table->grant.privilege) ||
	  check_access(thd, INSERT_ACL | CREATE_ACL, table->next->db,
		       &table->next->grant.privilege))
	goto error;
      if (grant_option)
      {
	TABLE_LIST old_list,new_list;
	old_list=table[0];
	new_list=table->next[0];
	old_list.next=new_list.next=0;
	if (check_grant(thd,ALTER_ACL,&old_list) ||
	    (!test_all_bits(table->next->grant.privilege,
			    INSERT_ACL | CREATE_ACL) &&
	     check_grant(thd,INSERT_ACL | CREATE_ACL, &new_list)))
	  goto error;
      }
    }
    query_cache_invalidate3(thd, tables, 0);
    if (end_active_trans(thd))
      res= -1;
    else if (mysql_rename_tables(thd,tables))
      res= -1;
    break;
  }
#ifndef EMBEDDED_LIBRARY
  case SQLCOM_SHOW_BINLOGS:
#ifdef DONT_ALLOW_SHOW_COMMANDS
    send_error(thd,ER_NOT_ALLOWED_COMMAND); /* purecov: inspected */
    DBUG_VOID_RETURN;
#else
    {
      if (check_global_access(thd, SUPER_ACL))
	goto error;
      res = show_binlogs(thd);
      break;
    }
#endif
#endif /* EMBEDDED_LIBRARY */
  case SQLCOM_SHOW_CREATE:
#ifdef DONT_ALLOW_SHOW_COMMANDS
    send_error(thd,ER_NOT_ALLOWED_COMMAND); /* purecov: inspected */
    DBUG_VOID_RETURN;
#else
    {
      if (check_db_used(thd, tables) ||
	  check_access(thd, SELECT_ACL | EXTRA_ACL, tables->db,
		       &tables->grant.privilege))
	goto error;
      res = mysqld_show_create(thd, tables);
      break;
    }
#endif
  case SQLCOM_REPAIR:
  {
    if (check_db_used(thd,tables) ||
	check_table_access(thd,SELECT_ACL | INSERT_ACL, tables))
      goto error; /* purecov: inspected */
    res = mysql_repair_table(thd, tables, &lex->check_opt);
    break;
  }
  case SQLCOM_CHECK:
  {
    if (check_db_used(thd,tables) ||
	check_table_access(thd, SELECT_ACL | EXTRA_ACL , tables))
      goto error; /* purecov: inspected */
    res = mysql_check_table(thd, tables, &lex->check_opt);
    break;
  }
  case SQLCOM_ANALYZE:
  {
    if (check_db_used(thd,tables) ||
	check_table_access(thd,SELECT_ACL | INSERT_ACL, tables))
      goto error; /* purecov: inspected */
    res = mysql_analyze_table(thd, tables, &lex->check_opt);
    break;
  }

  case SQLCOM_OPTIMIZE:
  {
    HA_CREATE_INFO create_info;
    if (check_db_used(thd,tables) ||
	check_table_access(thd,SELECT_ACL | INSERT_ACL, tables))
      goto error; /* purecov: inspected */
    if (specialflag & (SPECIAL_SAFE_MODE | SPECIAL_NO_NEW_FUNC))
    {
      /* Use ALTER TABLE */
      lex->create_list.empty();
      lex->key_list.empty();
      lex->col_list.empty();
      lex->drop_list.empty();
      lex->alter_list.empty();
      bzero((char*) &create_info,sizeof(create_info));
      create_info.db_type=DB_TYPE_DEFAULT;
      create_info.row_type=ROW_TYPE_DEFAULT;
      create_info.table_charset=default_charset_info;
      res= mysql_alter_table(thd, NullS, NullS, &create_info,
			     tables, lex->create_list,
			     lex->key_list, lex->drop_list, lex->alter_list,
                             0, (ORDER *) 0,
			     0, DUP_ERROR);
    }
    else
      res = mysql_optimize_table(thd, tables, &lex->check_opt);
    break;
  }
  case SQLCOM_UPDATE:
    if (check_access(thd,UPDATE_ACL,tables->db,&tables->grant.privilege))
      goto error;
    if (grant_option && check_grant(thd,UPDATE_ACL,tables))
      goto error;
    if (select_lex->item_list.elements != lex->value_list.elements)
    {
      send_error(thd,ER_WRONG_VALUE_COUNT);
      DBUG_VOID_RETURN;
    }
    res= mysql_update(thd,tables,
                      select_lex->item_list,
                      lex->value_list,
                      select_lex->where,
		      select_lex->order_list.elements,
                      (ORDER *) select_lex->order_list.first,
                      select_lex->select_limit,
                      lex->duplicates);
    if (thd->net.report_error)
      res= -1;
    break;
  case SQLCOM_UPDATE_MULTI:
    if (check_access(thd,UPDATE_ACL,tables->db,&tables->grant.privilege))
      goto error;
    if (grant_option && check_grant(thd,UPDATE_ACL,tables))
      goto error;
    if (select_lex->item_list.elements != lex->value_list.elements)
    {
      send_error(thd,ER_WRONG_VALUE_COUNT);
      DBUG_VOID_RETURN;
    }
    {
      const char *msg= 0;
      if (select_lex->order_list.elements)
	msg= "ORDER BY";
      else if (select_lex->select_limit && select_lex->select_limit !=
	       HA_POS_ERROR)
	msg= "LIMIT";
      if (msg)
      {
	net_printf(thd, ER_WRONG_USAGE, "UPDATE", msg);
	res= 1;
	break;
      }
      res= mysql_multi_update(thd,tables,
			      &select_lex->item_list,
			      &lex->value_list,
			      select_lex->where,
			      select_lex->options,
			      lex->duplicates, unit, select_lex);
    }
    break;
  case SQLCOM_REPLACE:
  case SQLCOM_INSERT:
  {
    my_bool update=(lex->value_list.elements ? UPDATE_ACL : 0);
    ulong privilege= (lex->duplicates == DUP_REPLACE ?
                      INSERT_ACL | DELETE_ACL : INSERT_ACL | update);
    if (check_access(thd,privilege,tables->db,&tables->grant.privilege))
      goto error; /* purecov: inspected */
    if (grant_option && check_grant(thd,privilege,tables))
      goto error;
    if (select_lex->item_list.elements != lex->value_list.elements)
    {
      send_error(thd,ER_WRONG_VALUE_COUNT);
      DBUG_VOID_RETURN;
    }
    res = mysql_insert(thd,tables,lex->field_list,lex->many_values,
                       select_lex->item_list, lex->value_list,
                       (update ? DUP_UPDATE : lex->duplicates));
    if (thd->net.report_error)
      res= -1;
    break;
  }
  case SQLCOM_REPLACE_SELECT:
  case SQLCOM_INSERT_SELECT:
  {

    /*
      Check that we have modify privileges for the first table and
      select privileges for the rest
    */
    {
      ulong privilege= (lex->duplicates == DUP_REPLACE ?
                        INSERT_ACL | DELETE_ACL : INSERT_ACL);
      TABLE_LIST *save_next=tables->next;
      tables->next=0;
      if (check_access(thd, privilege,
		       tables->db,&tables->grant.privilege) ||
	  (grant_option && check_grant(thd, privilege, tables)))
	goto error;
      tables->next=save_next;
      if ((res=check_table_access(thd, SELECT_ACL, save_next)))
	goto error;
    }

    select_result *result;
    unit->offset_limit_cnt= select_lex->offset_limit;
    unit->select_limit_cnt= select_lex->select_limit+select_lex->offset_limit;
    if (unit->select_limit_cnt < select_lex->select_limit)
      unit->select_limit_cnt= HA_POS_ERROR;		// No limit

    if (find_real_table_in_list(tables->next, tables->db, tables->real_name))
    {
      net_printf(thd,ER_UPDATE_TABLE_USED,tables->real_name);
      DBUG_VOID_RETURN;
    }

    /* Skip first table, which is the table we are inserting in */
    lex->select_lex.table_list.first=
      (byte*) (((TABLE_LIST *) lex->select_lex.table_list.first)->next);
    if (!(res=open_and_lock_tables(thd, tables)))
    {
      if ((result=new select_insert(tables->table,&lex->field_list,
				    lex->duplicates)))
	res=handle_select(thd,lex,result);
      if (thd->net.report_error)
	res= -1;
    }
    else
      res= -1;
    break;
  }
  case SQLCOM_TRUNCATE:
    if (check_access(thd,DELETE_ACL,tables->db,&tables->grant.privilege))
      goto error; /* purecov: inspected */
    /*
      Don't allow this within a transaction because we want to use
      re-generate table
    */
    if (thd->locked_tables || thd->active_transaction())
    {
      send_error(thd,ER_LOCK_OR_ACTIVE_TRANSACTION,NullS);
      goto error;
    }
    res=mysql_truncate(thd,tables);
    break;
  case SQLCOM_DELETE:
  {
    if (check_access(thd,DELETE_ACL,tables->db,&tables->grant.privilege))
      goto error; /* purecov: inspected */
    if (grant_option && check_grant(thd,DELETE_ACL,tables))
      goto error;
    // Set privilege for the WHERE clause
    tables->grant.want_privilege=(SELECT_ACL & ~tables->grant.privilege);
    res = mysql_delete(thd,tables, select_lex->where,
                       (ORDER*) select_lex->order_list.first,
                       select_lex->select_limit, select_lex->options);
    if (thd->net.report_error)
      res= -1;
    break;
  }
  case SQLCOM_DELETE_MULTI:
  {
    TABLE_LIST *aux_tables=(TABLE_LIST *)thd->lex.auxilliary_table_list.first;
    TABLE_LIST *auxi;
    uint table_count=0;
    multi_delete *result;

    /* sql_yacc guarantees that tables and aux_tables are not zero */
    if (check_db_used(thd, tables) || check_db_used(thd,aux_tables) ||
	check_table_access(thd,SELECT_ACL, tables) ||
	check_table_access(thd,DELETE_ACL, aux_tables))
      goto error;
    if ((thd->options & OPTION_SAFE_UPDATES) && !select_lex->where)
    {
      send_error(thd,ER_UPDATE_WITHOUT_KEY_IN_SAFE_MODE);
      goto error;
    }
    for (auxi=(TABLE_LIST*) aux_tables ; auxi ; auxi=auxi->next)
    {
      table_count++;
      /* All tables in aux_tables must be found in FROM PART */
      TABLE_LIST *walk;
      for (walk=(TABLE_LIST*) tables ; walk ; walk=walk->next)
      {
	if (!strcmp(auxi->real_name,walk->real_name) &&
	    !strcmp(walk->db,auxi->db))
	  break;
      }
      if (!walk)
      {
	net_printf(thd,ER_NONUNIQ_TABLE,auxi->real_name);
	goto error;
      }
      walk->lock_type= auxi->lock_type;
      auxi->table_list=  walk;		// Remember corresponding table
    }
    if (add_item_to_list(thd, new Item_null()))
    {
      res= -1;
      break;
    }
    thd->proc_info="init";
    if ((res=open_and_lock_tables(thd,tables)))
      break;
    /* Fix tables-to-be-deleted-from list to point at opened tables */
    for (auxi=(TABLE_LIST*) aux_tables ; auxi ; auxi=auxi->next)
      auxi->table= auxi->table_list->table;
    if (&lex->select_lex != lex->all_selects_list)
    {
      for (TABLE_LIST *t= select_lex->get_table_list();
	   t; t= t->next)
      {
	if (find_real_table_in_list(t->table_list->next, t->db, t->real_name))
	{
	  my_error(ER_UPDATE_TABLE_USED, MYF(0), t->real_name);
	  res= -1;
	  break;
	}
      }
    }
    fix_tables_pointers(lex->all_selects_list);
    if (!thd->is_fatal_error && (result= new multi_delete(thd,aux_tables,
							  table_count)))
    {
      res= mysql_select(thd, &select_lex->ref_pointer_array,
			select_lex->get_table_list(),
			select_lex->with_wild,
			select_lex->item_list,
			select_lex->where,
			0, (ORDER *)NULL, (ORDER *)NULL, (Item *)NULL,
			(ORDER *)NULL,
			select_lex->options | thd->options |
			SELECT_NO_JOIN_CACHE | SELECT_NO_UNLOCK,
			result, unit, select_lex, 0);
      if (thd->net.report_error)
	res= -1;
      delete result;
    }
    else
      res= -1;					// Error is not sent
    close_thread_tables(thd);
    break;
  }
  case SQLCOM_DROP_TABLE:
  {
    if (!lex->drop_temporary)
    {
      if (check_table_access(thd,DROP_ACL,tables))
	goto error;				/* purecov: inspected */
      if (end_active_trans(thd))
      {
	res= -1;
	break;
      }
    }
    res= mysql_rm_table(thd,tables,lex->drop_if_exists, lex->drop_temporary);
  }
  break;
  case SQLCOM_DROP_INDEX:
    if (!tables->db)
      tables->db=thd->db;
    if (check_access(thd,INDEX_ACL,tables->db,&tables->grant.privilege))
      goto error;				/* purecov: inspected */
    if (grant_option && check_grant(thd,INDEX_ACL,tables))
      goto error;
    if (end_active_trans(thd))
      res= -1;
    else
      res = mysql_drop_index(thd, tables, lex->drop_list);
    break;
  case SQLCOM_SHOW_DATABASES:
#if defined(DONT_ALLOW_SHOW_COMMANDS)
    send_error(thd,ER_NOT_ALLOWED_COMMAND);   /* purecov: inspected */
    DBUG_VOID_RETURN;
#else
    if ((specialflag & SPECIAL_SKIP_SHOW_DB) &&
	check_global_access(thd, SHOW_DB_ACL))
      goto error;
    res= mysqld_show_dbs(thd, (lex->wild ? lex->wild->ptr() : NullS));
    break;
#endif
  case SQLCOM_SHOW_PROCESSLIST:
    if (!thd->priv_user[0] && check_global_access(thd,PROCESS_ACL))
      break;
    mysqld_list_processes(thd,thd->master_access & PROCESS_ACL ? NullS :
			  thd->priv_user,lex->verbose);
    break;
  case SQLCOM_SHOW_TABLE_TYPES:
    res= mysqld_show_table_types(thd);
    break;
  case SQLCOM_SHOW_PRIVILEGES:
    res= mysqld_show_privileges(thd);
    break;
  case SQLCOM_SHOW_COLUMN_TYPES:
    res= mysqld_show_column_types(thd);
    break;
  case SQLCOM_SHOW_STATUS:
    res= mysqld_show(thd,(lex->wild ? lex->wild->ptr() : NullS),status_vars,
		     OPT_GLOBAL);
    break;
  case SQLCOM_SHOW_VARIABLES:
    res= mysqld_show(thd, (lex->wild ? lex->wild->ptr() : NullS),
		     init_vars, lex->option_type);
    break;
  case SQLCOM_SHOW_LOGS:
#ifdef DONT_ALLOW_SHOW_COMMANDS
    send_error(thd,ER_NOT_ALLOWED_COMMAND);	/* purecov: inspected */
    DBUG_VOID_RETURN;
#else
    {
      if (grant_option && check_access(thd, FILE_ACL, any_db))
	goto error;
      res= mysqld_show_logs(thd);
      break;
    }
#endif
  case SQLCOM_SHOW_TABLES:
    /* FALL THROUGH */
#ifdef DONT_ALLOW_SHOW_COMMANDS
    send_error(thd,ER_NOT_ALLOWED_COMMAND);	/* purecov: inspected */
    DBUG_VOID_RETURN;
#else
    {
      char *db=select_lex->db ? select_lex->db : thd->db;
      if (!db)
      {
	send_error(thd,ER_NO_DB_ERROR);	/* purecov: inspected */
	goto error;				/* purecov: inspected */
      }
      remove_escape(db);				// Fix escaped '_'
      if (check_db_name(db))
      {
        net_printf(thd,ER_WRONG_DB_NAME, db);
        goto error;
      }
      if (check_access(thd,SELECT_ACL,db,&thd->col_access))
	goto error;				/* purecov: inspected */
      /* grant is checked in mysqld_show_tables */
      if (select_lex->options & SELECT_DESCRIBE)
        res= mysqld_extend_show_tables(thd,db,
				       (lex->wild ? lex->wild->ptr() : NullS));
      else
	res= mysqld_show_tables(thd,db,
				(lex->wild ? lex->wild->ptr() : NullS));
      break;
    }
#endif
  case SQLCOM_SHOW_OPEN_TABLES:
    res= mysqld_show_open_tables(thd,(lex->wild ? lex->wild->ptr() : NullS));
    break;
  case SQLCOM_SHOW_CHARSETS:
    res= mysqld_show_charsets(thd,(lex->wild ? lex->wild->ptr() : NullS));
    break;
  case SQLCOM_SHOW_FIELDS:
#ifdef DONT_ALLOW_SHOW_COMMANDS
    send_error(thd,ER_NOT_ALLOWED_COMMAND);	/* purecov: inspected */
    DBUG_VOID_RETURN;
#else
    {
      char *db=tables->db;
      if (!*db)
      {
	send_error(thd,ER_NO_DB_ERROR);	/* purecov: inspected */
	goto error;				/* purecov: inspected */
      }
      remove_escape(db);			// Fix escaped '_'
      remove_escape(tables->real_name);
      if (check_access(thd,SELECT_ACL | EXTRA_ACL,db,&thd->col_access))
	goto error;				/* purecov: inspected */
      tables->grant.privilege=thd->col_access;
      if (grant_option && check_grant(thd,SELECT_ACL,tables,2))
	goto error;
      res= mysqld_show_fields(thd,tables,
			      (lex->wild ? lex->wild->ptr() : NullS),
			      lex->verbose);
      break;
    }
#endif
  case SQLCOM_SHOW_KEYS:
#ifdef DONT_ALLOW_SHOW_COMMANDS
    send_error(thd,ER_NOT_ALLOWED_COMMAND);	/* purecov: inspected */
    DBUG_VOID_RETURN;
#else
    {
      char *db=tables->db;
      if (!db)
      {
	send_error(thd,ER_NO_DB_ERROR);	/* purecov: inspected */
	goto error;				/* purecov: inspected */
      }
      remove_escape(db);			// Fix escaped '_'
      remove_escape(tables->real_name);
      if (!tables->db)
	tables->db=thd->db;
      if (check_access(thd,SELECT_ACL,db,&thd->col_access))
	goto error; /* purecov: inspected */
      tables->grant.privilege=thd->col_access;
      if (grant_option && check_grant(thd,SELECT_ACL,tables,2))
	goto error;
      res= mysqld_show_keys(thd,tables);
      break;
    }
#endif
  case SQLCOM_CHANGE_DB:
    mysql_change_db(thd,select_lex->db);
    break;
#ifndef EMBEDDED_LIBRARY
  case SQLCOM_LOAD:
  {
    uint privilege= (lex->duplicates == DUP_REPLACE ?
		     INSERT_ACL | DELETE_ACL : INSERT_ACL);

    if (!lex->local_file)
    {
      if (check_access(thd,privilege | FILE_ACL,tables->db))
	goto error;
    }
    else
    {
      if (!(thd->client_capabilities & CLIENT_LOCAL_FILES) ||
	  ! opt_local_infile)
      {
	send_error(thd,ER_NOT_ALLOWED_COMMAND);
	goto error;
      }
      if (check_access(thd,privilege,tables->db,&tables->grant.privilege) ||
	  grant_option && check_grant(thd,privilege,tables))
	goto error;
    }
    res=mysql_load(thd, lex->exchange, tables, lex->field_list,
		   lex->duplicates, (bool) lex->local_file, lex->lock_option);
    break;
  }
#endif /* EMBEDDED_LIBRARY */
  case SQLCOM_SET_OPTION:
    if (tables && ((res= check_table_access(thd, SELECT_ACL, tables)) ||
		   (res= open_and_lock_tables(thd,tables))))
      break;
    fix_tables_pointers(lex->all_selects_list);
    if (!(res= sql_set_variables(thd, &lex->var_list)))
      send_ok(thd);
    if (thd->net.report_error)
      res= -1;
    break;

  case SQLCOM_UNLOCK_TABLES:
    unlock_locked_tables(thd);
    if (thd->options & OPTION_TABLE_LOCK)
    {
      end_active_trans(thd);
      thd->options&= ~(ulong) (OPTION_TABLE_LOCK);
    }
    if (thd->global_read_lock)
      unlock_global_read_lock(thd);
    send_ok(thd);
    break;
  case SQLCOM_LOCK_TABLES:
    unlock_locked_tables(thd);
    if (check_db_used(thd,tables) || end_active_trans(thd))
      goto error;
    if (check_table_access(thd, LOCK_TABLES_ACL | SELECT_ACL, tables))
      goto error;
    thd->in_lock_tables=1;
    thd->options|= OPTION_TABLE_LOCK;
    if (!(res=open_and_lock_tables(thd,tables)))
    {
      thd->locked_tables=thd->lock;
      thd->lock=0;
      send_ok(thd);
    }
    else
      thd->options&= ~(ulong) (OPTION_TABLE_LOCK);
    thd->in_lock_tables=0;
    break;
  case SQLCOM_CREATE_DB:
  {
    if (!strip_sp(lex->name) || check_db_name(lex->name))
    {
      net_printf(thd,ER_WRONG_DB_NAME, lex->name);
      break;
    }
    /*
      If in a slave thread :
      CREATE DATABASE DB was certainly not preceded by USE DB.
      For that reason, db_ok() in sql/slave.cc did not check the 
      do_db/ignore_db. And as this query involves no tables, tables_ok()
      above was not called. So we have to check rules again here.
    */
#ifdef HAVE_REPLICATION
    if (thd->slave_thread && 
	(!db_ok(lex->name, replicate_do_db, replicate_ignore_db) ||
	 !db_ok_with_wild_table(lex->name)))
      break;
#endif
    if (check_access(thd,CREATE_ACL,lex->name,0,1))
      break;
    res=mysql_create_db(thd,lex->name,&lex->create_info,0);
    break;
  }
  case SQLCOM_DROP_DB:
  {
    if (!strip_sp(lex->name) || check_db_name(lex->name))
    {
      net_printf(thd,ER_WRONG_DB_NAME, lex->name);
      break;
    }
    /*
      If in a slave thread :
      DROP DATABASE DB may not be preceded by USE DB.
      For that reason, maybe db_ok() in sql/slave.cc did not check the 
      do_db/ignore_db. And as this query involves no tables, tables_ok()
      above was not called. So we have to check rules again here.
    */
#ifdef HAVE_REPLICATION
    if (thd->slave_thread && 
	(!db_ok(lex->name, replicate_do_db, replicate_ignore_db) ||
	 !db_ok_with_wild_table(lex->name)))
      break;
#endif
    if (check_access(thd,DROP_ACL,lex->name,0,1))
      break;
    if (thd->locked_tables || thd->active_transaction())
    {
      send_error(thd,ER_LOCK_OR_ACTIVE_TRANSACTION);
      goto error;
    }
    res=mysql_rm_db(thd,lex->name,lex->drop_if_exists,0);
    break;
  }
  case SQLCOM_ALTER_DB:
  {
    if (!strip_sp(lex->name) || check_db_name(lex->name))
    {
      net_printf(thd,ER_WRONG_DB_NAME, lex->name);
      break;
    }
    if (check_access(thd,ALTER_ACL,lex->name,0,1))
      break;
    if (thd->locked_tables || thd->active_transaction())
    {
      send_error(thd,ER_LOCK_OR_ACTIVE_TRANSACTION);
      goto error;
    }
    res=mysql_alter_db(thd,lex->name,&lex->create_info);
    break;
  }
  case SQLCOM_SHOW_CREATE_DB:
  {
    if (!strip_sp(lex->name) || check_db_name(lex->name))
    {
      net_printf(thd,ER_WRONG_DB_NAME, lex->name);
      break;
    }
    if (check_access(thd,DROP_ACL,lex->name,0,1))
      break;
    if (thd->locked_tables || thd->active_transaction())
    {
      send_error(thd,ER_LOCK_OR_ACTIVE_TRANSACTION);
      goto error;
    }
    res=mysqld_show_create_db(thd,lex->name,&lex->create_info);
    break;
  }
  case SQLCOM_CREATE_FUNCTION:
    if (check_access(thd,INSERT_ACL,"mysql",0,1))
      break;
#ifdef HAVE_DLOPEN
    if (!(res = mysql_create_function(thd,&lex->udf)))
      send_ok(thd);
#else
    res= -1;
#endif
    break;
  case SQLCOM_DROP_FUNCTION:
    if (check_access(thd,DELETE_ACL,"mysql",0,1))
      break;
#ifdef HAVE_DLOPEN
    if (!(res = mysql_drop_function(thd,&lex->udf.name)))
      send_ok(thd);
#else
    res= -1;
#endif
    break;
  case SQLCOM_REVOKE:
  case SQLCOM_GRANT:
  {
    if (check_access(thd, lex->grant | lex->grant_tot_col | GRANT_ACL,
		     tables && tables->db ? tables->db : select_lex->db,
		     tables ? &tables->grant.privilege : 0,
		     tables ? 0 : 1))
      goto error;

    /*
      Check that the user isn't trying to change a password for another
      user if he doesn't have UPDATE privilege to the MySQL database
    */

    if (thd->user)				// If not replication
    {
      LEX_USER *user;
      List_iterator <LEX_USER> user_list(lex->users_list);
      while ((user=user_list++))
      {
	if (user->password.str &&
	    (strcmp(thd->user,user->user.str) ||
	     user->host.str &&
	     my_strcasecmp(&my_charset_latin1,
                           user->host.str, thd->host_or_ip)))
	{
	  if (check_access(thd, UPDATE_ACL, "mysql",0,1))
	    goto error;
	  break;			// We are allowed to do changes
	}
      }
    }
    if (tables)
    {
      if (grant_option && check_grant(thd,
				      (lex->grant | lex->grant_tot_col |
				       GRANT_ACL),
				      tables))
	goto error;
      if (!(res = mysql_table_grant(thd,tables,lex->users_list, lex->columns,
				    lex->grant,
				    lex->sql_command == SQLCOM_REVOKE)))
      {
	mysql_update_log.write(thd, thd->query, thd->query_length);
	if (mysql_bin_log.is_open())
	{
	  Query_log_event qinfo(thd, thd->query, thd->query_length, 0);
	  mysql_bin_log.write(&qinfo);
	}
      }
    }
    else
    {
      if (lex->columns.elements)
      {
	send_error(thd,ER_ILLEGAL_GRANT_FOR_TABLE);
	res=1;
      }
      else
	res = mysql_grant(thd, select_lex->db, lex->users_list, lex->grant,
			  lex->sql_command == SQLCOM_REVOKE);
      if (!res)
      {
	mysql_update_log.write(thd, thd->query, thd->query_length);
	if (mysql_bin_log.is_open())
	{
	  Query_log_event qinfo(thd, thd->query, thd->query_length, 0);
	  mysql_bin_log.write(&qinfo);
	}
	if (mqh_used && lex->sql_command == SQLCOM_GRANT)
	{
	  List_iterator <LEX_USER> str_list(lex->users_list);
	  LEX_USER *user;
	  while ((user=str_list++))
	    reset_mqh(thd,user);
	}
      }
    }
    break;
  }
  case SQLCOM_FLUSH:
  case SQLCOM_RESET:
    if (check_global_access(thd,RELOAD_ACL) || check_db_used(thd, tables))
      goto error;
    /* error sending is deferred to reload_acl_and_cache */
    reload_acl_and_cache(thd, lex->type, tables);
    break;
  case SQLCOM_KILL:
    kill_one_thread(thd,lex->thread_id);
    break;
  case SQLCOM_SHOW_GRANTS:
    res=0;
    if ((thd->priv_user &&
	 !strcmp(thd->priv_user,lex->grant_user->user.str)) ||
	!check_access(thd, SELECT_ACL, "mysql",0,1))
    {
      res = mysql_show_grants(thd,lex->grant_user);
    }
    break;
  case SQLCOM_HA_OPEN:
    if (check_db_used(thd,tables) ||
	check_table_access(thd,SELECT_ACL, tables))
      goto error;
    res = mysql_ha_open(thd, tables);
    break;
  case SQLCOM_HA_CLOSE:
    if (check_db_used(thd,tables))
      goto error;
    res = mysql_ha_close(thd, tables);
    break;
  case SQLCOM_HA_READ:
    if (check_db_used(thd,tables) ||
	check_table_access(thd,SELECT_ACL, tables))
      goto error;
    res = mysql_ha_read(thd, tables, lex->ha_read_mode, lex->backup_dir,
			lex->insert_list, lex->ha_rkey_mode, select_lex->where,
			select_lex->select_limit, select_lex->offset_limit);
    break;

  case SQLCOM_BEGIN:
    if (thd->locked_tables)
    {
      thd->lock=thd->locked_tables;
      thd->locked_tables=0;			// Will be automaticly closed
      close_thread_tables(thd);			// Free tables
    }
    if (end_active_trans(thd))
    {
      res= -1;
    }
    else
    {
      thd->options= ((thd->options & (ulong) ~(OPTION_STATUS_NO_TRANS_UPDATE)) |
		     OPTION_BEGIN);
      thd->server_status|= SERVER_STATUS_IN_TRANS;
      send_ok(thd);
    }
    break;
  case SQLCOM_COMMIT:
    /*
      We don't use end_active_trans() here to ensure that this works
      even if there is a problem with the OPTION_AUTO_COMMIT flag
      (Which of course should never happen...)
    */
  {
    thd->options&= ~(ulong) (OPTION_BEGIN | OPTION_STATUS_NO_TRANS_UPDATE);
    thd->server_status&= ~SERVER_STATUS_IN_TRANS;
    if (!ha_commit(thd))
    {
      send_ok(thd);
    }
    else
      res= -1;
    break;
  }
  case SQLCOM_ROLLBACK:
    thd->server_status&= ~SERVER_STATUS_IN_TRANS;
    if (!ha_rollback(thd))
    {
      if (thd->options & OPTION_STATUS_NO_TRANS_UPDATE)
	send_warning(thd,ER_WARNING_NOT_COMPLETE_ROLLBACK,0);
      else
	send_ok(thd);
    }
    else
      res= -1;
    thd->options&= ~(ulong) (OPTION_BEGIN | OPTION_STATUS_NO_TRANS_UPDATE);
    break;
  default:					/* Impossible */
    send_ok(thd);
    break;
  }
  thd->proc_info="query end";			// QQ
  if (res < 0)
    send_error(thd,thd->killed ? ER_SERVER_SHUTDOWN : 0);

error:
  DBUG_VOID_RETURN;
}


/****************************************************************************
  Get the user (global) and database privileges for all used tables
  Returns true (error) if we can't get the privileges and we don't use
  table/column grants.
  The idea of EXTRA_ACL is that one will be granted access to the table if
  one has the asked privilege on any column combination of the table; For
  example to be able to check a table one needs to have SELECT privilege on
  any column of the table.
****************************************************************************/

bool
check_access(THD *thd, ulong want_access, const char *db, ulong *save_priv,
	     bool dont_check_global_grants, bool no_errors)
{
  DBUG_ENTER("check_access");
  DBUG_PRINT("enter",("want_access: %lu  master_access: %lu", want_access,
		      thd->master_access));
  ulong db_access,dummy;
  if (save_priv)
    *save_priv=0;
  else
    save_priv= &dummy;

  if ((!db || !db[0]) && !thd->db && !dont_check_global_grants)
  {
    if (!no_errors)
      send_error(thd,ER_NO_DB_ERROR);	/* purecov: tested */
    DBUG_RETURN(TRUE);				/* purecov: tested */
  }

  if ((thd->master_access & want_access) == want_access)
  {
    *save_priv=thd->master_access;
    DBUG_RETURN(FALSE);
  }
  if (((want_access & ~thd->master_access) & ~(DB_ACLS | EXTRA_ACL)) ||
      ! db && dont_check_global_grants)
  {						// We can never grant this
    if (!no_errors)
      net_printf(thd,ER_ACCESS_DENIED_ERROR,
		 thd->priv_user,
		 thd->host_or_ip,
		 thd->password ? ER(ER_YES) : ER(ER_NO));/* purecov: tested */
    DBUG_RETURN(TRUE);				/* purecov: tested */
  }

  if (db == any_db)
    DBUG_RETURN(FALSE);				// Allow select on anything

  if (db && (!thd->db || strcmp(db,thd->db)))
    db_access=acl_get(thd->host, thd->ip, (char*) &thd->remote.sin_addr,
		      thd->priv_user, db); /* purecov: inspected */
  else
    db_access=thd->db_access;
  // Remove SHOW attribute and access rights we already have
  want_access &= ~(thd->master_access | EXTRA_ACL);
  db_access= ((*save_priv=(db_access | thd->master_access)) & want_access);

  /* grant_option is set if there exists a single table or column grant */
  if (db_access == want_access ||
      ((grant_option && !dont_check_global_grants) &&
       !(want_access & ~TABLE_ACLS)))
    DBUG_RETURN(FALSE);				/* Ok */
  if (!no_errors)
    net_printf(thd,ER_DBACCESS_DENIED_ERROR,
	       thd->priv_user,
	       thd->host_or_ip,
	       db ? db : thd->db ? thd->db : "unknown"); /* purecov: tested */
  DBUG_RETURN(TRUE);				/* purecov: tested */
}


/* check for global access and give descriptive error message if it fails */

bool check_global_access(THD *thd, ulong want_access)
{
  char command[128];
  if ((thd->master_access & want_access) == want_access)
    return 0;
  get_privilege_desc(command, sizeof(command), want_access);
  net_printf(thd,ER_SPECIFIC_ACCESS_DENIED_ERROR,
	     command);
  return 1;
}


/*
  Check the privilege for all used tables.  Table privileges are cached
  in the table list for GRANT checking
*/

bool
check_table_access(THD *thd, ulong want_access,TABLE_LIST *tables,
		   bool no_errors)
{
  uint found=0;
  ulong found_access=0;
  TABLE_LIST *org_tables=tables;
  for (; tables ; tables=tables->next)
  {
    if (tables->derived || (tables->table && (int)tables->table->tmp_table))
      continue;
    if ((thd->master_access & want_access) == (want_access & ~EXTRA_ACL) &&
	thd->db)
      tables->grant.privilege= want_access;
    else if (tables->db && tables->db == thd->db)
    {
      if (found && !grant_option)		// db already checked
	tables->grant.privilege=found_access;
      else
      {
	if (check_access(thd,want_access,tables->db,&tables->grant.privilege,
			 0, no_errors))
	  return TRUE;				// Access denied
	found_access=tables->grant.privilege;
	found=1;
      }
    }
    else if (check_access(thd,want_access,tables->db,&tables->grant.privilege,
			  0, no_errors))
      return TRUE;
  }
  if (grant_option)
    return check_grant(thd,want_access & ~EXTRA_ACL,org_tables,
		       test(want_access & EXTRA_ACL), no_errors);
  return FALSE;
}


static bool check_db_used(THD *thd,TABLE_LIST *tables)
{
  for (; tables ; tables=tables->next)
  {
    if (!tables->db)
    {
      if (!(tables->db=thd->db))
      {
	send_error(thd,ER_NO_DB_ERROR);	/* purecov: tested */
	return TRUE;				/* purecov: tested */
      }
    }
  }
  return FALSE;
}


static bool check_merge_table_access(THD *thd, char *db,
				     TABLE_LIST *table_list)
{
  int error=0;
  if (table_list)
  {
    /* Check that all tables use the current database */
    TABLE_LIST *tmp;
    for (tmp=table_list; tmp ; tmp=tmp->next)
    {
      if (!tmp->db || !tmp->db[0])
	tmp->db=db;
      else if (strcmp(tmp->db,db))
      {
	send_error(thd,ER_UNION_TABLES_IN_DIFFERENT_DIR);
	return 1;
      }
    }
    error=check_table_access(thd, SELECT_ACL | UPDATE_ACL | DELETE_ACL,
			     table_list);
  }
  return error;
}


/****************************************************************************
	Check stack size; Send error if there isn't enough stack to continue
****************************************************************************/

#if STACK_DIRECTION < 0
#define used_stack(A,B) (long) (A - B)
#else
#define used_stack(A,B) (long) (B - A)
#endif

bool check_stack_overrun(THD *thd,char *buf __attribute__((unused)))
{
  long stack_used;
  if ((stack_used=used_stack(thd->thread_stack,(char*) &stack_used)) >=
      (long) thread_stack_min)
  {
    sprintf(errbuff[0],ER(ER_STACK_OVERRUN),stack_used,thread_stack);
    my_message(ER_STACK_OVERRUN,errbuff[0],MYF(0));
    thd->fatal_error();
    return 1;
  }
  return 0;
}

#define MY_YACC_INIT 1000			// Start with big alloc
#define MY_YACC_MAX  32000			// Because of 'short'

bool my_yyoverflow(short **yyss, YYSTYPE **yyvs, int *yystacksize)
{
  LEX	*lex=current_lex;
  int  old_info=0;
  if ((uint) *yystacksize >= MY_YACC_MAX)
    return 1;
  if (!lex->yacc_yyvs)
    old_info= *yystacksize;
  *yystacksize= set_zone((*yystacksize)*2,MY_YACC_INIT,MY_YACC_MAX);
  if (!(lex->yacc_yyvs= (char*)
	my_realloc((gptr) lex->yacc_yyvs,
		   *yystacksize*sizeof(**yyvs),
		   MYF(MY_ALLOW_ZERO_PTR | MY_FREE_ON_ERROR))) ||
      !(lex->yacc_yyss= (char*)
	my_realloc((gptr) lex->yacc_yyss,
		   *yystacksize*sizeof(**yyss),
		   MYF(MY_ALLOW_ZERO_PTR | MY_FREE_ON_ERROR))))
    return 1;
  if (old_info)
  {						// Copy old info from stack
    memcpy(lex->yacc_yyss, (gptr) *yyss, old_info*sizeof(**yyss));
    memcpy(lex->yacc_yyvs, (gptr) *yyvs, old_info*sizeof(**yyvs));
  }
  *yyss=(short*) lex->yacc_yyss;
  *yyvs=(YYSTYPE*) lex->yacc_yyvs;
  return 0;
}


/****************************************************************************
  Initialize global thd variables needed for query
****************************************************************************/

void
mysql_init_query(THD *thd)
{
  DBUG_ENTER("mysql_init_query");
  LEX *lex=&thd->lex;
  lex->unit.init_query();
  lex->unit.init_select();
  lex->unit.thd= thd;
  lex->select_lex.init_query();
  lex->value_list.empty();
  lex->param_list.empty();
  lex->unit.next= lex->unit.master= lex->unit.link_next= 0;
  lex->unit.prev= lex->unit.link_prev= 0;
  lex->unit.global_parameters= lex->unit.slave= lex->current_select=
    lex->all_selects_list= &lex->select_lex;
  lex->select_lex.master= &lex->unit;
  lex->select_lex.prev= &lex->unit.slave;
  lex->select_lex.link_next= lex->select_lex.slave= lex->select_lex.next= 0;
  lex->select_lex.link_prev= (st_select_lex_node**)&(lex->all_selects_list);
  lex->describe= 0;
  lex->derived_tables= FALSE;
  lex->lock_option= TL_READ;
  lex->found_colon= 0;
  lex->safe_to_cache_query= 1;
  thd->select_number= lex->select_lex.select_number= 1;
  thd->free_list= 0;
  thd->total_warn_count=0;			// Warnings for this query
  thd->last_insert_id_used= thd->query_start_used= thd->insert_id_used=0;
  thd->sent_row_count= thd->examined_row_count= 0;
  thd->is_fatal_error= thd->rand_used= 0;
  thd->server_status &= ~SERVER_MORE_RESULTS_EXISTS;
  thd->tmp_table_used= 0;
  if (opt_bin_log)
    reset_dynamic(&thd->user_var_events);
  thd->clear_error();
  DBUG_VOID_RETURN;
}


void
mysql_init_select(LEX *lex)
{
  SELECT_LEX *select_lex= lex->current_select->select_lex();
  select_lex->init_select();
  select_lex->master_unit()->select_limit= select_lex->select_limit=
    lex->thd->variables.select_limit;
  if (select_lex == &lex->select_lex)
  {
    lex->exchange= 0;
    lex->result= 0;
    lex->proc_list.first= 0;
  }
}


bool
mysql_new_select(LEX *lex, bool move_down)
{
  SELECT_LEX *select_lex = new SELECT_LEX();
  select_lex->select_number= ++lex->thd->select_number;
  if (!select_lex)
    return 1;
  select_lex->init_query();
  select_lex->init_select();
  if (move_down)
  {
    /* first select_lex of subselect or derived table */
    SELECT_LEX_UNIT *unit= new SELECT_LEX_UNIT();
    if (!unit)
      return 1;
    unit->init_query();
    unit->init_select();
    unit->thd= lex->thd;
    unit->include_down(lex->current_select);
    unit->link_next= 0;
    unit->link_prev= 0;
    select_lex->include_down(unit);
  }
  else
    select_lex->include_neighbour(lex->current_select);

  select_lex->master_unit()->global_parameters= select_lex;
  select_lex->include_global((st_select_lex_node**)&lex->all_selects_list);
  lex->current_select= select_lex;
  return 0;
}

/*
  Create a select to return the same output as 'SELECT @@var_name'.

  SYNOPSIS
    create_select_for_variable()
    var_name		Variable name

  DESCRIPTION
    Used for SHOW COUNT(*) [ WARNINGS | ERROR]

    This will crash with a core dump if the variable doesn't exists
*/

void create_select_for_variable(const char *var_name)
{
  LEX *lex;
  LEX_STRING tmp;
  DBUG_ENTER("create_select_for_variable");
  lex= current_lex;
  mysql_init_select(lex);
  lex->sql_command= SQLCOM_SELECT;
  tmp.str= (char*) var_name;
  tmp.length=strlen(var_name);
  add_item_to_list(lex->thd, get_system_var(OPT_SESSION, tmp));
  DBUG_VOID_RETURN;
}


void mysql_init_multi_delete(LEX *lex)
{
  lex->sql_command=  SQLCOM_DELETE_MULTI;
  mysql_init_select(lex);
  lex->select_lex.select_limit= lex->unit.select_limit_cnt=
    HA_POS_ERROR;
  lex->auxilliary_table_list= lex->select_lex.table_list;
  lex->select_lex.init_query();
}


void
mysql_parse(THD *thd, char *inBuf, uint length)
{
  DBUG_ENTER("mysql_parse");

  mysql_init_query(thd);
  if (query_cache_send_result_to_client(thd, inBuf, length) <= 0)
  {
    LEX *lex=lex_start(thd, (uchar*) inBuf, length);
    if (!yyparse((void *)thd) && ! thd->is_fatal_error)
    {
      if (mqh_used && thd->user_connect &&
	  check_mqh(thd, lex->sql_command))
      {
	thd->net.error = 0;
      }
      else
      {
	if (thd->net.report_error)
	  send_error(thd, 0, NullS);
	else
	{
	  mysql_execute_command(thd);
#ifndef EMBEDDED_LIBRARY  /* TODO query cache in embedded library*/
	  query_cache_end_of_result(&thd->net);
#endif
	}
      }
    }
    else
    {
      DBUG_PRINT("info",("Command aborted. Fatal_error: %d",
			 thd->is_fatal_error));
#ifndef EMBEDDED_LIBRARY   /* TODO query cache in embedded library*/
      query_cache_abort(&thd->net);
#endif
    }
    thd->proc_info="freeing items";
    free_items(thd->free_list);  /* Free strings used by items */
    lex_end(lex);
  }
  DBUG_VOID_RETURN;
}


/*****************************************************************************
** Store field definition for create
** Return 0 if ok
******************************************************************************/

bool add_field_to_list(THD *thd, char *field_name, enum_field_types type,
		       char *length, char *decimals,
		       uint type_modifier,
		       Item *default_value, Item *comment,
		       char *change, TYPELIB *interval, CHARSET_INFO *cs)
{
  register create_field *new_field;
  LEX  *lex= &thd->lex;
  uint allowed_type_modifier=0;
  char warn_buff[MYSQL_ERRMSG_SIZE];
  DBUG_ENTER("add_field_to_list");

  if (strlen(field_name) > NAME_LEN)
  {
    net_printf(thd, ER_TOO_LONG_IDENT, field_name); /* purecov: inspected */
    DBUG_RETURN(1);				/* purecov: inspected */
  }
  if (type_modifier & PRI_KEY_FLAG)
  {
    lex->col_list.push_back(new key_part_spec(field_name,0));
    lex->key_list.push_back(new Key(Key::PRIMARY, NullS, HA_KEY_ALG_UNDEF,
				    lex->col_list));
    lex->col_list.empty();
  }
  if (type_modifier & (UNIQUE_FLAG | UNIQUE_KEY_FLAG))
  {
    lex->col_list.push_back(new key_part_spec(field_name,0));
    lex->key_list.push_back(new Key(Key::UNIQUE, NullS, HA_KEY_ALG_UNDEF,
				    lex->col_list));
    lex->col_list.empty();
  }

  if (default_value && default_value->type() == Item::NULL_ITEM)
  {
    if ((type_modifier & (NOT_NULL_FLAG | AUTO_INCREMENT_FLAG)) ==
	NOT_NULL_FLAG)
    {
      net_printf(thd,ER_INVALID_DEFAULT,field_name);
      DBUG_RETURN(1);
    }
    default_value=0;
  }
  if (!(new_field=new create_field()))
    DBUG_RETURN(1);
  new_field->field=0;
  new_field->field_name=field_name;
  new_field->def= (type_modifier & AUTO_INCREMENT_FLAG ? 0 : default_value);
  new_field->flags= type_modifier;
  new_field->unireg_check= (type_modifier & AUTO_INCREMENT_FLAG ?
			    Field::NEXT_NUMBER : Field::NONE);
  new_field->decimals= decimals ? (uint) set_zone(atoi(decimals),0,
						  NOT_FIXED_DEC-1) : 0;
  new_field->sql_type=type;
  new_field->length=0;
  new_field->change=change;
  new_field->interval=0;
  new_field->pack_length=0;
  new_field->charset=cs;

  if (!comment)
  {
    new_field->comment.str=0;
    new_field->comment.length=0;
  }
  else
  {
    /* In this case comment is always of type Item_string */
    new_field->comment.str=   (char*) comment->str_value.ptr();
    new_field->comment.length=comment->str_value.length();
  }
  if (length)
    if (!(new_field->length= (uint) atoi(length)))
      length=0; /* purecov: inspected */
  uint sign_len=type_modifier & UNSIGNED_FLAG ? 0 : 1;

  if (new_field->length && new_field->decimals &&
      new_field->length < new_field->decimals+1 &&
      new_field->decimals != NOT_FIXED_DEC)
    new_field->length=new_field->decimals+1; /* purecov: inspected */

  switch (type) {
  case FIELD_TYPE_TINY:
    if (!length) new_field->length=3+sign_len;
    allowed_type_modifier= AUTO_INCREMENT_FLAG;
    break;
  case FIELD_TYPE_SHORT:
    if (!length) new_field->length=5+sign_len;
    allowed_type_modifier= AUTO_INCREMENT_FLAG;
    break;
  case FIELD_TYPE_INT24:
    if (!length) new_field->length=8+sign_len;
    allowed_type_modifier= AUTO_INCREMENT_FLAG;
    break;
  case FIELD_TYPE_LONG:
    if (!length) new_field->length=10+sign_len;
    allowed_type_modifier= AUTO_INCREMENT_FLAG;
    break;
  case FIELD_TYPE_LONGLONG:
    if (!length) new_field->length=20;
    allowed_type_modifier= AUTO_INCREMENT_FLAG;
    break;
  case FIELD_TYPE_NULL:
    break;
  case FIELD_TYPE_DECIMAL:
    if (!length)
      new_field->length = 10;			// Default length for DECIMAL
    new_field->length+=sign_len;
    if (new_field->decimals)
      new_field->length++;
    break;
  case FIELD_TYPE_STRING:
  case FIELD_TYPE_VAR_STRING:
    if (new_field->length < MAX_FIELD_WIDTH || default_value)
      break;
    /* Convert long CHAR() and VARCHAR columns to TEXT or BLOB */
    new_field->sql_type= FIELD_TYPE_BLOB;
    sprintf(warn_buff, ER(ER_AUTO_CONVERT), field_name, "CHAR",
	    (cs == &my_charset_bin) ? "BLOB" : "TEXT");
    push_warning(thd, MYSQL_ERROR::WARN_LEVEL_WARN, ER_AUTO_CONVERT,
		 warn_buff);
    /* fall through */
  case FIELD_TYPE_BLOB:
  case FIELD_TYPE_TINY_BLOB:
  case FIELD_TYPE_LONG_BLOB:
  case FIELD_TYPE_MEDIUM_BLOB:
  case FIELD_TYPE_GEOMETRY:
    if (new_field->length)
    {
      /* The user has given a length to the blob column */
      if (new_field->length < 256)
	type= FIELD_TYPE_TINY_BLOB;
      if (new_field->length < 65536)
	type= FIELD_TYPE_BLOB;
      else if (new_field->length < 256L*256L*256L)
	type= FIELD_TYPE_MEDIUM_BLOB;
      else
	type= FIELD_TYPE_LONG_BLOB;
      new_field->length= 0;
    }
    new_field->sql_type= type;
    if (default_value)				// Allow empty as default value
    {
      String str,*res;
      res=default_value->val_str(&str);
      if (res->length())
      {
	net_printf(thd,ER_BLOB_CANT_HAVE_DEFAULT,field_name); /* purecov: inspected */
	DBUG_RETURN(1); /* purecov: inspected */
      }
      new_field->def=0;
    }
    new_field->flags|=BLOB_FLAG;
    break;
  case FIELD_TYPE_YEAR:
    if (!length || new_field->length != 2)
      new_field->length=4;			// Default length
    new_field->flags|= ZEROFILL_FLAG | UNSIGNED_FLAG;
    break;
  case FIELD_TYPE_FLOAT:
    /* change FLOAT(precision) to FLOAT or DOUBLE */
    allowed_type_modifier= AUTO_INCREMENT_FLAG;
    if (length && !decimals)
    {
      uint tmp_length=new_field->length;
      if (tmp_length > PRECISION_FOR_DOUBLE)
      {
	net_printf(thd,ER_WRONG_FIELD_SPEC,field_name);
	DBUG_RETURN(1);
      }
      else if (tmp_length > PRECISION_FOR_FLOAT)
      {
	new_field->sql_type=FIELD_TYPE_DOUBLE;
	new_field->length=DBL_DIG+7;			// -[digits].E+###
      }
      else
	new_field->length=FLT_DIG+6;			// -[digits].E+##
      new_field->decimals= NOT_FIXED_DEC;
      break;
    }
    if (!length)
    {
      new_field->length =  FLT_DIG+6;
      new_field->decimals= NOT_FIXED_DEC;
    }
    break;
  case FIELD_TYPE_DOUBLE:
    allowed_type_modifier= AUTO_INCREMENT_FLAG;
    if (!length)
    {
      new_field->length = DBL_DIG+7;
      new_field->decimals=NOT_FIXED_DEC;
    }
    break;
  case FIELD_TYPE_TIMESTAMP:
    if (!length)
      new_field->length= 14;			// Full date YYYYMMDDHHMMSS
    else
    {
      new_field->length=((new_field->length+1)/2)*2; /* purecov: inspected */
      new_field->length= min(new_field->length,14); /* purecov: inspected */
    }
    new_field->flags|= ZEROFILL_FLAG | UNSIGNED_FLAG | NOT_NULL_FLAG;
    break;
  case FIELD_TYPE_DATE:				// Old date type
    if (protocol_version != PROTOCOL_VERSION-1)
      new_field->sql_type=FIELD_TYPE_NEWDATE;
    /* fall trough */
  case FIELD_TYPE_NEWDATE:
    new_field->length=10;
    break;
  case FIELD_TYPE_TIME:
    new_field->length=10;
    break;
  case FIELD_TYPE_DATETIME:
    new_field->length=19;
    break;
  case FIELD_TYPE_SET:
    {
      if (interval->count > sizeof(longlong)*8)
      {
	net_printf(thd,ER_TOO_BIG_SET,field_name); /* purecov: inspected */
	DBUG_RETURN(1);				/* purecov: inspected */
      }
      new_field->pack_length=(interval->count+7)/8;
      if (new_field->pack_length > 4)
	new_field->pack_length=8;
      new_field->interval=interval;
      new_field->length=0;
      for (const char **pos=interval->type_names; *pos ; pos++)
      {
	new_field->length+=(uint) strip_sp((char*) *pos)+1;
      }
      new_field->length--;
      set_if_smaller(new_field->length,MAX_FIELD_WIDTH-1);
      if (default_value)
      {
	char *not_used;
	uint not_used2;

	thd->cuted_fields=0;
	String str,*res;
	res=default_value->val_str(&str);
	(void) find_set(interval, res->ptr(), res->length(), &not_used,
			&not_used2);
	if (thd->cuted_fields)
	{
	  net_printf(thd,ER_INVALID_DEFAULT,field_name);
	  DBUG_RETURN(1);
	}
      }
    }
    break;
  case FIELD_TYPE_ENUM:
    {
      new_field->interval=interval;
      new_field->pack_length=interval->count < 256 ? 1 : 2; // Should be safe
      new_field->length=(uint) strip_sp((char*) interval->type_names[0]);
      for (const char **pos=interval->type_names+1; *pos ; pos++)
      {
	uint length=(uint) strip_sp((char*) *pos);
	set_if_bigger(new_field->length,length);
      }
      set_if_smaller(new_field->length,MAX_FIELD_WIDTH-1);
      if (default_value)
      {
	String str,*res;
	res=default_value->val_str(&str);
	if (!find_enum(interval,res->ptr(),res->length()))
	{
	  net_printf(thd,ER_INVALID_DEFAULT,field_name);
	  DBUG_RETURN(1);
	}
      }
      break;
    }
  }

  if (new_field->length >= MAX_FIELD_WIDTH ||
      (!new_field->length && !(new_field->flags & BLOB_FLAG) &&
       type != FIELD_TYPE_STRING && 
       type != FIELD_TYPE_VAR_STRING && type != FIELD_TYPE_GEOMETRY))
  {
    net_printf(thd,ER_TOO_BIG_FIELDLENGTH,field_name,
	       MAX_FIELD_WIDTH-1);		/* purecov: inspected */
    DBUG_RETURN(1);				/* purecov: inspected */
  }
  type_modifier&= AUTO_INCREMENT_FLAG;
  if ((~allowed_type_modifier) & type_modifier)
  {
    net_printf(thd,ER_WRONG_FIELD_SPEC,field_name);
    DBUG_RETURN(1);
  }
  if (!new_field->pack_length)
    new_field->pack_length=calc_pack_length(new_field->sql_type ==
					    FIELD_TYPE_VAR_STRING ?
					    FIELD_TYPE_STRING :
					    new_field->sql_type,
					    new_field->length);
  lex->create_list.push_back(new_field);
  lex->last_field=new_field;
  DBUG_RETURN(0);
}

/* Store position for column in ALTER TABLE .. ADD column */

void store_position_for_column(const char *name)
{
  current_lex->last_field->after=my_const_cast(char*) (name);
}

bool
add_proc_to_list(THD* thd, Item *item)
{
  ORDER *order;
  Item	**item_ptr;

  if (!(order = (ORDER *) thd->alloc(sizeof(ORDER)+sizeof(Item*))))
    return 1;
  item_ptr = (Item**) (order+1);
  *item_ptr= item;
  order->item=item_ptr;
  order->free_me=0;
  thd->lex.proc_list.link_in_list((byte*) order,(byte**) &order->next);
  return 0;
}


/* Fix escaping of _, % and \ in database and table names (for ODBC) */

static void remove_escape(char *name)
{
  if (!*name)					// For empty DB names
    return;
  char *to;
#ifdef USE_MB
  char *strend=name+(uint) strlen(name);
#endif
  for (to=name; *name ; name++)
  {
#ifdef USE_MB
    int l;
/*    if ((l = ismbchar(name, name+MBMAXLEN))) { Wei He: I think it's wrong */
    if (use_mb(system_charset_info) &&
        (l = my_ismbchar(system_charset_info, name, strend)))
    {
	while (l--)
	    *to++ = *name++;
	name--;
	continue;
    }
#endif
    if (*name == '\\' && name[1])
      name++;					// Skip '\\'
    *to++= *name;
  }
  *to=0;
}

/****************************************************************************
** save order by and tables in own lists
****************************************************************************/


bool add_to_list(THD *thd, SQL_LIST &list,Item *item,bool asc)
{
  ORDER *order;
  Item	**item_ptr;
  DBUG_ENTER("add_to_list");
  if (!(order = (ORDER *) thd->alloc(sizeof(ORDER)+sizeof(Item*))))
    DBUG_RETURN(1);
  item_ptr = (Item**) (order+1);
  *item_ptr=item;
  order->item= item_ptr;
  order->asc = asc;
  order->free_me=0;
  order->used=0;
  list.link_in_list((byte*) order,(byte**) &order->next);
  DBUG_RETURN(0);
}


/*
  Add a table to list of used tables

  SYNOPSIS
    add_table_to_list()
    table		Table to add
    alias		alias for table (or null if no alias)
    table_options	A set of the following bits:
			TL_OPTION_UPDATING	Table will be updated
			TL_OPTION_FORCE_INDEX	Force usage of index
    lock_type		How table should be locked
    use_index		List of indexed used in USE INDEX
    ignore_index	List of indexed used in IGNORE INDEX

    RETURN
      0		Error
      #		Pointer to TABLE_LIST element added to the total table list
*/

TABLE_LIST *st_select_lex::add_table_to_list(THD *thd,
					     Table_ident *table,
					     LEX_STRING *alias,
					     ulong table_options,
					     thr_lock_type lock_type,
					     List<String> *use_index,
					     List<String> *ignore_index)
{
  register TABLE_LIST *ptr;
  char *alias_str;
  DBUG_ENTER("add_table_to_list");

  if (!table)
    DBUG_RETURN(0);				// End of memory
  alias_str= alias ? alias->str : table->table.str;
  if (table->table.length > NAME_LEN ||
      (table->table.length &&
       check_table_name(table->table.str,table->table.length)) ||
      table->db.str && check_db_name(table->db.str))
  {
    net_printf(thd,ER_WRONG_TABLE_NAME,table->table.str);
    DBUG_RETURN(0);
  }

  if (!alias)					/* Alias is case sensitive */
  {
    if (table->sel)
    {
      net_printf(thd,ER_DERIVED_MUST_HAVE_ALIAS);
      DBUG_RETURN(0);
    }
    if (!(alias_str=thd->memdup(alias_str,table->table.length+1)))
      DBUG_RETURN(0);
  }
  if (!(ptr = (TABLE_LIST *) thd->calloc(sizeof(TABLE_LIST))))
    DBUG_RETURN(0);				/* purecov: inspected */
  if (table->db.str)
  {
    ptr->db= table->db.str;
    ptr->db_length= table->db.length;
  }
  else if (thd->db)
  {
    ptr->db= thd->db;
    ptr->db_length= thd->db_length;
  }
  else
  {
    /* The following can't be "" as we may do 'casedn_str()' on it */
    ptr->db= empty_c_string;
    ptr->db_length= 0;
  }

  ptr->alias= alias_str;
  if (lower_case_table_names && table->table.length)
    my_casedn_str(files_charset_info, table->table.str);
  ptr->real_name=table->table.str;
  ptr->real_name_length=table->table.length;
  ptr->lock_type=   lock_type;
  ptr->updating=    test(table_options & TL_OPTION_UPDATING);
  ptr->force_index= test(table_options & TL_OPTION_FORCE_INDEX);
  ptr->derived=	    table->sel;
  if (use_index)
    ptr->use_index=(List<String> *) thd->memdup((gptr) use_index,
					       sizeof(*use_index));
  if (ignore_index)
    ptr->ignore_index=(List<String> *) thd->memdup((gptr) ignore_index,
						   sizeof(*ignore_index));

  /* check that used name is unique */
  if (lock_type != TL_IGNORE)
  {
    for (TABLE_LIST *tables=(TABLE_LIST*) table_list.first ;
	 tables ;
	 tables=tables->next)
    {
      if (!strcmp(alias_str,tables->alias) && !strcmp(ptr->db, tables->db))
      {
	net_printf(thd,ER_NONUNIQ_TABLE,alias_str); /* purecov: tested */
	DBUG_RETURN(0);				/* purecov: tested */
      }
    }
  }
  table_list.link_in_list((byte*) ptr, (byte**) &ptr->next);
  DBUG_RETURN(ptr);
}


/*
  Set lock for all tables in current select level

  SYNOPSIS:
    set_lock_for_tables()
    lock_type			Lock to set for tables

  NOTE:
    If lock is a write lock, then tables->updating is set 1
    This is to get tables_ok to know that the table is updated by the
    query
*/

void st_select_lex::set_lock_for_tables(thr_lock_type lock_type)
{
  bool for_update= lock_type >= TL_READ_NO_INSERT;
  DBUG_ENTER("set_lock_for_tables");
  DBUG_PRINT("enter", ("lock_type: %d  for_update: %d", lock_type,
		       for_update));

  for (TABLE_LIST *tables= (TABLE_LIST*) table_list.first ;
       tables ;
       tables=tables->next)
  {
    tables->lock_type= lock_type;
    tables->updating=  for_update;
  }
  DBUG_VOID_RETURN;
}


void add_join_on(TABLE_LIST *b,Item *expr)
{
  if (expr)
  {
    if (!b->on_expr)
      b->on_expr=expr;
    else
    {
      // This only happens if you have both a right and left join
      b->on_expr=new Item_cond_and(b->on_expr,expr);
    }
    b->on_expr->top_level_item();
  }
}


void add_join_natural(TABLE_LIST *a,TABLE_LIST *b)
{
  b->natural_join=a;
}


/*
  Reload/resets privileges and the different caches
*/

bool reload_acl_and_cache(THD *thd, ulong options, TABLE_LIST *tables)
{
  bool result=0;
  bool error_already_sent=0;
  select_errors=0;				/* Write if more errors */
  if (options & REFRESH_GRANT)
  {
    acl_reload(thd);
    grant_reload(thd);
    if (mqh_used)
      reset_mqh(thd,(LEX_USER *) NULL,true);
  }
  if (options & REFRESH_LOG)
  {
    mysql_log.new_file(1);
    mysql_update_log.new_file(1);
    mysql_bin_log.new_file(1);
    if (expire_logs_days)
    {
      long purge_time= time(0) - expire_logs_days*24*60*60;
      if (purge_time >= 0)
	mysql_bin_log.purge_logs_before_date(thd, purge_time);
    }
    mysql_slow_log.new_file(1);
    if (ha_flush_logs())
      result=1;
    if (flush_error_log())
      result=1;
  }
#ifdef HAVE_QUERY_CACHE
  if (options & REFRESH_QUERY_CACHE_FREE)
  {
    query_cache.pack();				// FLUSH QUERY CACHE
    options &= ~REFRESH_QUERY_CACHE; //don't flush all cache, just free memory
  }
  if (options & (REFRESH_TABLES | REFRESH_QUERY_CACHE))
  {
    query_cache.flush();			// RESET QUERY CACHE
  }
#endif /*HAVE_QUERY_CACHE*/
  if (options & (REFRESH_TABLES | REFRESH_READ_LOCK))
  {
    if ((options & REFRESH_READ_LOCK) && thd)
    {
      if (lock_global_read_lock(thd))
	return 1;
    }
    result=close_cached_tables(thd,(options & REFRESH_FAST) ? 0 : 1, tables);
  }
  if (options & REFRESH_HOSTS)
    hostname_cache_refresh();
  if (options & REFRESH_STATUS)
    refresh_status();
  if (options & REFRESH_THREADS)
    flush_thread_cache();
#ifndef EMBEDDED_LIBRARY
  if (options & REFRESH_MASTER)
    if (reset_master(thd))
      result=1;
#endif
#ifdef OPENSSL
   if (options & REFRESH_DES_KEY_FILE)
   {
     if (des_key_file)
       result=load_des_key_file(des_key_file);
   }
#endif
#ifndef EMBEDDED_LIBRARY
 if (options & REFRESH_SLAVE)
 {
   LOCK_ACTIVE_MI;
   if (reset_slave(thd, active_mi))
   {
     result=1;
     /*
       reset_slave() sends error itself.
       If it didn't, one would either change reset_slave()'s prototype, to
       pass *errorcode and *errmsg to it when it's called or
       change reset_slave to use my_error() to register the error.
     */
     error_already_sent=1;
   }
   UNLOCK_ACTIVE_MI;
 }
#endif
 if (options & REFRESH_USER_RESOURCES)
   reset_mqh(thd,(LEX_USER *) NULL);

 if (thd && !error_already_sent)
 {
   if (result)
     send_error(thd,0);
   else
     send_ok(thd);
 }

 return result;
}


/*
  kill on thread

  SYNOPSIS
    kill_one_thread()
    thd			Thread class
    id			Thread id

  NOTES
    This is written such that we have a short lock on LOCK_thread_count
*/

void kill_one_thread(THD *thd, ulong id)
{
  THD *tmp;
  uint error=ER_NO_SUCH_THREAD;
  VOID(pthread_mutex_lock(&LOCK_thread_count)); // For unlink from list
  I_List_iterator<THD> it(threads);
  while ((tmp=it++))
  {
    if (tmp->thread_id == id)
    {
      pthread_mutex_lock(&tmp->LOCK_delete);	// Lock from delete
      break;
    }
  }
  VOID(pthread_mutex_unlock(&LOCK_thread_count));
  if (tmp)
  {
    if ((thd->master_access & SUPER_ACL) ||
	!strcmp(thd->user,tmp->user))
    {
      tmp->awake(1 /*prepare to die*/);
      error=0;
    }
    else
      error=ER_KILL_DENIED_ERROR;
    pthread_mutex_unlock(&tmp->LOCK_delete);
  }

  if (!error)
    send_ok(thd);
  else
    net_printf(thd,error,id);
}

/* Clear most status variables */

static void refresh_status(void)
{
  pthread_mutex_lock(&THR_LOCK_keycache);
  pthread_mutex_lock(&LOCK_status);
  for (struct show_var_st *ptr=status_vars; ptr->name; ptr++)
  {
    if (ptr->type == SHOW_LONG)
      *(ulong*) ptr->value=0;
  }
  pthread_mutex_unlock(&LOCK_status);
  pthread_mutex_unlock(&THR_LOCK_keycache);
}


	/* If pointer is not a null pointer, append filename to it */

static bool append_file_to_dir(THD *thd, char **filename_ptr, char *table_name)
{
  char buff[FN_REFLEN],*ptr, *end;
  if (!*filename_ptr)
    return 0;					// nothing to do

  /* Check that the filename is not too long and it's a hard path */
  if (strlen(*filename_ptr)+strlen(table_name) >= FN_REFLEN-1 ||
      !test_if_hard_path(*filename_ptr))
  {
    my_error(ER_WRONG_TABLE_NAME, MYF(0), *filename_ptr);
    return 1;
  }
  /* Fix is using unix filename format on dos */
  strmov(buff,*filename_ptr);
  end=convert_dirname(buff, *filename_ptr, NullS);
  if (!(ptr=thd->alloc((uint) (end-buff)+(uint) strlen(table_name)+1)))
    return 1;					// End of memory
  *filename_ptr=ptr;
  strxmov(ptr,buff,table_name,NullS);
  return 0;
}

/*
  Check if the select is a simple select (not an union)

  SYNOPSIS
    check_simple_select()

  RETURN VALUES
    0	ok
    1	error	; In this case the error messege is sent to the client
*/

bool check_simple_select()
{
  THD *thd= current_thd;
  if (thd->lex.current_select != &thd->lex.select_lex)
  {
    char command[80];
    strmake(command, thd->lex.yylval->symbol.str,
	    min(thd->lex.yylval->symbol.length, sizeof(command)-1));
    net_printf(thd, ER_CANT_USE_OPTION_HERE, command);
    return 1;
  }
  return 0;
}

compare_func_creator comp_eq_creator(bool invert)
{
  return invert?&Item_bool_func2::ne_creator:&Item_bool_func2::eq_creator;
}

compare_func_creator comp_ge_creator(bool invert)
{
  return invert?&Item_bool_func2::lt_creator:&Item_bool_func2::ge_creator;
}

compare_func_creator comp_gt_creator(bool invert)
{
  return invert?&Item_bool_func2::le_creator:&Item_bool_func2::gt_creator;
}

compare_func_creator comp_le_creator(bool invert)
{
  return invert?&Item_bool_func2::gt_creator:&Item_bool_func2::le_creator;
}

compare_func_creator comp_lt_creator(bool invert)
{
  return invert?&Item_bool_func2::ge_creator:&Item_bool_func2::lt_creator;
}

compare_func_creator comp_ne_creator(bool invert)
{
  return invert?&Item_bool_func2::eq_creator:&Item_bool_func2::ne_creator;
}<|MERGE_RESOLUTION|>--- conflicted
+++ resolved
@@ -1748,10 +1748,6 @@
     res = purge_master_logs(thd, lex->to_log);
     break;
   }
-<<<<<<< HEAD
-#endif
-
-=======
   case SQLCOM_PURGE_BEFORE:
   {
     if (check_global_access(thd, SUPER_ACL))
@@ -1760,7 +1756,8 @@
     res = purge_master_logs_before_date(thd, lex->purge_time);
     break;
   }
->>>>>>> e7f4bf5b
+#endif
+
   case SQLCOM_SHOW_WARNS:
   {
     res= mysqld_show_warnings(thd, (ulong)
