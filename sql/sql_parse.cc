/* Copyright (C) 2000-2003 MySQL AB

   This program is free software; you can redistribute it and/or modify
   it under the terms of the GNU General Public License as published by
   the Free Software Foundation; version 2 of the License.

   This program is distributed in the hope that it will be useful,
   but WITHOUT ANY WARRANTY; without even the implied warranty of
   MERCHANTABILITY or FITNESS FOR A PARTICULAR PURPOSE.  See the
   GNU General Public License for more details.

   You should have received a copy of the GNU General Public License
   along with this program; if not, write to the Free Software
   Foundation, Inc., 59 Temple Place, Suite 330, Boston, MA  02111-1307  USA */

#define MYSQL_LEX 1
#include "mysql_priv.h"
#include "sql_repl.h"
#include "repl_failsafe.h"
#include <m_ctype.h>
#include <myisam.h>
#include <my_dir.h>

#ifdef HAVE_INNOBASE_DB
#include "ha_innodb.h"
#endif

#ifdef HAVE_NDBCLUSTER_DB
#include "ha_ndbcluster.h"
#endif

#include "sp_head.h"
#include "sp.h"
#include "sp_cache.h"
#include "sql_trigger.h"

#ifdef HAVE_OPENSSL
/*
  Without SSL the handshake consists of one packet. This packet
  has both client capabilites and scrambled password.
  With SSL the handshake might consist of two packets. If the first
  packet (client capabilities) has CLIENT_SSL flag set, we have to
  switch to SSL and read the second packet. The scrambled password
  is in the second packet and client_capabilites field will be ignored.
  Maybe it is better to accept flags other than CLIENT_SSL from the
  second packet?
*/
#define SSL_HANDSHAKE_SIZE      2
#define NORMAL_HANDSHAKE_SIZE   6
#define MIN_HANDSHAKE_SIZE      2
#else
#define MIN_HANDSHAKE_SIZE      6
#endif /* HAVE_OPENSSL */

/* Used in error handling only */
#define SP_TYPE_STRING(LP) \
  ((LP)->sphead->m_type == TYPE_ENUM_FUNCTION ? "FUNCTION" : "PROCEDURE")
#define SP_COM_STRING(LP) \
  ((LP)->sql_command == SQLCOM_CREATE_SPFUNCTION || \
   (LP)->sql_command == SQLCOM_ALTER_FUNCTION || \
   (LP)->sql_command == SQLCOM_SHOW_CREATE_FUNC || \
   (LP)->sql_command == SQLCOM_DROP_FUNCTION ? \
   "FUNCTION" : "PROCEDURE")

#ifdef SOLARIS
extern "C" int gethostname(char *name, int namelen);
#endif

#ifndef NO_EMBEDDED_ACCESS_CHECKS
static void time_out_user_resource_limits(THD *thd, USER_CONN *uc);
static int check_for_max_user_connections(THD *thd, USER_CONN *uc);
static void decrease_user_connections(USER_CONN *uc);
#endif /* NO_EMBEDDED_ACCESS_CHECKS */
static bool check_db_used(THD *thd,TABLE_LIST *tables);
static void remove_escape(char *name);
static bool append_file_to_dir(THD *thd, const char **filename_ptr,
			       const char *table_name);

const char *any_db="*any*";	// Special symbol for check_access

const char *command_name[]={
  "Sleep", "Quit", "Init DB", "Query", "Field List", "Create DB",
  "Drop DB", "Refresh", "Shutdown", "Statistics", "Processlist",
  "Connect","Kill","Debug","Ping","Time","Delayed insert","Change user",
  "Binlog Dump","Table Dump",  "Connect Out", "Register Slave",
  "Prepare", "Execute", "Long Data", "Close stmt",
  "Reset stmt", "Set option", "Fetch",
  "Error"					// Last command number
};

const char *xa_state_names[]={
  "NON-EXISTING", "ACTIVE", "IDLE", "PREPARED"
};

#ifdef __WIN__
static void  test_signal(int sig_ptr)
{
#if !defined( DBUG_OFF)
  MessageBox(NULL,"Test signal","DBUG",MB_OK);
#endif
#if defined(OS2)
  fprintf(stderr, "Test signal %d\n", sig_ptr);
  fflush(stderr);
#endif
}
static void init_signals(void)
{
  int signals[7] = {SIGINT,SIGILL,SIGFPE,SIGSEGV,SIGTERM,SIGBREAK,SIGABRT } ;
  for (int i=0 ; i < 7 ; i++)
    signal( signals[i], test_signal) ;
}
#endif

static void unlock_locked_tables(THD *thd)
{
  if (thd->locked_tables)
  {
    thd->lock=thd->locked_tables;
    thd->locked_tables=0;			// Will be automatically closed
    close_thread_tables(thd);			// Free tables
  }
}


static bool end_active_trans(THD *thd)
{
  int error=0;
  DBUG_ENTER("end_active_trans");
  if (unlikely(thd->in_sub_stmt))
  {
    my_error(ER_COMMIT_NOT_ALLOWED_IN_SF_OR_TRG, MYF(0));
    DBUG_RETURN(1);
  }
  if (thd->transaction.xid_state.xa_state != XA_NOTR)
  {
    my_error(ER_XAER_RMFAIL, MYF(0),
             xa_state_names[thd->transaction.xid_state.xa_state]);
    DBUG_RETURN(1);
  }
  if (thd->options & (OPTION_NOT_AUTOCOMMIT | OPTION_BEGIN |
		      OPTION_TABLE_LOCK))
  {
    DBUG_PRINT("info",("options: 0x%llx", thd->options));
    /* Safety if one did "drop table" on locked tables */
    if (!thd->locked_tables)
      thd->options&= ~OPTION_TABLE_LOCK;
    thd->server_status&= ~SERVER_STATUS_IN_TRANS;
    if (ha_commit(thd))
      error=1;
    thd->options&= ~(OPTION_BEGIN | OPTION_STATUS_NO_TRANS_UPDATE);
  }
  DBUG_RETURN(error);
}

static bool begin_trans(THD *thd)
{
  int error=0;
  if (unlikely(thd->in_sub_stmt))
  {
    my_error(ER_COMMIT_NOT_ALLOWED_IN_SF_OR_TRG, MYF(0));
    return 1;
  }
  if (thd->locked_tables)
  {
    thd->lock=thd->locked_tables;
    thd->locked_tables=0;			// Will be automatically closed
    close_thread_tables(thd);			// Free tables
  }
  if (end_active_trans(thd))
    error= -1;
  else
  {
    LEX *lex= thd->lex;
    thd->options= ((thd->options &  ~(OPTION_STATUS_NO_TRANS_UPDATE)) |
		   OPTION_BEGIN);
    thd->server_status|= SERVER_STATUS_IN_TRANS;
    if (lex->start_transaction_opt & MYSQL_START_TRANS_OPT_WITH_CONS_SNAPSHOT)
      error= ha_start_consistent_snapshot(thd);
  }
  return error;
}

#ifdef HAVE_REPLICATION
/*
  Returns true if all tables should be ignored
*/
inline bool all_tables_not_ok(THD *thd, TABLE_LIST *tables)
{
  return table_rules_on && tables && !tables_ok(thd,tables);
}
#endif


static bool some_non_temp_table_to_be_updated(THD *thd, TABLE_LIST *tables)
{
  for (TABLE_LIST *table= tables; table; table= table->next_global)
  {
    DBUG_ASSERT(table->db && table->table_name);
    if (table->updating &&
        !find_temporary_table(thd, table->db, table->table_name))
      return 1;
  }
  return 0;
}

#ifndef NO_EMBEDDED_ACCESS_CHECKS
static HASH hash_user_connections;

static int get_or_create_user_conn(THD *thd, const char *user,
				   const char *host,
				   USER_RESOURCES *mqh)
{
  int return_val= 0;
  uint temp_len, user_len;
  char temp_user[USER_HOST_BUFF_SIZE];
  struct  user_conn *uc;

  DBUG_ASSERT(user != 0);
  DBUG_ASSERT(host != 0);

  user_len= strlen(user);
  temp_len= (strmov(strmov(temp_user, user)+1, host) - temp_user)+1;
  (void) pthread_mutex_lock(&LOCK_user_conn);
  if (!(uc = (struct  user_conn *) hash_search(&hash_user_connections,
					       (byte*) temp_user, temp_len)))
  {
    /* First connection for user; Create a user connection object */
    if (!(uc= ((struct user_conn*)
	       my_malloc(sizeof(struct user_conn) + temp_len+1,
			 MYF(MY_WME)))))
    {
      net_send_error(thd, 0, NullS);		// Out of memory
      return_val= 1;
      goto end;
    }
    uc->user=(char*) (uc+1);
    memcpy(uc->user,temp_user,temp_len+1);
    uc->host= uc->user + user_len +  1;
    uc->len= temp_len;
    uc->connections= uc->questions= uc->updates= uc->conn_per_hour= 0;
    uc->user_resources= *mqh;
    uc->intime= thd->thr_create_time;
    if (my_hash_insert(&hash_user_connections, (byte*) uc))
    {
      my_free((char*) uc,0);
      net_send_error(thd, 0, NullS);		// Out of memory
      return_val= 1;
      goto end;
    }
  }
  thd->user_connect=uc;
  uc->connections++;
end:
  (void) pthread_mutex_unlock(&LOCK_user_conn);
  return return_val;

}
#endif /* !NO_EMBEDDED_ACCESS_CHECKS */


/*
  Check if user exist and password supplied is correct. 

  SYNOPSIS
    check_user()
    thd          thread handle, thd->security_ctx->{host,user,ip} are used
    command      originator of the check: now check_user is called
                 during connect and change user procedures; used for 
                 logging.
    passwd       scrambled password received from client
    passwd_len   length of scrambled password
    db           database name to connect to, may be NULL
    check_count  dont know exactly

    Note, that host, user and passwd may point to communication buffer.
    Current implementation does not depend on that, but future changes
    should be done with this in mind; 'thd' is INOUT, all other params
    are 'IN'.

  RETURN VALUE
    0  OK; thd->security_ctx->user/master_access/priv_user/db_access and
       thd->db are updated; OK is sent to client;
   -1  access denied or handshake error; error is sent to client;
   >0  error, not sent to client
*/

int check_user(THD *thd, enum enum_server_command command, 
	       const char *passwd, uint passwd_len, const char *db,
	       bool check_count)
{
  DBUG_ENTER("check_user");
  
#ifdef NO_EMBEDDED_ACCESS_CHECKS
  thd->main_security_ctx.master_access= GLOBAL_ACLS;       // Full rights
  /* Change database if necessary */
  if (db && db[0])
  {
    /*
      thd->db is saved in caller and needs to be freed by caller if this
      function returns 0
    */
    thd->reset_db(NULL, 0);
    if (mysql_change_db(thd, db, FALSE))
    {
      /* Send the error to the client */
      net_send_error(thd);
      DBUG_RETURN(-1);
    }
  }
  send_ok(thd);
  DBUG_RETURN(0);
#else

  my_bool opt_secure_auth_local;
  pthread_mutex_lock(&LOCK_global_system_variables);
  opt_secure_auth_local= opt_secure_auth;
  pthread_mutex_unlock(&LOCK_global_system_variables);
  
  /*
    If the server is running in secure auth mode, short scrambles are 
    forbidden.
  */
  if (opt_secure_auth_local && passwd_len == SCRAMBLE_LENGTH_323)
  {
    net_printf_error(thd, ER_NOT_SUPPORTED_AUTH_MODE);
    mysql_log.write(thd, COM_CONNECT, ER(ER_NOT_SUPPORTED_AUTH_MODE));
    DBUG_RETURN(-1);
  }
  if (passwd_len != 0 &&
      passwd_len != SCRAMBLE_LENGTH &&
      passwd_len != SCRAMBLE_LENGTH_323)
    DBUG_RETURN(ER_HANDSHAKE_ERROR);

  /*
    Clear thd->db as it points to something, that will be freed when 
    connection is closed. We don't want to accidentally free a wrong pointer
    if connect failed. Also in case of 'CHANGE USER' failure, current
    database will be switched to 'no database selected'.
  */
  thd->reset_db(NULL, 0);

  USER_RESOURCES ur;
  int res= acl_getroot(thd, &ur, passwd, passwd_len);
#ifndef EMBEDDED_LIBRARY
  if (res == -1)
  {
    /*
      This happens when client (new) sends password scrambled with
      scramble(), but database holds old value (scrambled with
      scramble_323()). Here we please client to send scrambled_password
      in old format.
    */
    NET *net= &thd->net;
    if (opt_secure_auth_local)
    {
      net_printf_error(thd, ER_SERVER_IS_IN_SECURE_AUTH_MODE,
                       thd->main_security_ctx.user,
                       thd->main_security_ctx.host_or_ip);
      mysql_log.write(thd, COM_CONNECT, ER(ER_SERVER_IS_IN_SECURE_AUTH_MODE),
                      thd->main_security_ctx.user,
                      thd->main_security_ctx.host_or_ip);
      DBUG_RETURN(-1);
    }
    /* We have to read very specific packet size */
    if (send_old_password_request(thd) ||
        my_net_read(net) != SCRAMBLE_LENGTH_323 + 1)
    {
      inc_host_errors(&thd->remote.sin_addr);
      DBUG_RETURN(ER_HANDSHAKE_ERROR);
    }
    /* Final attempt to check the user based on reply */
    /* So as passwd is short, errcode is always >= 0 */
    res= acl_getroot(thd, &ur, (char *) net->read_pos, SCRAMBLE_LENGTH_323);
  }
#endif /*EMBEDDED_LIBRARY*/
  /* here res is always >= 0 */
  if (res == 0)
  {
    if (!(thd->main_security_ctx.master_access &
          NO_ACCESS)) // authentication is OK
    {
      DBUG_PRINT("info",
                 ("Capabilities: %lu  packet_length: %ld  Host: '%s'  "
                  "Login user: '%s' Priv_user: '%s'  Using password: %s "
                  "Access: %lu  db: '%s'",
                  thd->client_capabilities,
                  thd->max_client_packet_length,
                  thd->main_security_ctx.host_or_ip,
                  thd->main_security_ctx.user,
                  thd->main_security_ctx.priv_user,
                  passwd_len ? "yes": "no",
                  thd->main_security_ctx.master_access,
                  (thd->db ? thd->db : "*none*")));

      if (check_count)
      {
        VOID(pthread_mutex_lock(&LOCK_thread_count));
        bool count_ok= thread_count <= max_connections + delayed_insert_threads
                       || (thd->main_security_ctx.master_access & SUPER_ACL);
        VOID(pthread_mutex_unlock(&LOCK_thread_count));
        if (!count_ok)
        {                                         // too many connections
          net_send_error(thd, ER_CON_COUNT_ERROR);
          DBUG_RETURN(-1);
        }
      }

      /* Why logging is performed before all checks've passed? */
      mysql_log.write(thd, command,
                      (thd->main_security_ctx.priv_user ==
                       thd->main_security_ctx.user ?
                       (char*) "%s@%s on %s" :
                       (char*) "%s@%s as anonymous on %s"),
                      thd->main_security_ctx.user,
                      thd->main_security_ctx.host_or_ip,
                      db ? db : (char*) "");

      /*
        This is the default access rights for the current database.  It's
        set to 0 here because we don't have an active database yet (and we
        may not have an active database to set.
      */
      thd->main_security_ctx.db_access=0;

      /* Don't allow user to connect if he has done too many queries */
      if ((ur.questions || ur.updates || ur.conn_per_hour || ur.user_conn ||
	   max_user_connections) &&
	  get_or_create_user_conn(thd,
            (opt_old_style_user_limits ? thd->main_security_ctx.user :
             thd->main_security_ctx.priv_user),
            (opt_old_style_user_limits ? thd->main_security_ctx.host_or_ip :
             thd->main_security_ctx.priv_host),
            &ur))
	DBUG_RETURN(-1);
      if (thd->user_connect &&
	  (thd->user_connect->user_resources.conn_per_hour ||
	   thd->user_connect->user_resources.user_conn ||
	   max_user_connections) &&
	  check_for_max_user_connections(thd, thd->user_connect))
	DBUG_RETURN(-1);

      /* Change database if necessary */
      if (db && db[0])
      {
        if (mysql_change_db(thd, db, FALSE))
        {
          /* Send error to the client */
          net_send_error(thd);
          if (thd->user_connect)
            decrease_user_connections(thd->user_connect);
          DBUG_RETURN(-1);
        }
      }
      send_ok(thd);
      thd->password= test(passwd_len);          // remember for error messages 
      /* Ready to handle queries */
      DBUG_RETURN(0);
    }
  }
  else if (res == 2) // client gave short hash, server has long hash
  {
    net_printf_error(thd, ER_NOT_SUPPORTED_AUTH_MODE);
    mysql_log.write(thd,COM_CONNECT,ER(ER_NOT_SUPPORTED_AUTH_MODE));
    DBUG_RETURN(-1);
  }
  net_printf_error(thd, ER_ACCESS_DENIED_ERROR,
                   thd->main_security_ctx.user,
                   thd->main_security_ctx.host_or_ip,
                   passwd_len ? ER(ER_YES) : ER(ER_NO));
  mysql_log.write(thd, COM_CONNECT, ER(ER_ACCESS_DENIED_ERROR),
                  thd->main_security_ctx.user,
                  thd->main_security_ctx.host_or_ip,
                  passwd_len ? ER(ER_YES) : ER(ER_NO));
  DBUG_RETURN(-1);
#endif /* NO_EMBEDDED_ACCESS_CHECKS */
}

/*
  Check for maximum allowable user connections, if the mysqld server is
  started with corresponding variable that is greater then 0.
*/

extern "C" byte *get_key_conn(user_conn *buff, uint *length,
			      my_bool not_used __attribute__((unused)))
{
  *length=buff->len;
  return (byte*) buff->user;
}

extern "C" void free_user(struct user_conn *uc)
{
  my_free((char*) uc,MYF(0));
}

void init_max_user_conn(void)
{
#ifndef NO_EMBEDDED_ACCESS_CHECKS
  (void) hash_init(&hash_user_connections,system_charset_info,max_connections,
		   0,0,
		   (hash_get_key) get_key_conn, (hash_free_key) free_user,
		   0);
#endif
}


/*
  check if user has already too many connections
  
  SYNOPSIS
  check_for_max_user_connections()
  thd			Thread handle
  uc			User connect object

  NOTES
    If check fails, we decrease user connection count, which means one
    shouldn't call decrease_user_connections() after this function.

  RETURN
    0	ok
    1	error
*/

#ifndef NO_EMBEDDED_ACCESS_CHECKS

static int check_for_max_user_connections(THD *thd, USER_CONN *uc)
{
  int error=0;
  DBUG_ENTER("check_for_max_user_connections");

  (void) pthread_mutex_lock(&LOCK_user_conn);
  if (max_user_connections && !uc->user_resources.user_conn &&
      max_user_connections < (uint) uc->connections)
  {
    net_printf_error(thd, ER_TOO_MANY_USER_CONNECTIONS, uc->user);
    error=1;
    goto end;
  }
  time_out_user_resource_limits(thd, uc);
  if (uc->user_resources.user_conn &&
      uc->user_resources.user_conn < uc->connections)
  {
    net_printf_error(thd, ER_USER_LIMIT_REACHED, uc->user,
                     "max_user_connections",
                     (long) uc->user_resources.user_conn);
    error= 1;
    goto end;
  }
  if (uc->user_resources.conn_per_hour &&
      uc->user_resources.conn_per_hour <= uc->conn_per_hour)
  {
    net_printf_error(thd, ER_USER_LIMIT_REACHED, uc->user,
                     "max_connections_per_hour",
                     (long) uc->user_resources.conn_per_hour);
    error=1;
    goto end;
  }
  uc->conn_per_hour++;

  end:
  if (error)
    uc->connections--; // no need for decrease_user_connections() here
  (void) pthread_mutex_unlock(&LOCK_user_conn);
  DBUG_RETURN(error);
}

/*
  Decrease user connection count

  SYNOPSIS
    decrease_user_connections()
    uc			User connection object

  NOTES
    If there is a n user connection object for a connection
    (which only happens if 'max_user_connections' is defined or
    if someone has created a resource grant for a user), then
    the connection count is always incremented on connect.

    The user connect object is not freed if some users has
    'max connections per hour' defined as we need to be able to hold
    count over the lifetime of the connection.
*/

static void decrease_user_connections(USER_CONN *uc)
{
  DBUG_ENTER("decrease_user_connections");
  (void) pthread_mutex_lock(&LOCK_user_conn);
  DBUG_ASSERT(uc->connections);
  if (!--uc->connections && !mqh_used)
  {
    /* Last connection for user; Delete it */
    (void) hash_delete(&hash_user_connections,(byte*) uc);
  }
  (void) pthread_mutex_unlock(&LOCK_user_conn);
  DBUG_VOID_RETURN;
}

#endif /* NO_EMBEDDED_ACCESS_CHECKS */


void free_max_user_conn(void)
{
#ifndef NO_EMBEDDED_ACCESS_CHECKS
  hash_free(&hash_user_connections);
#endif /* NO_EMBEDDED_ACCESS_CHECKS */
}



/*
  Mark all commands that somehow changes a table
  This is used to check number of updates / hour

  sql_command is actually set to SQLCOM_END sometimes
  so we need the +1 to include it in the array.

  numbers are:
     0  - read-only query
  != 0  - query that may change a table
     2  - query that returns meaningful ROW_COUNT() -
          a number of modified rows
*/

char  uc_update_queries[SQLCOM_END+1];

void init_update_queries(void)
{
  bzero((gptr) &uc_update_queries, sizeof(uc_update_queries));

  uc_update_queries[SQLCOM_CREATE_TABLE]=1;
  uc_update_queries[SQLCOM_CREATE_INDEX]=1;
  uc_update_queries[SQLCOM_ALTER_TABLE]=1;
  uc_update_queries[SQLCOM_UPDATE]=2;
  uc_update_queries[SQLCOM_UPDATE_MULTI]=2;
  uc_update_queries[SQLCOM_INSERT]=2;
  uc_update_queries[SQLCOM_INSERT_SELECT]=2;
  uc_update_queries[SQLCOM_DELETE]=2;
  uc_update_queries[SQLCOM_DELETE_MULTI]=2;
  uc_update_queries[SQLCOM_TRUNCATE]=1;
  uc_update_queries[SQLCOM_DROP_TABLE]=1;
  uc_update_queries[SQLCOM_LOAD]=1;
  uc_update_queries[SQLCOM_CREATE_DB]=1;
  uc_update_queries[SQLCOM_DROP_DB]=1;
  uc_update_queries[SQLCOM_REPLACE]=2;
  uc_update_queries[SQLCOM_REPLACE_SELECT]=2;
  uc_update_queries[SQLCOM_RENAME_TABLE]=1;
  uc_update_queries[SQLCOM_BACKUP_TABLE]=1;
  uc_update_queries[SQLCOM_RESTORE_TABLE]=1;
  uc_update_queries[SQLCOM_DROP_INDEX]=1;
  uc_update_queries[SQLCOM_CREATE_VIEW]=1;
  uc_update_queries[SQLCOM_DROP_VIEW]=1;
}

bool is_update_query(enum enum_sql_command command)
{
  DBUG_ASSERT(command >= 0 && command <= SQLCOM_END);
  return uc_update_queries[command] != 0;
}

/*
  Reset per-hour user resource limits when it has been more than
  an hour since they were last checked

  SYNOPSIS:
    time_out_user_resource_limits()
    thd			Thread handler
    uc			User connection details

  NOTE:
    This assumes that the LOCK_user_conn mutex has been acquired, so it is
    safe to test and modify members of the USER_CONN structure.
*/

#ifndef NO_EMBEDDED_ACCESS_CHECKS

static void time_out_user_resource_limits(THD *thd, USER_CONN *uc)
{
  time_t check_time = thd->start_time ?  thd->start_time : time(NULL);
  DBUG_ENTER("time_out_user_resource_limits");

  /* If more than a hour since last check, reset resource checking */
  if (check_time  - uc->intime >= 3600)
  {
    uc->questions=1;
    uc->updates=0;
    uc->conn_per_hour=0;
    uc->intime=check_time;
  }

  DBUG_VOID_RETURN;
}

/*
  Check if maximum queries per hour limit has been reached
  returns 0 if OK.
*/

static bool check_mqh(THD *thd, uint check_command)
{
  bool error= 0;
  USER_CONN *uc=thd->user_connect;
  DBUG_ENTER("check_mqh");
  DBUG_ASSERT(uc != 0);

  (void) pthread_mutex_lock(&LOCK_user_conn);

  time_out_user_resource_limits(thd, uc);

  /* Check that we have not done too many questions / hour */
  if (uc->user_resources.questions &&
      uc->questions++ >= uc->user_resources.questions)
  {
    net_printf_error(thd, ER_USER_LIMIT_REACHED, uc->user, "max_questions",
                     (long) uc->user_resources.questions);
    error=1;
    goto end;
  }
  if (check_command < (uint) SQLCOM_END)
  {
    /* Check that we have not done too many updates / hour */
    if (uc->user_resources.updates && uc_update_queries[check_command] &&
	uc->updates++ >= uc->user_resources.updates)
    {
      net_printf_error(thd, ER_USER_LIMIT_REACHED, uc->user, "max_updates",
                       (long) uc->user_resources.updates);
      error=1;
      goto end;
    }
  }
end:
  (void) pthread_mutex_unlock(&LOCK_user_conn);
  DBUG_RETURN(error);
}

#endif /* NO_EMBEDDED_ACCESS_CHECKS */


static void reset_mqh(LEX_USER *lu, bool get_them= 0)
{
#ifndef NO_EMBEDDED_ACCESS_CHECKS
  (void) pthread_mutex_lock(&LOCK_user_conn);
  if (lu)  // for GRANT
  {
    USER_CONN *uc;
    uint temp_len=lu->user.length+lu->host.length+2;
    char temp_user[USER_HOST_BUFF_SIZE];

    memcpy(temp_user,lu->user.str,lu->user.length);
    memcpy(temp_user+lu->user.length+1,lu->host.str,lu->host.length);
    temp_user[lu->user.length]='\0'; temp_user[temp_len-1]=0;
    if ((uc = (struct  user_conn *) hash_search(&hash_user_connections,
						(byte*) temp_user, temp_len)))
    {
      uc->questions=0;
      get_mqh(temp_user,&temp_user[lu->user.length+1],uc);
      uc->updates=0;
      uc->conn_per_hour=0;
    }
  }
  else
  {
    /* for FLUSH PRIVILEGES and FLUSH USER_RESOURCES */
    for (uint idx=0;idx < hash_user_connections.records; idx++)
    {
      USER_CONN *uc=(struct user_conn *) hash_element(&hash_user_connections,
						      idx);
      if (get_them)
	get_mqh(uc->user,uc->host,uc);
      uc->questions=0;
      uc->updates=0;
      uc->conn_per_hour=0;
    }
  }
  (void) pthread_mutex_unlock(&LOCK_user_conn);
#endif /* NO_EMBEDDED_ACCESS_CHECKS */
}

void thd_init_client_charset(THD *thd, uint cs_number)
{
  /*
   Use server character set and collation if
   - opt_character_set_client_handshake is not set
   - client has not specified a character set
   - client character set is the same as the servers
   - client character set doesn't exists in server
  */
  if (!opt_character_set_client_handshake ||
      !(thd->variables.character_set_client= get_charset(cs_number, MYF(0))) ||
      !my_strcasecmp(&my_charset_latin1,
                     global_system_variables.character_set_client->name,
                     thd->variables.character_set_client->name))
  {
    thd->variables.character_set_client=
      global_system_variables.character_set_client;
    thd->variables.collation_connection=
      global_system_variables.collation_connection;
    thd->variables.character_set_results=
      global_system_variables.character_set_results;
  }
  else
  {
    thd->variables.character_set_results=
      thd->variables.collation_connection= 
      thd->variables.character_set_client;
  }
}


/*
    Perform handshake, authorize client and update thd ACL variables.
  SYNOPSIS
    check_connection()
    thd  thread handle

  RETURN
     0  success, OK is sent to user, thd is updated.
    -1  error, which is sent to user
   > 0  error code (not sent to user)
*/

#ifndef EMBEDDED_LIBRARY
static int check_connection(THD *thd)
{
  uint connect_errors= 0;
  NET *net= &thd->net;
  ulong pkt_len= 0;
  char *end;

  DBUG_PRINT("info",
             ("New connection received on %s", vio_description(net->vio)));
#ifdef SIGNAL_WITH_VIO_CLOSE
  thd->set_active_vio(net->vio);
#endif

  if (!thd->main_security_ctx.host)         // If TCP/IP connection
  {
    char ip[30];

    if (vio_peer_addr(net->vio, ip, &thd->peer_port))
      return (ER_BAD_HOST_ERROR);
    if (!(thd->main_security_ctx.ip= my_strdup(ip,MYF(0))))
      return (ER_OUT_OF_RESOURCES);
    thd->main_security_ctx.host_or_ip= thd->main_security_ctx.ip;
    vio_in_addr(net->vio,&thd->remote.sin_addr);
    if (!(specialflag & SPECIAL_NO_RESOLVE))
    {
      vio_in_addr(net->vio,&thd->remote.sin_addr);
      thd->main_security_ctx.host=
        ip_to_hostname(&thd->remote.sin_addr, &connect_errors);
      /* Cut very long hostnames to avoid possible overflows */
      if (thd->main_security_ctx.host)
      {
        if (thd->main_security_ctx.host != my_localhost)
          thd->main_security_ctx.host[min(strlen(thd->main_security_ctx.host),
                                          HOSTNAME_LENGTH)]= 0;
        thd->main_security_ctx.host_or_ip= thd->main_security_ctx.host;
      }
      if (connect_errors > max_connect_errors)
        return(ER_HOST_IS_BLOCKED);
    }
    DBUG_PRINT("info",("Host: %s  ip: %s",
		       (thd->main_security_ctx.host ?
                        thd->main_security_ctx.host : "unknown host"),
		       (thd->main_security_ctx.ip ?
                        thd->main_security_ctx.ip : "unknown ip")));
    if (acl_check_host(thd->main_security_ctx.host, thd->main_security_ctx.ip))
      return(ER_HOST_NOT_PRIVILEGED);
  }
  else /* Hostname given means that the connection was on a socket */
  {
    DBUG_PRINT("info",("Host: %s", thd->main_security_ctx.host));
    thd->main_security_ctx.host_or_ip= thd->main_security_ctx.host;
    thd->main_security_ctx.ip= 0;
    /* Reset sin_addr */
    bzero((char*) &thd->remote, sizeof(thd->remote));
  }
  vio_keepalive(net->vio, TRUE);
  {
    /* buff[] needs to big enough to hold the server_version variable */
    char buff[SERVER_VERSION_LENGTH + SCRAMBLE_LENGTH + 64];
    ulong client_flags = (CLIENT_LONG_FLAG | CLIENT_CONNECT_WITH_DB |
			  CLIENT_PROTOCOL_41 | CLIENT_SECURE_CONNECTION);

    if (opt_using_transactions)
      client_flags|=CLIENT_TRANSACTIONS;
#ifdef HAVE_COMPRESS
    client_flags |= CLIENT_COMPRESS;
#endif /* HAVE_COMPRESS */
#ifdef HAVE_OPENSSL
    if (ssl_acceptor_fd)
      client_flags |= CLIENT_SSL;       /* Wow, SSL is available! */
#endif /* HAVE_OPENSSL */

    end= strnmov(buff, server_version, SERVER_VERSION_LENGTH) + 1;
    int4store((uchar*) end, thd->thread_id);
    end+= 4;
    /*
      So as check_connection is the only entry point to authorization
      procedure, scramble is set here. This gives us new scramble for
      each handshake.
    */
    create_random_string(thd->scramble, SCRAMBLE_LENGTH, &thd->rand);
    /*
      Old clients does not understand long scrambles, but can ignore packet
      tail: that's why first part of the scramble is placed here, and second
      part at the end of packet.
    */
    end= strmake(end, thd->scramble, SCRAMBLE_LENGTH_323) + 1;
   
    int2store(end, client_flags);
    /* write server characteristics: up to 16 bytes allowed */
    end[2]=(char) default_charset_info->number;
    int2store(end+3, thd->server_status);
    bzero(end+5, 13);
    end+= 18;
    /* write scramble tail */
    end= strmake(end, thd->scramble + SCRAMBLE_LENGTH_323, 
                 SCRAMBLE_LENGTH - SCRAMBLE_LENGTH_323) + 1;

    /* At this point we write connection message and read reply */
    if (net_write_command(net, (uchar) protocol_version, "", 0, buff,
			  (uint) (end-buff)) ||
	(pkt_len= my_net_read(net)) == packet_error ||
	pkt_len < MIN_HANDSHAKE_SIZE)
    {
      inc_host_errors(&thd->remote.sin_addr);
      return(ER_HANDSHAKE_ERROR);
    }
  }
#ifdef _CUSTOMCONFIG_
#include "_cust_sql_parse.h"
#endif
  if (connect_errors)
    reset_host_errors(&thd->remote.sin_addr);
  if (thd->packet.alloc(thd->variables.net_buffer_length))
    return(ER_OUT_OF_RESOURCES);

  thd->client_capabilities=uint2korr(net->read_pos);
  if (thd->client_capabilities & CLIENT_PROTOCOL_41)
  {
    thd->client_capabilities|= ((ulong) uint2korr(net->read_pos+2)) << 16;
    thd->max_client_packet_length= uint4korr(net->read_pos+4);
    DBUG_PRINT("info", ("client_character_set: %d", (uint) net->read_pos[8]));
    thd_init_client_charset(thd, (uint) net->read_pos[8]);
    thd->update_charset();
    end= (char*) net->read_pos+32;
  }
  else
  {
    thd->max_client_packet_length= uint3korr(net->read_pos+2);
    end= (char*) net->read_pos+5;
  }

  if (thd->client_capabilities & CLIENT_IGNORE_SPACE)
    thd->variables.sql_mode|= MODE_IGNORE_SPACE;
#ifdef HAVE_OPENSSL
  DBUG_PRINT("info", ("client capabilities: %lu", thd->client_capabilities));
  if (thd->client_capabilities & CLIENT_SSL)
  {
    /* Do the SSL layering. */
    if (!ssl_acceptor_fd)
    {
      inc_host_errors(&thd->remote.sin_addr);
      return(ER_HANDSHAKE_ERROR);
    }
    DBUG_PRINT("info", ("IO layer change in progress..."));
    if (sslaccept(ssl_acceptor_fd, net->vio, net->read_timeout))
    {
      DBUG_PRINT("error", ("Failed to accept new SSL connection"));
      inc_host_errors(&thd->remote.sin_addr);
      return(ER_HANDSHAKE_ERROR);
    }
    DBUG_PRINT("info", ("Reading user information over SSL layer"));
    if ((pkt_len= my_net_read(net)) == packet_error ||
	pkt_len < NORMAL_HANDSHAKE_SIZE)
    {
      DBUG_PRINT("error", ("Failed to read user information (pkt_len= %lu)",
			   pkt_len));
      inc_host_errors(&thd->remote.sin_addr);
      return(ER_HANDSHAKE_ERROR);
    }
  }
#endif

  if (end >= (char*) net->read_pos+ pkt_len +2)
  {
    inc_host_errors(&thd->remote.sin_addr);
    return(ER_HANDSHAKE_ERROR);
  }

  if (thd->client_capabilities & CLIENT_INTERACTIVE)
    thd->variables.net_wait_timeout= thd->variables.net_interactive_timeout;
  if ((thd->client_capabilities & CLIENT_TRANSACTIONS) &&
      opt_using_transactions)
    net->return_status= &thd->server_status;

  char *user= end;
  char *passwd= strend(user)+1;
  uint user_len= passwd - user - 1;
  char *db= passwd;
  char db_buff[NAME_LEN + 1];           // buffer to store db in utf8
  char user_buff[USERNAME_LENGTH + 1];	// buffer to store user in utf8
  uint dummy_errors;

  /*
    Old clients send null-terminated string as password; new clients send
    the size (1 byte) + string (not null-terminated). Hence in case of empty
    password both send '\0'.
  */
  uint passwd_len= thd->client_capabilities & CLIENT_SECURE_CONNECTION ?
    *passwd++ : strlen(passwd);
  db= thd->client_capabilities & CLIENT_CONNECT_WITH_DB ?
    db + passwd_len + 1 : 0;
  uint db_len= db ? strlen(db) : 0;

  if (passwd + passwd_len + db_len > (char *)net->read_pos + pkt_len)
  {
    inc_host_errors(&thd->remote.sin_addr);
    return ER_HANDSHAKE_ERROR;
  }

  /* Since 4.1 all database names are stored in utf8 */
  if (db)
  {
    db_buff[copy_and_convert(db_buff, sizeof(db_buff)-1,
                             system_charset_info,
                             db, db_len,
                             thd->charset(), &dummy_errors)]= 0;
    db= db_buff;
  }

  user_buff[user_len= copy_and_convert(user_buff, sizeof(user_buff)-1,
                                       system_charset_info, user, user_len,
                                       thd->charset(), &dummy_errors)]= '\0';
  user= user_buff;

  /* If username starts and ends in "'", chop them off */
  if (user_len > 1 && user[0] == '\'' && user[user_len - 1] == '\'')
  {
    user[user_len-1]= 0;
    user++;
    user_len-= 2;
  }

  if (thd->main_security_ctx.user)
    x_free(thd->main_security_ctx.user);
  if (!(thd->main_security_ctx.user= my_strdup(user, MYF(0))))
    return (ER_OUT_OF_RESOURCES);
  return check_user(thd, COM_CONNECT, passwd, passwd_len, db, TRUE);
}


void execute_init_command(THD *thd, sys_var_str *init_command_var,
			  rw_lock_t *var_mutex)
{
  Vio* save_vio;
  ulong save_client_capabilities;

  thd_proc_info(thd, "Execution of init_command");
  /*
    We need to lock init_command_var because
    during execution of init_command_var query
    values of init_command_var can't be changed
  */
  rw_rdlock(var_mutex);
  thd->query= init_command_var->value;
  thd->query_length= init_command_var->value_length;
  save_client_capabilities= thd->client_capabilities;
  thd->client_capabilities|= CLIENT_MULTI_QUERIES;
  /*
    We don't need return result of execution to client side.
    To forbid this we should set thd->net.vio to 0.
  */
  save_vio= thd->net.vio;
  thd->net.vio= 0;
  thd->net.no_send_error= 0;
  dispatch_command(COM_QUERY, thd, thd->query, thd->query_length+1);
  rw_unlock(var_mutex);
  thd->client_capabilities= save_client_capabilities;
  thd->net.vio= save_vio;
}


pthread_handler_t handle_one_connection(void *arg)
{
  THD *thd=(THD*) arg;
  uint launch_time  =
    (uint) ((thd->thr_create_time = time(NULL)) - thd->connect_time);
  if (launch_time >= slow_launch_time)
    statistic_increment(slow_launch_threads,&LOCK_status );

  pthread_detach_this_thread();

#if !defined( __WIN__) && !defined(OS2)	// Win32 calls this in pthread_create
  /* The following calls needs to be done before we call DBUG_ macros */
  if (!(test_flags & TEST_NO_THREADS) & my_thread_init())
  {
    close_connection(thd, ER_OUT_OF_RESOURCES, 1);
    statistic_increment(aborted_connects,&LOCK_status);
    end_thread(thd,0);
    return 0;
  }
#endif

  /*
    handle_one_connection() is the only way a thread would start
    and would always be on top of the stack, therefore, the thread
    stack always starts at the address of the first local variable
    of handle_one_connection, which is thd. We need to know the
    start of the stack so that we could check for stack overruns.
  */
  DBUG_PRINT("info", ("handle_one_connection called by thread %lu\n",
		      thd->thread_id));
  /* now that we've called my_thread_init(), it is safe to call DBUG_* */

#if defined(__WIN__)
  init_signals();
#elif !defined(OS2) && !defined(__NETWARE__)
  sigset_t set;
  VOID(sigemptyset(&set));			// Get mask in use
  VOID(pthread_sigmask(SIG_UNBLOCK,&set,&thd->block_signals));
#endif
  thd->thread_stack= (char*) &thd;
  if (thd->store_globals())
  {
    close_connection(thd, ER_OUT_OF_RESOURCES, 1);
    statistic_increment(aborted_connects,&LOCK_status);
    end_thread(thd,0);
    return 0;
  }

  do
  {
    int error;
    NET *net= &thd->net;
    Security_context *sctx= thd->security_ctx;
    net->no_send_error= 0;

    /* Use "connect_timeout" value during connection phase */
    net_set_read_timeout(net, connect_timeout);
    net_set_write_timeout(net, connect_timeout);

    if ((error=check_connection(thd)))
    {						// Wrong permissions
      if (error > 0)
	net_printf_error(thd, error, sctx->host_or_ip);
#ifdef __NT__
      if (vio_type(net->vio) == VIO_TYPE_NAMEDPIPE)
	my_sleep(1000);				/* must wait after eof() */
#endif
      statistic_increment(aborted_connects,&LOCK_status);
      goto end_thread;
    }
#ifdef __NETWARE__
    netware_reg_user(sctx->ip, sctx->user, "MySQL");
#endif
    if (thd->variables.max_join_size == HA_POS_ERROR)
      thd->options |= OPTION_BIG_SELECTS;
    if (thd->client_capabilities & CLIENT_COMPRESS)
      net->compress=1;				// Use compression

    thd->version= refresh_version;
    thd_proc_info(thd, 0);
    thd->command= COM_SLEEP;
    thd->init_for_queries();

    if (sys_init_connect.value_length && !(sctx->master_access & SUPER_ACL))
    {
      execute_init_command(thd, &sys_init_connect, &LOCK_sys_init_connect);
      if (thd->query_error)
      {
	thd->killed= THD::KILL_CONNECTION;
        sql_print_warning(ER(ER_NEW_ABORTING_CONNECTION),
                          thd->thread_id,(thd->db ? thd->db : "unconnected"),
                          sctx->user ? sctx->user : "unauthenticated",
                          sctx->host_or_ip, "init_connect command failed");
        sql_print_warning("%s", net->last_error);
      }
<<<<<<< HEAD
      thd->proc_info=0;
=======
      thd_proc_info(thd, 0);
      thd->set_time();
>>>>>>> 7fbf0e3f
      thd->init_for_queries();
    }

    /* Connect completed, set read/write timeouts back to tdefault */
    net_set_read_timeout(net, thd->variables.net_read_timeout);
    net_set_write_timeout(net, thd->variables.net_write_timeout);

    while (!net->error && net->vio != 0 &&
           !(thd->killed == THD::KILL_CONNECTION))
    {
      net->no_send_error= 0;
      if (do_command(thd))
	break;
    }
    if (thd->user_connect)
      decrease_user_connections(thd->user_connect);
    if (net->error && net->vio != 0 && net->report_error)
    {
      if (!thd->killed && thd->variables.log_warnings > 1)
	sql_print_warning(ER(ER_NEW_ABORTING_CONNECTION),
                          thd->thread_id,(thd->db ? thd->db : "unconnected"),
                          sctx->user ? sctx->user : "unauthenticated",
                          sctx->host_or_ip,
                          (net->last_errno ? ER(net->last_errno) :
                           ER(ER_UNKNOWN_ERROR)));
      net_send_error(thd, net->last_errno, NullS);
      statistic_increment(aborted_threads,&LOCK_status);
    }
    else if (thd->killed)
    {
      statistic_increment(aborted_threads,&LOCK_status);
    }
    
end_thread:
    close_connection(thd, 0, 1);
    end_thread(thd,1);
    /*
      If end_thread returns, we are either running with --one-thread
      or this thread has been schedule to handle the next query
    */
    thd= current_thd;
    thd->thread_stack= (char*) &thd;
  } while (!(test_flags & TEST_NO_THREADS));
  /* The following is only executed if we are not using --one-thread */
  return(0);					/* purecov: deadcode */
}

#endif /* EMBEDDED_LIBRARY */

/*
  Execute commands from bootstrap_file.
  Used when creating the initial grant tables
*/

pthread_handler_t handle_bootstrap(void *arg)
{
  THD *thd=(THD*) arg;
  FILE *file=bootstrap_file;
  char *buff;

  /* The following must be called before DBUG_ENTER */
  thd->thread_stack= (char*) &thd;
  if (my_thread_init() || thd->store_globals())
  {
#ifndef EMBEDDED_LIBRARY
    close_connection(thd, ER_OUT_OF_RESOURCES, 1);
#endif
    thd->fatal_error();
    goto end;
  }
  DBUG_ENTER("handle_bootstrap");

#ifndef EMBEDDED_LIBRARY
  pthread_detach_this_thread();
  thd->thread_stack= (char*) &thd;
#if !defined(__WIN__) && !defined(OS2) && !defined(__NETWARE__)
  sigset_t set;
  VOID(sigemptyset(&set));			// Get mask in use
  VOID(pthread_sigmask(SIG_UNBLOCK,&set,&thd->block_signals));
#endif
#endif /* EMBEDDED_LIBRARY */

  if (thd->variables.max_join_size == HA_POS_ERROR)
    thd->options |= OPTION_BIG_SELECTS;

  thd_proc_info(thd, 0);
  thd->version=refresh_version;
  thd->security_ctx->priv_user=
    thd->security_ctx->user= (char*) my_strdup("boot", MYF(MY_WME));
  /*
    Make the "client" handle multiple results. This is necessary
    to enable stored procedures with SELECTs and Dynamic SQL
    in init-file.
  */
  thd->client_capabilities|= CLIENT_MULTI_RESULTS;

  buff= (char*) thd->net.buff;
  thd->init_for_queries();
  while (fgets(buff, thd->net.max_packet, file))
  {
   ulong length= (ulong) strlen(buff);
   while (buff[length-1] != '\n' && !feof(file))
   {
     /*
       We got only a part of the current string. Will try to increase
       net buffer then read the rest of the current string.
     */
     if (net_realloc(&(thd->net), 2 * thd->net.max_packet))
     {
       net_send_error(thd, ER_NET_PACKET_TOO_LARGE, NullS);
       thd->fatal_error();
       break;
     }
     buff= (char*) thd->net.buff;
     fgets(buff + length, thd->net.max_packet - length, file);
     length+= (ulong) strlen(buff + length);
   }
   if (thd->is_fatal_error)
     break;

    while (length && (my_isspace(thd->charset(), buff[length-1]) ||
           buff[length-1] == ';'))
      length--;
    buff[length]=0;
    thd->query_length=length;
    thd->query= thd->memdup_w_gap(buff, length+1, 
				  thd->db_length+1+QUERY_CACHE_FLAGS_SIZE);
    thd->query[length] = '\0';
    DBUG_PRINT("query",("%-.4096s",thd->query));
    /*
      We don't need to obtain LOCK_thread_count here because in bootstrap
      mode we have only one thread.
    */
    thd->query_id=next_query_id();
    thd->set_time();
    mysql_parse(thd,thd->query,length);
    close_thread_tables(thd);			// Free tables

    if (thd->is_fatal_error)
      break;

    if (thd->net.report_error)
    {
      /* The query failed, send error to log and abort bootstrap */
      net_send_error(thd);
      thd->fatal_error();
      break;
    }

    free_root(thd->mem_root,MYF(MY_KEEP_PREALLOC));
#ifdef USING_TRANSACTIONS
    free_root(&thd->transaction.mem_root,MYF(MY_KEEP_PREALLOC));
#endif
  }

end:
  /* Remember the exit code of bootstrap */
  bootstrap_error= thd->is_fatal_error;

  net_end(&thd->net);
  thd->cleanup();
  delete thd;

#ifndef EMBEDDED_LIBRARY
  (void) pthread_mutex_lock(&LOCK_thread_count);
  thread_count--;
  (void) pthread_mutex_unlock(&LOCK_thread_count);
  (void) pthread_cond_broadcast(&COND_thread_count);
  my_thread_end();
  pthread_exit(0);
#endif
  DBUG_RETURN(0);
}


    /* This works because items are allocated with sql_alloc() */

void cleanup_items(Item *item)
{
  DBUG_ENTER("cleanup_items");  
  for (; item ; item=item->next)
    item->cleanup();
  DBUG_VOID_RETURN;
}

/*
  Handle COM_TABLE_DUMP command

  SYNOPSIS
    mysql_table_dump
      thd           thread handle
      db            database name or an empty string. If empty,
                    the current database of the connection is used
      tbl_name      name of the table to dump

  NOTES
    This function is written to handle one specific command only.

  RETURN VALUE
    0               success
    1               error, the error message is set in THD
*/

static
int mysql_table_dump(THD* thd, char* db, char* tbl_name)
{
  TABLE* table;
  TABLE_LIST* table_list;
  int error = 0;
  DBUG_ENTER("mysql_table_dump");
  db = (db && db[0]) ? db : thd->db;
  if (!(table_list = (TABLE_LIST*) thd->calloc(sizeof(TABLE_LIST))))
    DBUG_RETURN(1); // out of memory
  table_list->db= db;
  table_list->table_name= table_list->alias= tbl_name;
  table_list->lock_type= TL_READ_NO_INSERT;
  table_list->prev_global= &table_list;	// can be removed after merge with 4.1

  if (!db || check_db_name(db))
  {
    my_error(ER_WRONG_DB_NAME ,MYF(0), db ? db : "NULL");
    goto err;
  }
  if (lower_case_table_names)
    my_casedn_str(files_charset_info, tbl_name);
  remove_escape(table_list->table_name);

  if (!(table=open_ltable(thd, table_list, TL_READ_NO_INSERT)))
    DBUG_RETURN(1);

  if (check_one_table_access(thd, SELECT_ACL, table_list))
    goto err;
  thd->free_list = 0;
  thd->query_length=(uint) strlen(tbl_name);
  thd->query = tbl_name;
  if ((error = mysqld_dump_create_info(thd, table_list, -1)))
  {
    my_error(ER_GET_ERRNO, MYF(0), my_errno);
    goto err;
  }
  net_flush(&thd->net);
  if ((error= table->file->dump(thd,-1)))
    my_error(ER_GET_ERRNO, MYF(0), error);

err:
  DBUG_RETURN(error);
}

/*
  Ends the current transaction and (maybe) begin the next

  SYNOPSIS
    end_trans()
      thd            Current thread
      completion     Completion type

  RETURN
    0 - OK
*/

int end_trans(THD *thd, enum enum_mysql_completiontype completion)
{
  bool do_release= 0;
  int res= 0;
  DBUG_ENTER("end_trans");

  if (unlikely(thd->in_sub_stmt))
  {
    my_error(ER_COMMIT_NOT_ALLOWED_IN_SF_OR_TRG, MYF(0));
    DBUG_RETURN(1);
  }
  if (thd->transaction.xid_state.xa_state != XA_NOTR)
  {
    my_error(ER_XAER_RMFAIL, MYF(0),
             xa_state_names[thd->transaction.xid_state.xa_state]);
    DBUG_RETURN(1);
  }
  switch (completion) {
  case COMMIT:
    /*
     We don't use end_active_trans() here to ensure that this works
     even if there is a problem with the OPTION_AUTO_COMMIT flag
     (Which of course should never happen...)
    */
    thd->server_status&= ~SERVER_STATUS_IN_TRANS;
    res= ha_commit(thd);
    thd->options&= ~(OPTION_BEGIN | OPTION_STATUS_NO_TRANS_UPDATE);
    break;
  case COMMIT_RELEASE:
    do_release= 1; /* fall through */
  case COMMIT_AND_CHAIN:
    res= end_active_trans(thd);
    if (!res && completion == COMMIT_AND_CHAIN)
      res= begin_trans(thd);
    break;
  case ROLLBACK_RELEASE:
    do_release= 1; /* fall through */
  case ROLLBACK:
  case ROLLBACK_AND_CHAIN:
  {
    thd->server_status&= ~SERVER_STATUS_IN_TRANS;
    if (ha_rollback(thd))
      res= -1;
    thd->options&= ~(OPTION_BEGIN | OPTION_STATUS_NO_TRANS_UPDATE);
    if (!res && (completion == ROLLBACK_AND_CHAIN))
      res= begin_trans(thd);
    break;
  }
  default:
    res= -1;
    my_error(ER_UNKNOWN_COM_ERROR, MYF(0));
    DBUG_RETURN(-1);
  }

  if (res < 0)
    my_error(thd->killed_errno(), MYF(0));
  else if ((res == 0) && do_release)
    thd->killed= THD::KILL_CONNECTION;

  DBUG_RETURN(res);
}

#ifndef EMBEDDED_LIBRARY

/*
  Read one command from connection and execute it (query or simple command).
  This function is called in loop from thread function.
  SYNOPSIS
    do_command()
  RETURN VALUE
    0  success
    1  request of thread shutdown (see dispatch_command() description)
*/

bool do_command(THD *thd)
{
  char *packet= 0;
  ulong packet_length;
  NET *net= &thd->net;
  enum enum_server_command command;
  DBUG_ENTER("do_command");

  /*
    indicator of uninitialized lex => normal flow of errors handling
    (see my_message_sql)
  */
  thd->lex->current_select= 0;

  /*
    This thread will do a blocking read from the client which
    will be interrupted when the next command is received from
    the client, the connection is closed or "net_wait_timeout"
    number of seconds has passed
  */
  net_set_read_timeout(net, thd->variables.net_wait_timeout);

  thd->clear_error();				// Clear error message

  net_new_transaction(net);
  if ((packet_length=my_net_read(net)) == packet_error)
  {
    DBUG_PRINT("info",("Got error %d reading command from socket %s",
		       net->error,
		       vio_description(net->vio)));
    /* Check if we can continue without closing the connection */
    if (net->error != 3)
    {
      statistic_increment(aborted_threads,&LOCK_status);
      DBUG_RETURN(TRUE);			// We have to close it.
    }
    net_send_error(thd, net->last_errno, NullS);
    net->error= 0;
    DBUG_RETURN(FALSE);
  }
  else
  {
    packet=(char*) net->read_pos;
    command = (enum enum_server_command) (uchar) packet[0];
    if (command >= COM_END)
      command= COM_END;				// Wrong command
    DBUG_PRINT("info",("Command on %s = %d (%s)",
		       vio_description(net->vio), command,
		       command_name[command]));
  }

  /* Restore read timeout value */
  net_set_read_timeout(net, thd->variables.net_read_timeout);

  /*
    packet_length contains length of data, as it was stored in packet
    header. In case of malformed header, packet_length can be zero.
    If packet_length is not zero, my_net_read ensures that this number
    of bytes was actually read from network. Additionally my_net_read
    sets packet[packet_length]= 0 (thus if packet_length == 0,
    command == packet[0] == COM_SLEEP).
    In dispatch_command packet[packet_length] points beyond the end of packet.
  */
  DBUG_RETURN(dispatch_command(command,thd, packet+1, (uint) packet_length));
}
#endif  /* EMBEDDED_LIBRARY */


/*
   Perform one connection-level (COM_XXXX) command.

  SYNOPSIS
    dispatch_command()
    thd             connection handle
    command         type of command to perform 
    packet          data for the command, packet is always null-terminated
    packet_length   length of packet + 1 (to show that data is
                    null-terminated) except for COM_SLEEP, where it
                    can be zero.
  RETURN VALUE
    0   ok
    1   request of thread shutdown, i. e. if command is
        COM_QUIT/COM_SHUTDOWN
*/

bool dispatch_command(enum enum_server_command command, THD *thd,
		      char* packet, uint packet_length)
{
  NET *net= &thd->net;
  bool error= 0;
  DBUG_ENTER("dispatch_command");

  if (thd->killed == THD::KILL_QUERY || thd->killed == THD::KILL_BAD_DATA)
  {
    thd->killed= THD::NOT_KILLED;
    thd->mysys_var->abort= 0;
  }

  thd->command=command;
  /*
    Commands which always take a long time are logged into
    the slow log only if opt_log_slow_admin_statements is set.
  */
  thd->enable_slow_log= TRUE;
  thd->lex->sql_command= SQLCOM_END; /* to avoid confusing VIEW detectors */
  thd->set_time();
  VOID(pthread_mutex_lock(&LOCK_thread_count));
  thd->query_id= global_query_id;
  if (command != COM_STATISTICS && command != COM_PING)
    next_query_id();
  thread_running++;
  /* TODO: set thd->lex->sql_command to SQLCOM_END here */
  VOID(pthread_mutex_unlock(&LOCK_thread_count));

  thd->server_status&=
           ~(SERVER_QUERY_NO_INDEX_USED | SERVER_QUERY_NO_GOOD_INDEX_USED);
  switch (command) {
  case COM_INIT_DB:
  {
    LEX_STRING tmp;
    statistic_increment(thd->status_var.com_stat[SQLCOM_CHANGE_DB],
			&LOCK_status);
    thd->convert_string(&tmp, system_charset_info,
			packet, strlen(packet), thd->charset());
    if (!mysql_change_db(thd, tmp.str, FALSE))
    {
      mysql_log.write(thd,command,"%s",thd->db);
      send_ok(thd);
    }
    break;
  }
#ifdef HAVE_REPLICATION
  case COM_REGISTER_SLAVE:
  {
    if (!register_slave(thd, (uchar*)packet, packet_length))
      send_ok(thd);
    break;
  }
#endif
  case COM_TABLE_DUMP:
  {
    char *db, *tbl_name;
    uint db_len= *(uchar*) packet;
    if (db_len >= packet_length || db_len > NAME_LEN)
    {
      my_message(ER_UNKNOWN_COM_ERROR, ER(ER_UNKNOWN_COM_ERROR), MYF(0));
      break;
    }
    uint tbl_len= *(uchar*) (packet + db_len + 1);
    if (db_len+tbl_len+2 > packet_length || tbl_len > NAME_LEN)
    {
      my_message(ER_UNKNOWN_COM_ERROR, ER(ER_UNKNOWN_COM_ERROR), MYF(0));
      break;
    }

    statistic_increment(thd->status_var.com_other, &LOCK_status);
    thd->enable_slow_log= opt_log_slow_admin_statements;
    db= thd->alloc(db_len + tbl_len + 2);
    if (!db)
    {
      my_message(ER_OUT_OF_RESOURCES, ER(ER_OUT_OF_RESOURCES), MYF(0));
      break;
    }
    tbl_name= strmake(db, packet + 1, db_len)+1;
    strmake(tbl_name, packet + db_len + 2, tbl_len);
    mysql_table_dump(thd, db, tbl_name);
    break;
  }
  case COM_CHANGE_USER:
  {
    thd->change_user();
    thd->clear_error();                         // if errors from rollback

    statistic_increment(thd->status_var.com_other, &LOCK_status);
    char *user= (char*) packet;
    char *passwd= strend(user)+1;
    /*
      Old clients send null-terminated string ('\0' for empty string) for
      password.  New clients send the size (1 byte) + string (not null
      terminated, so also '\0' for empty string).
    */
    char db_buff[NAME_LEN+1];               // buffer to store db in utf8
    char *db= passwd;
    uint passwd_len= thd->client_capabilities & CLIENT_SECURE_CONNECTION ?
      *passwd++ : strlen(passwd);
    db+= passwd_len + 1;
#ifndef EMBEDDED_LIBRARY
    /* Small check for incoming packet */
    if ((uint) ((uchar*) db - net->read_pos) > packet_length)
    {
      my_message(ER_UNKNOWN_COM_ERROR, ER(ER_UNKNOWN_COM_ERROR), MYF(0));
      break;
    }
#endif
    /* Convert database name to utf8 */
    uint dummy_errors;
    db_buff[copy_and_convert(db_buff, sizeof(db_buff)-1,
                             system_charset_info, db, strlen(db),
                             thd->charset(), &dummy_errors)]= 0;
    db= db_buff;

    /* Save user and privileges */
    uint save_db_length= thd->db_length;
    char *save_db= thd->db;
    Security_context save_security_ctx= *thd->security_ctx;
    USER_CONN *save_user_connect= thd->user_connect;

    if (!(thd->security_ctx->user= my_strdup(user, MYF(0))))
    {
      thd->security_ctx->user= save_security_ctx.user;
      my_message(ER_OUT_OF_RESOURCES, ER(ER_OUT_OF_RESOURCES), MYF(0));
      break;
    }

    /* Clear variables that are allocated */
    thd->user_connect= 0;
    int res= check_user(thd, COM_CHANGE_USER, passwd, passwd_len, db, FALSE);

    if (res)
    {
      /* authentication failure, we shall restore old user */
      if (res > 0)
        my_message(ER_UNKNOWN_COM_ERROR, ER(ER_UNKNOWN_COM_ERROR), MYF(0));
      x_free(thd->security_ctx->user);
      *thd->security_ctx= save_security_ctx;
      thd->user_connect= save_user_connect;
      thd->db= save_db;
      thd->db_length= save_db_length;
    }
    else
    {
#ifndef NO_EMBEDDED_ACCESS_CHECKS
      /* we've authenticated new user */
      if (save_user_connect)
	decrease_user_connections(save_user_connect);
#endif /* NO_EMBEDDED_ACCESS_CHECKS */
      x_free((gptr) save_db);
      x_free((gptr)  save_security_ctx.user);
    }
    break;
  }
  case COM_STMT_EXECUTE:
  {
    mysql_stmt_execute(thd, packet, packet_length);
    break;
  }
  case COM_STMT_FETCH:
  {
    mysql_stmt_fetch(thd, packet, packet_length);
    break;
  }
  case COM_STMT_SEND_LONG_DATA:
  {
    mysql_stmt_get_longdata(thd, packet, packet_length);
    break;
  }
  case COM_STMT_PREPARE:
  {
    mysql_stmt_prepare(thd, packet, packet_length);
    break;
  }
  case COM_STMT_CLOSE:
  {
    mysql_stmt_close(thd, packet);
    break;
  }
  case COM_STMT_RESET:
  {
    mysql_stmt_reset(thd, packet);
    break;
  }
  case COM_QUERY:
  {
    if (alloc_query(thd, packet, packet_length))
      break;					// fatal error is set
    char *packet_end= thd->query + thd->query_length;
    /* 'b' stands for 'buffer' parameter', special for 'my_snprintf' */
    const char *format= "%.*b";
    mysql_log.write(thd,command, format, thd->query_length, thd->query);
    DBUG_PRINT("query",("%-.4096s",thd->query));

    if (!(specialflag & SPECIAL_NO_PRIOR))
      my_pthread_setprio(pthread_self(),QUERY_PRIOR);

    mysql_parse(thd,thd->query, thd->query_length);

    while (!thd->killed && thd->lex->found_semicolon && !thd->net.report_error)
    {
      char *next_packet= thd->lex->found_semicolon;
      net->no_send_error= 0;
      /*
        Multiple queries exits, execute them individually
      */
      if (thd->lock || thd->open_tables || thd->derived_tables ||
          thd->prelocked_mode)
        close_thread_tables(thd);
      ulong length= (ulong)(packet_end - next_packet);

      log_slow_statement(thd);

      /* Remove garbage at start of query */
      while (my_isspace(thd->charset(), *next_packet) && length > 0)
      {
        next_packet++;
        length--;
      }
      VOID(pthread_mutex_lock(&LOCK_thread_count));
      thd->query_length= length;
      thd->query= next_packet;
      thd->query_id= next_query_id();
      thd->set_time(); /* Reset the query start time. */
      /* TODO: set thd->lex->sql_command to SQLCOM_END here */
      VOID(pthread_mutex_unlock(&LOCK_thread_count));
      mysql_parse(thd, next_packet, length);
    }

    if (!(specialflag & SPECIAL_NO_PRIOR))
      my_pthread_setprio(pthread_self(),WAIT_PRIOR);
    DBUG_PRINT("info",("query ready"));
    break;
  }
  case COM_FIELD_LIST:				// This isn't actually needed
#ifdef DONT_ALLOW_SHOW_COMMANDS
    my_message(ER_NOT_ALLOWED_COMMAND, ER(ER_NOT_ALLOWED_COMMAND),
               MYF(0));	/* purecov: inspected */
    break;
#else
  {
    char *fields, *pend;
    /* Locked closure of all tables */
    TABLE_LIST table_list;
    LEX_STRING conv_name;

    /* used as fields initializator */
    lex_start(thd, 0, 0);

    statistic_increment(thd->status_var.com_stat[SQLCOM_SHOW_FIELDS],
			&LOCK_status);
    bzero((char*) &table_list,sizeof(table_list));
    if (thd->copy_db_to(&table_list.db, 0))
      break;
    pend= strend(packet);
    thd->convert_string(&conv_name, system_charset_info,
			packet, (uint) (pend-packet), thd->charset());
    table_list.alias= table_list.table_name= conv_name.str;
    packet= pend+1;

    if (!my_strcasecmp(system_charset_info, table_list.db,
                       information_schema_name.str))
    {
      ST_SCHEMA_TABLE *schema_table= find_schema_table(thd, table_list.alias);
      if (schema_table)
        table_list.schema_table= schema_table;
    }

    thd->query_length= strlen(packet);       // for simplicity: don't optimize
    if (!(thd->query=fields=thd->memdup(packet,thd->query_length+1)))
      break;
    mysql_log.write(thd,command,"%s %s",table_list.table_name, fields);
    if (lower_case_table_names)
      my_casedn_str(files_charset_info, table_list.table_name);
    remove_escape(table_list.table_name);	// This can't have wildcards

    if (check_access(thd,SELECT_ACL,table_list.db,&table_list.grant.privilege,
		     0, 0, test(table_list.schema_table)))
      break;
    if (grant_option &&
	check_grant(thd, SELECT_ACL, &table_list, 2, UINT_MAX, 0))
      break;
    /* init structures for VIEW processing */
    table_list.select_lex= &(thd->lex->select_lex);
    mysql_init_query(thd, (uchar*)"", 0);
    thd->lex->
      select_lex.table_list.link_in_list((byte*) &table_list,
                                         (byte**) &table_list.next_local);
    thd->lex->add_to_query_tables(&table_list);

    /* switch on VIEW optimisation: do not fill temporary tables */
    thd->lex->sql_command= SQLCOM_SHOW_FIELDS;
    mysqld_list_fields(thd,&table_list,fields);
    thd->lex->unit.cleanup();
    thd->cleanup_after_query();
    break;
  }
#endif
  case COM_QUIT:
    /* We don't calculate statistics for this command */
    mysql_log.write(thd,command,NullS);
    net->error=0;				// Don't give 'abort' message
    error=TRUE;					// End server
    break;

  case COM_CREATE_DB:				// QQ: To be removed
    {
      char *db=thd->strdup(packet), *alias;
      HA_CREATE_INFO create_info;

      statistic_increment(thd->status_var.com_stat[SQLCOM_CREATE_DB],
			  &LOCK_status);
      // null test to handle EOM
      if (!db || !(alias= thd->strdup(db)) || check_db_name(db))
      {
	my_error(ER_WRONG_DB_NAME, MYF(0), db ? db : "NULL");
	break;
      }
      if (check_access(thd,CREATE_ACL,db,0,1,0,is_schema_db(db)))
	break;
      mysql_log.write(thd,command,packet);
      bzero(&create_info, sizeof(create_info));
      mysql_create_db(thd, (lower_case_table_names == 2 ? alias : db),
                      &create_info, 0);
      break;
    }
  case COM_DROP_DB:				// QQ: To be removed
    {
      statistic_increment(thd->status_var.com_stat[SQLCOM_DROP_DB],
			  &LOCK_status);
      char *db=thd->strdup(packet);
      /*  null test to handle EOM */
      if (!db || check_db_name(db))
      {
	my_error(ER_WRONG_DB_NAME, MYF(0), db ? db : "NULL");
	break;
      }
      if (check_access(thd,DROP_ACL,db,0,1,0,is_schema_db(db)))
	break;
      if (thd->locked_tables || thd->active_transaction())
      {
	my_message(ER_LOCK_OR_ACTIVE_TRANSACTION,
                   ER(ER_LOCK_OR_ACTIVE_TRANSACTION), MYF(0));
	break;
      }
      mysql_log.write(thd,command,db);
      mysql_rm_db(thd, db, 0, 0);
      break;
    }
#ifndef EMBEDDED_LIBRARY
  case COM_BINLOG_DUMP:
    {
      ulong pos;
      ushort flags;
      uint32 slave_server_id;

      statistic_increment(thd->status_var.com_other,&LOCK_status);
      thd->enable_slow_log= opt_log_slow_admin_statements;
      if (check_global_access(thd, REPL_SLAVE_ACL))
	break;

      /* TODO: The following has to be changed to an 8 byte integer */
      pos = uint4korr(packet);
      flags = uint2korr(packet + 4);
      thd->server_id=0; /* avoid suicide */
      if ((slave_server_id= uint4korr(packet+6))) // mysqlbinlog.server_id==0
	kill_zombie_dump_threads(slave_server_id);
      thd->server_id = slave_server_id;

      mysql_log.write(thd, command, "Log: '%s'  Pos: %ld", packet+10,
                      (long) pos);
      mysql_binlog_send(thd, thd->strdup(packet + 10), (my_off_t) pos, flags);
      unregister_slave(thd,1,1);
      /*  fake COM_QUIT -- if we get here, the thread needs to terminate */
      error = TRUE;
      net->error = 0;
      break;
    }
#endif
  case COM_REFRESH:
  {
    bool not_used;
    statistic_increment(thd->status_var.com_stat[SQLCOM_FLUSH],
                        &LOCK_status);
    ulong options= (ulong) (uchar) packet[0];
    if (check_global_access(thd,RELOAD_ACL))
      break;
    mysql_log.write(thd,command,NullS);
    if (!reload_acl_and_cache(thd, options, (TABLE_LIST*) 0, &not_used))
      send_ok(thd);
    break;
  }
#ifndef EMBEDDED_LIBRARY
  case COM_SHUTDOWN:
  {
    statistic_increment(thd->status_var.com_other, &LOCK_status);
    if (check_global_access(thd,SHUTDOWN_ACL))
      break; /* purecov: inspected */
    /*
      If the client is < 4.1.3, it is going to send us no argument; then
      packet_length is 1, packet[0] is the end 0 of the packet. Note that
      SHUTDOWN_DEFAULT is 0. If client is >= 4.1.3, the shutdown level is in
      packet[0].
    */
    enum mysql_enum_shutdown_level level=
      (enum mysql_enum_shutdown_level) (uchar) packet[0];
    DBUG_PRINT("quit",("Got shutdown command for level %u", level));
    if (level == SHUTDOWN_DEFAULT)
      level= SHUTDOWN_WAIT_ALL_BUFFERS; // soon default will be configurable
    else if (level != SHUTDOWN_WAIT_ALL_BUFFERS)
    {
      my_error(ER_NOT_SUPPORTED_YET, MYF(0), "this shutdown level");
      break;
    }
    DBUG_PRINT("quit",("Got shutdown command for level %u", level));
    mysql_log.write(thd,command,NullS);
    send_eof(thd);
#ifdef __WIN__
    sleep(1);					// must wait after eof()
#endif
#ifndef OS2
    send_eof(thd);				// This is for 'quit request'
#endif
    close_connection(thd, 0, 1);
    close_thread_tables(thd);			// Free before kill
    kill_mysql();
    error=TRUE;
    break;
  }
#endif
  case COM_STATISTICS:
  {
    mysql_log.write(thd,command,NullS);
    statistic_increment(thd->status_var.com_stat[SQLCOM_SHOW_STATUS],
			&LOCK_status);
#ifndef EMBEDDED_LIBRARY
    char buff[200];
#else
    char *buff= thd->net.last_error;
#endif

    STATUS_VAR current_global_status_var;
    calc_sum_of_all_status(&current_global_status_var);

    ulong uptime = (ulong) (thd->start_time - server_start_time);
    sprintf((char*) buff,
	    "Uptime: %lu  Threads: %d  Questions: %lu  Slow queries: %lu  Opens: %lu  Flush tables: %lu  Open tables: %u  Queries per second avg: %.3f",
	    uptime,
	    (int) thread_count, (ulong) thd->query_id,
	    current_global_status_var.long_query_count,
	    current_global_status_var.opened_tables, refresh_version, cached_tables(),
	    (uptime ? (ulonglong2double(thd->query_id) / (double) uptime) :
	     (double) 0));
#ifdef SAFEMALLOC
    if (sf_malloc_cur_memory)				// Using SAFEMALLOC
      sprintf(strend(buff), "  Memory in use: %ldK  Max memory used: %ldK",
	      (sf_malloc_cur_memory+1023L)/1024L,
	      (sf_malloc_max_memory+1023L)/1024L);
#endif
#ifndef EMBEDDED_LIBRARY
    VOID(my_net_write(net, buff,(uint) strlen(buff)));
    VOID(net_flush(net));
#endif
    break;
  }
  case COM_PING:
    statistic_increment(thd->status_var.com_other, &LOCK_status);
    send_ok(thd);				// Tell client we are alive
    break;
  case COM_PROCESS_INFO:
    statistic_increment(thd->status_var.com_stat[SQLCOM_SHOW_PROCESSLIST],
			&LOCK_status);
    if (!thd->security_ctx->priv_user[0] &&
        check_global_access(thd, PROCESS_ACL))
      break;
    mysql_log.write(thd,command,NullS);
    mysqld_list_processes(thd,
			  thd->security_ctx->master_access & PROCESS_ACL ? 
			  NullS : thd->security_ctx->priv_user, 0);
    break;
  case COM_PROCESS_KILL:
  {
    statistic_increment(thd->status_var.com_stat[SQLCOM_KILL], &LOCK_status);
    ulong id=(ulong) uint4korr(packet);
    kill_one_thread(thd,id,false);
    break;
  }
  case COM_SET_OPTION:
  {
    statistic_increment(thd->status_var.com_stat[SQLCOM_SET_OPTION],
			&LOCK_status);
    uint opt_command= uint2korr(packet);

    switch (opt_command) {
    case (int) MYSQL_OPTION_MULTI_STATEMENTS_ON:
      thd->client_capabilities|= CLIENT_MULTI_STATEMENTS;
      send_eof(thd);
      break;
    case (int) MYSQL_OPTION_MULTI_STATEMENTS_OFF:
      thd->client_capabilities&= ~CLIENT_MULTI_STATEMENTS;
      send_eof(thd);
      break;
    default:
      my_message(ER_UNKNOWN_COM_ERROR, ER(ER_UNKNOWN_COM_ERROR), MYF(0));
      break;
    }
    break;
  }
  case COM_DEBUG:
    statistic_increment(thd->status_var.com_other, &LOCK_status);
    if (check_global_access(thd, SUPER_ACL))
      break;					/* purecov: inspected */
    mysql_print_status();
    mysql_log.write(thd,command,NullS);
    send_eof(thd);
    break;
  case COM_SLEEP:
  case COM_CONNECT:				// Impossible here
  case COM_TIME:				// Impossible from client
  case COM_DELAYED_INSERT:
  case COM_END:
  default:
    my_message(ER_UNKNOWN_COM_ERROR, ER(ER_UNKNOWN_COM_ERROR), MYF(0));
    break;
  }
  if (thd->lock || thd->open_tables || thd->derived_tables ||
      thd->prelocked_mode)
  {
    thd_proc_info(thd, "closing tables");
    close_thread_tables(thd);			/* Free tables */
  }
  /*
    assume handlers auto-commit (if some doesn't - transaction handling
    in MySQL should be redesigned to support it; it's a big change,
    and it's not worth it - better to commit explicitly only writing
    transactions, read-only ones should better take care of themselves.
    saves some work in 2pc too)
    see also sql_base.cc - close_thread_tables()
  */
  bzero(&thd->transaction.stmt, sizeof(thd->transaction.stmt));
  if (!thd->active_transaction())
    thd->transaction.xid_state.xid.null();

  /* report error issued during command execution */
  if (thd->killed_errno() && !thd->net.report_error)
    thd->send_kill_message();
  if (thd->net.report_error)
    net_send_error(thd);

  log_slow_statement(thd);

  thd_proc_info(thd, "cleaning up");
  VOID(pthread_mutex_lock(&LOCK_thread_count)); // For process list
  thd_proc_info(thd, 0);
  thd->command=COM_SLEEP;
  thd->query=0;
  thd->query_length=0;
  thread_running--;
  VOID(pthread_mutex_unlock(&LOCK_thread_count));
  thd->packet.shrink(thd->variables.net_buffer_length);	// Reclaim some memory
  free_root(thd->mem_root,MYF(MY_KEEP_PREALLOC));
  DBUG_RETURN(error);
}


void log_slow_statement(THD *thd)
{
  time_t start_of_query;

  /*
    The following should never be true with our current code base,
    but better to keep this here so we don't accidently try to log a
    statement in a trigger or stored function
  */
  if (unlikely(thd->in_sub_stmt))
    return;                                     // Don't set time for sub stmt

  start_of_query= thd->start_time;
  thd->end_time();				// Set start time

  /*
    Do not log administrative statements unless the appropriate option is
    set; do not log into slow log if reading from backup.
  */
  if (thd->enable_slow_log && !thd->user_time)
  {
    thd_proc_info(thd, "logging slow query");

    if ((ulong) (thd->start_time - thd->time_after_lock) >
	thd->variables.long_query_time ||
        (thd->server_status &
	  (SERVER_QUERY_NO_INDEX_USED | SERVER_QUERY_NO_GOOD_INDEX_USED)) &&
        (specialflag & SPECIAL_LOG_QUERIES_NOT_USING_INDEXES) &&
        /* == SQLCOM_END unless this is a SHOW command */
        thd->lex->orig_sql_command == SQLCOM_END)
    {
      thd_proc_info(thd, "logging slow query");
      thd->status_var.long_query_count++;
      mysql_slow_log.write(thd, thd->query, thd->query_length, start_of_query);
    }
  }
}


/*
  Create a TABLE_LIST object for an INFORMATION_SCHEMA table.

  SYNOPSIS
    prepare_schema_table()
      thd              thread handle
      lex              current lex
      table_ident      table alias if it's used
      schema_table_idx the type of the INFORMATION_SCHEMA table to be
                       created

  DESCRIPTION
    This function is used in the parser to convert a SHOW or DESCRIBE
    table_name command to a SELECT from INFORMATION_SCHEMA.
    It prepares a SELECT_LEX and a TABLE_LIST object to represent the
    given command as a SELECT parse tree.

  NOTES
    Due to the way this function works with memory and LEX it cannot
    be used outside the parser (parse tree transformations outside
    the parser break PS and SP).

  RETURN VALUE
    0                 success
    1                 out of memory or SHOW commands are not allowed
                      in this version of the server.
*/

int prepare_schema_table(THD *thd, LEX *lex, Table_ident *table_ident,
                         enum enum_schema_tables schema_table_idx)
{
  DBUG_ENTER("prepare_schema_table");
  SELECT_LEX *sel= 0;
  switch (schema_table_idx) {
  case SCH_SCHEMATA:
#if defined(DONT_ALLOW_SHOW_COMMANDS)
    my_message(ER_NOT_ALLOWED_COMMAND,
               ER(ER_NOT_ALLOWED_COMMAND), MYF(0));   /* purecov: inspected */
    DBUG_RETURN(1);
#else
    if ((specialflag & SPECIAL_SKIP_SHOW_DB) &&
	check_global_access(thd, SHOW_DB_ACL))
      DBUG_RETURN(1);
    break;
#endif
  case SCH_TABLE_NAMES:
  case SCH_TABLES:
  case SCH_VIEWS:
  case SCH_TRIGGERS:
#ifdef DONT_ALLOW_SHOW_COMMANDS
    my_message(ER_NOT_ALLOWED_COMMAND,
               ER(ER_NOT_ALLOWED_COMMAND), MYF(0)); /* purecov: inspected */
    DBUG_RETURN(1);
#else
    {
      char *db;
      if (lex->select_lex.db == NULL &&
          thd->copy_db_to(&lex->select_lex.db, 0))
      {
        DBUG_RETURN(1);
      }
      db= lex->select_lex.db;
      remove_escape(db);				// Fix escaped '_'
      if (check_db_name(db))
      {
        my_error(ER_WRONG_DB_NAME, MYF(0), db);
        DBUG_RETURN(1);
      }
      if (check_access(thd, SELECT_ACL, db, &thd->col_access, 0, 0,
                       is_schema_db(db)))
        DBUG_RETURN(1);			        /* purecov: inspected */
      if (!thd->col_access && check_grant_db(thd,db))
      {
	my_error(ER_DBACCESS_DENIED_ERROR, MYF(0),
                 thd->security_ctx->priv_user, thd->security_ctx->priv_host,
                 db);
	DBUG_RETURN(1);
      }
      break;
    }
#endif
  case SCH_COLUMNS:
  case SCH_STATISTICS:
#ifdef DONT_ALLOW_SHOW_COMMANDS
    my_message(ER_NOT_ALLOWED_COMMAND,
               ER(ER_NOT_ALLOWED_COMMAND), MYF(0)); /* purecov: inspected */
    DBUG_RETURN(1);
#else
    if (table_ident)
    {
      TABLE_LIST **query_tables_last= lex->query_tables_last;
      sel= new SELECT_LEX();
      /* 'parent_lex' is used in init_query() so it must be before it. */
      sel->parent_lex= lex;
      sel->init_query();
      if (!sel->add_table_to_list(thd, table_ident, 0, 0, TL_READ, 
                                 (List<String> *) 0, (List<String> *) 0))
        DBUG_RETURN(1);
      lex->query_tables_last= query_tables_last;
      TABLE_LIST *table_list= (TABLE_LIST*) sel->table_list.first;
      char *db= table_list->db;
      remove_escape(db);			// Fix escaped '_'
      remove_escape(table_list->table_name);
      if (check_access(thd,SELECT_ACL | EXTRA_ACL,db,
                       &table_list->grant.privilege, 0, 0,
                       test(table_list->schema_table)))
        DBUG_RETURN(1);				/* purecov: inspected */
      if (grant_option && check_grant(thd, SELECT_ACL, table_list, 2,
                                      UINT_MAX, 0))
        DBUG_RETURN(1);
      break;
    }
#endif
  case SCH_OPEN_TABLES:
  case SCH_VARIABLES:
  case SCH_STATUS:
  case SCH_PROCEDURES:
  case SCH_CHARSETS:
  case SCH_COLLATIONS:
  case SCH_COLLATION_CHARACTER_SET_APPLICABILITY:
  case SCH_USER_PRIVILEGES:
  case SCH_SCHEMA_PRIVILEGES:
  case SCH_TABLE_PRIVILEGES:
  case SCH_COLUMN_PRIVILEGES:
  case SCH_TABLE_CONSTRAINTS:
  case SCH_KEY_COLUMN_USAGE:
  default:
    break;
  }
  
  SELECT_LEX *select_lex= lex->current_select;
  if (make_schema_select(thd, select_lex, schema_table_idx))
  {
    DBUG_RETURN(1);
  }
  TABLE_LIST *table_list= (TABLE_LIST*) select_lex->table_list.first;
  table_list->schema_select_lex= sel;
  table_list->schema_table_reformed= 1;
  statistic_increment(thd->status_var.com_stat[lex->orig_sql_command],
                      &LOCK_status);
  DBUG_RETURN(0);
}


/*
  Read query from packet and store in thd->query
  Used in COM_QUERY and COM_STMT_PREPARE

  DESCRIPTION
    Sets the following THD variables:
      query
      query_length

  RETURN VALUES
    FALSE ok
    TRUE  error;  In this case thd->fatal_error is set
*/

bool alloc_query(THD *thd, const char *packet, uint packet_length)
{
  packet_length--;				// Remove end null
  /* Remove garbage at start and end of query */
  while (my_isspace(thd->charset(),packet[0]) && packet_length > 0)
  {
    packet++;
    packet_length--;
  }
  const char *pos= packet + packet_length;     // Point at end null
  while (packet_length > 0 &&
	 (pos[-1] == ';' || my_isspace(thd->charset() ,pos[-1])))
  {
    pos--;
    packet_length--;
  }
  /* We must allocate some extra memory for query cache */
  thd->query_length= 0;                        // Extra safety: Avoid races
  if (!(thd->query= (char*) thd->memdup_w_gap((gptr) (packet),
					      packet_length,
					      thd->db_length+ 1 +
					      QUERY_CACHE_FLAGS_SIZE)))
    return TRUE;
  thd->query[packet_length]=0;
  thd->query_length= packet_length;

  /* Reclaim some memory */
  thd->packet.shrink(thd->variables.net_buffer_length);
  thd->convert_buffer.shrink(thd->variables.net_buffer_length);

  return FALSE;
}

static void reset_one_shot_variables(THD *thd) 
{
  thd->variables.character_set_client=
    global_system_variables.character_set_client;
  thd->variables.collation_connection=
    global_system_variables.collation_connection;
  thd->variables.collation_database=
    global_system_variables.collation_database;
  thd->variables.collation_server=
    global_system_variables.collation_server;
  thd->update_charset();
  thd->variables.time_zone=
    global_system_variables.time_zone;
  thd->variables.lc_time_names= &my_locale_en_US;
  thd->one_shot_set= 0;
}


/*
  Execute command saved in thd and lex->sql_command

  SYNOPSIS
    mysql_execute_command()
      thd                       Thread handle

  IMPLEMENTATION

    Before every operation that can request a write lock for a table
    wait if a global read lock exists. However do not wait if this
    thread has locked tables already. No new locks can be requested
    until the other locks are released. The thread that requests the
    global read lock waits for write locked tables to become unlocked.

    Note that wait_if_global_read_lock() sets a protection against a new
    global read lock when it succeeds. This needs to be released by
    start_waiting_global_read_lock() after the operation.

  RETURN
    FALSE       OK
    TRUE        Error
*/

bool
mysql_execute_command(THD *thd)
{
  bool res= FALSE;
  bool need_start_waiting= FALSE; // have protection against global read lock
  int  up_result= 0;
  LEX  *lex= thd->lex;
  /* first SELECT_LEX (have special meaning for many of non-SELECTcommands) */
  SELECT_LEX *select_lex= &lex->select_lex;
  /* first table of first SELECT_LEX */
  TABLE_LIST *first_table= (TABLE_LIST*) select_lex->table_list.first;
  /* list of all tables in query */
  TABLE_LIST *all_tables;
  /* most outer SELECT_LEX_UNIT of query */
  SELECT_LEX_UNIT *unit= &lex->unit;
  /* Saved variable value */
  DBUG_ENTER("mysql_execute_command");
  thd->net.no_send_error= 0;

  /*
    Remember first generated insert id value of the previous
    statement.  We remember it here at the beginning of the statement,
    and also in Item_func_last_insert_id::fix_fields() and
    sys_var_last_insert_id::value_ptr().  Last two places are required
    because LAST_INSERT_ID() and @@LAST_INSERT_ID may also be used in
    expression that is not executed with mysql_execute_command().

    And we remember it here because some statements read
    @@LAST_INSERT_ID indirectly, like "SELECT * FROM t1 WHERE id IS
    NULL", that may replace "id IS NULL" with "id = <LAST_INSERT_ID>".
  */
  thd->current_insert_id= thd->last_insert_id;

  /*
    In many cases first table of main SELECT_LEX have special meaning =>
    check that it is first table in global list and relink it first in 
    queries_tables list if it is necessary (we need such relinking only
    for queries with subqueries in select list, in this case tables of
    subqueries will go to global list first)

    all_tables will differ from first_table only if most upper SELECT_LEX
    do not contain tables.

    Because of above in place where should be at least one table in most
    outer SELECT_LEX we have following check:
    DBUG_ASSERT(first_table == all_tables);
    DBUG_ASSERT(first_table == all_tables && first_table != 0);
  */
  lex->first_lists_tables_same();
  /* should be assigned after making first tables same */
  all_tables= lex->query_tables;
  /* set context for commands which do not use setup_tables */
  select_lex->
    context.resolve_in_table_list_only((TABLE_LIST*)select_lex->
                                       table_list.first);

  /*
    Reset warning count for each query that uses tables
    A better approach would be to reset this for any commands
    that is not a SHOW command or a select that only access local
    variables, but for now this is probably good enough.
    Don't reset warnings when executing a stored routine.
  */
  if ((all_tables || &lex->select_lex != lex->all_selects_list ||
       lex->sroutines.records) && !thd->spcont ||
      lex->time_zone_tables_used)
    mysql_reset_errors(thd, 0);

#ifdef HAVE_REPLICATION
  if (unlikely(thd->slave_thread))
  {
    if (lex->sql_command == SQLCOM_DROP_TRIGGER)
    {
      /*
        When dropping a trigger, we need to load its table name
        before checking slave filter rules.
      */
      add_table_for_trigger(thd, thd->lex->spname, 1, &all_tables);
      
      if (!all_tables)
      {
        /*
          If table name cannot be loaded,
          it means the trigger does not exists possibly because
          CREATE TRIGGER was previously skipped for this trigger
          according to slave filtering rules.
          Returning success without producing any errors in this case.
        */
        DBUG_RETURN(0);
      }
      
      // force searching in slave.cc:tables_ok() 
      all_tables->updating= 1;
    }
    
    /*
      Check if statment should be skipped because of slave filtering
      rules

      Exceptions are:
      - UPDATE MULTI: For this statement, we want to check the filtering
        rules later in the code
      - SET: we always execute it (Not that many SET commands exists in
        the binary log anyway -- only 4.1 masters write SET statements,
	in 5.0 there are no SET statements in the binary log)
      - DROP TEMPORARY TABLE IF EXISTS: we always execute it (otherwise we
        have stale files on slave caused by exclusion of one tmp table).
    */
    if (!(lex->sql_command == SQLCOM_UPDATE_MULTI) &&
	!(lex->sql_command == SQLCOM_SET_OPTION) &&
	!(lex->sql_command == SQLCOM_DROP_TABLE &&
          lex->drop_temporary && lex->drop_if_exists) &&
        all_tables_not_ok(thd, all_tables))
    {
      /* we warn the slave SQL thread */
      my_message(ER_SLAVE_IGNORED_TABLE, ER(ER_SLAVE_IGNORED_TABLE), MYF(0));
      if (thd->one_shot_set)
      {
        /*
          It's ok to check thd->one_shot_set here:

          The charsets in a MySQL 5.0 slave can change by both a binlogged
          SET ONE_SHOT statement and the event-internal charset setting, 
          and these two ways to change charsets do not seems to work
          together.

          At least there seems to be problems in the rli cache for
          charsets if we are using ONE_SHOT.  Note that this is normally no
          problem because either the >= 5.0 slave reads a 4.1 binlog (with
          ONE_SHOT) *or* or 5.0 binlog (without ONE_SHOT) but never both."
        */
        reset_one_shot_variables(thd);
      }
      DBUG_RETURN(0);
    }
  }
  else
  {
#endif /* HAVE_REPLICATION */
    /*
      When option readonly is set deny operations which change non-temporary
      tables. Except for the replication thread and the 'super' users.
    */
    if (opt_readonly &&
        !(thd->security_ctx->master_access & SUPER_ACL) &&
        uc_update_queries[lex->sql_command] &&
        !((lex->sql_command == SQLCOM_CREATE_TABLE) &&
          (lex->create_info.options & HA_LEX_CREATE_TMP_TABLE)) &&
        !((lex->sql_command == SQLCOM_DROP_TABLE) && lex->drop_temporary) &&
        ((lex->sql_command != SQLCOM_UPDATE_MULTI) &&
          some_non_temp_table_to_be_updated(thd, all_tables)))
    {
      my_error(ER_OPTION_PREVENTS_STATEMENT, MYF(0), "--read-only");
      DBUG_RETURN(-1);
    }
#ifdef HAVE_REPLICATION
  } /* endif unlikely slave */
#endif
  if(lex->orig_sql_command == SQLCOM_END)
    statistic_increment(thd->status_var.com_stat[lex->sql_command],
                        &LOCK_status);

  switch (lex->sql_command) {
  case SQLCOM_SELECT:
  {
    /* assign global limit variable if limit is not given */
    {
      SELECT_LEX *param= lex->unit.global_parameters;
      if (!param->explicit_limit)
	param->select_limit=
          new Item_int((ulonglong)thd->variables.select_limit);
    }

    select_result *sel_result=lex->result;
    if (all_tables)
    {
      if (lex->orig_sql_command != SQLCOM_SHOW_STATUS_PROC &&
          lex->orig_sql_command != SQLCOM_SHOW_STATUS_FUNC)
        res= check_table_access(thd,
                                lex->exchange ? SELECT_ACL | FILE_ACL :
                                SELECT_ACL,
                                all_tables, 0);
    }
    else
      res= check_access(thd,
			lex->exchange ? SELECT_ACL | FILE_ACL : SELECT_ACL,
			any_db, 0, 0, 0, 0);
    if (res)
      goto error;

    if (!(res= open_and_lock_tables(thd, all_tables)))
    {
      if (lex->describe)
      {
        /*
          We always use select_send for EXPLAIN, even if it's an EXPLAIN
          for SELECT ... INTO OUTFILE: a user application should be able
          to prepend EXPLAIN to any query and receive output for it,
          even if the query itself redirects the output.
        */
	if (!(sel_result= new select_send()))
	  goto error;
	else
	  thd->send_explain_fields(sel_result);
	res= mysql_explain_union(thd, &thd->lex->unit, sel_result);
	if (lex->describe & DESCRIBE_EXTENDED)
	{
	  char buff[1024];
	  String str(buff,(uint32) sizeof(buff), system_charset_info);
	  str.length(0);
	  thd->lex->unit.print(&str);
	  str.append('\0');
	  push_warning(thd, MYSQL_ERROR::WARN_LEVEL_NOTE,
		       ER_YES, str.ptr());
	}
	sel_result->send_eof();
        delete sel_result;
      }
      else
      {
	if (!sel_result && !(sel_result= new select_send()))
          goto error;
	query_cache_store_query(thd, all_tables);
	res= handle_select(thd, lex, sel_result, 0);
        if (sel_result != lex->result)
          delete sel_result;
      }
    }
    break;
  }
  case SQLCOM_PREPARE:
  {
    mysql_sql_stmt_prepare(thd);
    break;
  }
  case SQLCOM_EXECUTE:
  {
    mysql_sql_stmt_execute(thd);
    break;
  }
  case SQLCOM_DEALLOCATE_PREPARE:
  {
    mysql_sql_stmt_close(thd);
    break;
  }
  case SQLCOM_DO:
    if (check_table_access(thd, SELECT_ACL, all_tables, 0) ||
        open_and_lock_tables(thd, all_tables))
      goto error;

    res= mysql_do(thd, *lex->insert_list);
    break;

  case SQLCOM_EMPTY_QUERY:
    send_ok(thd);
    break;

  case SQLCOM_HELP:
    res= mysqld_help(thd,lex->help_arg);
    break;

#ifndef EMBEDDED_LIBRARY
  case SQLCOM_PURGE:
  {
    if (check_global_access(thd, SUPER_ACL))
      goto error;
    /* PURGE MASTER LOGS TO 'file' */
    res = purge_master_logs(thd, lex->to_log);
    break;
  }
  case SQLCOM_PURGE_BEFORE:
  {
    Item *it;

    if (check_global_access(thd, SUPER_ACL))
      goto error;
    /* PURGE MASTER LOGS BEFORE 'data' */
    it= (Item *)lex->value_list.head();
    if ((!it->fixed && it->fix_fields(lex->thd, &it)) ||
        it->check_cols(1))
    {
      my_error(ER_WRONG_ARGUMENTS, MYF(0), "PURGE LOGS BEFORE");
      goto error;
    }
    it= new Item_func_unix_timestamp(it);
    /*
      it is OK only emulate fix_fieds, because we need only
      value of constant
    */
    it->quick_fix_field();
    res = purge_master_logs_before_date(thd, (ulong)it->val_int());
    break;
  }
#endif
  case SQLCOM_SHOW_WARNS:
  {
    res= mysqld_show_warnings(thd, (ulong)
			      ((1L << (uint) MYSQL_ERROR::WARN_LEVEL_NOTE) |
			       (1L << (uint) MYSQL_ERROR::WARN_LEVEL_WARN) |
			       (1L << (uint) MYSQL_ERROR::WARN_LEVEL_ERROR)
			       ));
    break;
  }
  case SQLCOM_SHOW_ERRORS:
  {
    res= mysqld_show_warnings(thd, (ulong)
			      (1L << (uint) MYSQL_ERROR::WARN_LEVEL_ERROR));
    break;
  }
  case SQLCOM_SHOW_PROFILES:
  {
#ifdef ENABLED_PROFILING
    thd->profiling.store();
    thd->profiling.discard();
    res= thd->profiling.show_profiles();
    if (res)
      goto error;
#else
    my_error(ER_FEATURE_DISABLED, MYF(0), "SHOW PROFILES", "enable-profiling");
    goto error;
#endif
    break;
  }
  case SQLCOM_SHOW_PROFILE:
  {
#ifdef ENABLED_PROFILING
    thd->profiling.store();
    thd->profiling.discard(); // will get re-enabled by reset()
    if (lex->profile_query_id != 0)
      res= thd->profiling.show(lex->profile_options, lex->profile_query_id);
    else
      res= thd->profiling.show_last(lex->profile_options);
    if (res)
      goto error;
#else
    my_error(ER_FEATURE_DISABLED, MYF(0), "SHOW PROFILE", "enable-profiling");
    goto error;
#endif
    break;
  }
  case SQLCOM_SHOW_NEW_MASTER:
  {
    if (check_global_access(thd, REPL_SLAVE_ACL))
      goto error;
    /* This query don't work now. See comment in repl_failsafe.cc */
#ifndef WORKING_NEW_MASTER
    my_error(ER_NOT_SUPPORTED_YET, MYF(0), "SHOW NEW MASTER");
    goto error;
#else
    res = show_new_master(thd);
    break;
#endif
  }

#ifdef HAVE_REPLICATION
  case SQLCOM_SHOW_SLAVE_HOSTS:
  {
    if (check_global_access(thd, REPL_SLAVE_ACL))
      goto error;
    res = show_slave_hosts(thd);
    break;
  }
  case SQLCOM_SHOW_BINLOG_EVENTS:
  {
    if (check_global_access(thd, REPL_SLAVE_ACL))
      goto error;
    res = mysql_show_binlog_events(thd);
    break;
  }
#endif

  case SQLCOM_BACKUP_TABLE:
  {
    DBUG_ASSERT(first_table == all_tables && first_table != 0);
    if (check_db_used(thd, all_tables) ||
	check_table_access(thd, SELECT_ACL, all_tables, 0) ||
	check_global_access(thd, FILE_ACL))
      goto error; /* purecov: inspected */
    thd->enable_slow_log= opt_log_slow_admin_statements;
    res = mysql_backup_table(thd, first_table);
    select_lex->table_list.first= (byte*) first_table;
    lex->query_tables=all_tables;
    break;
  }
  case SQLCOM_RESTORE_TABLE:
  {
    DBUG_ASSERT(first_table == all_tables && first_table != 0);
    if (check_db_used(thd, all_tables) ||
	check_table_access(thd, INSERT_ACL, all_tables, 0) ||
	check_global_access(thd, FILE_ACL))
      goto error; /* purecov: inspected */
    thd->enable_slow_log= opt_log_slow_admin_statements;
    res = mysql_restore_table(thd, first_table);
    select_lex->table_list.first= (byte*) first_table;
    lex->query_tables=all_tables;
    break;
  }
  case SQLCOM_ASSIGN_TO_KEYCACHE:
  {
    DBUG_ASSERT(first_table == all_tables && first_table != 0);
    if (check_db_used(thd, all_tables) ||
        check_access(thd, INDEX_ACL, first_table->db,
                     &first_table->grant.privilege, 0, 0,
                     test(first_table->schema_table)))
      goto error;
    res= mysql_assign_to_keycache(thd, first_table, &lex->ident);
    break;
  }
  case SQLCOM_PRELOAD_KEYS:
  {
    DBUG_ASSERT(first_table == all_tables && first_table != 0);
    if (check_db_used(thd, all_tables) ||
	check_access(thd, INDEX_ACL, first_table->db,
                     &first_table->grant.privilege, 0, 0,
                     test(first_table->schema_table)))
      goto error;
    res = mysql_preload_keys(thd, first_table);
    break;
  }
#ifdef HAVE_REPLICATION
  case SQLCOM_CHANGE_MASTER:
  {
    if (check_global_access(thd, SUPER_ACL))
      goto error;
    pthread_mutex_lock(&LOCK_active_mi);
    res = change_master(thd,active_mi);
    pthread_mutex_unlock(&LOCK_active_mi);
    break;
  }
  case SQLCOM_SHOW_SLAVE_STAT:
  {
    /* Accept one of two privileges */
    if (check_global_access(thd, SUPER_ACL | REPL_CLIENT_ACL))
      goto error;
    pthread_mutex_lock(&LOCK_active_mi);
    res = show_master_info(thd,active_mi);
    pthread_mutex_unlock(&LOCK_active_mi);
    break;
  }
  case SQLCOM_SHOW_MASTER_STAT:
  {
    /* Accept one of two privileges */
    if (check_global_access(thd, SUPER_ACL | REPL_CLIENT_ACL))
      goto error;
    res = show_binlog_info(thd);
    break;
  }

  case SQLCOM_LOAD_MASTER_DATA: // sync with master
    if (check_global_access(thd, SUPER_ACL))
      goto error;
    if (end_active_trans(thd))
      goto error;
    else
      res = load_master_data(thd);
    break;
#endif /* HAVE_REPLICATION */
#ifdef HAVE_NDBCLUSTER_DB
  case SQLCOM_SHOW_NDBCLUSTER_STATUS:
    {
      res = ndbcluster_show_status(thd);
      break;
    }
#endif
#ifdef HAVE_INNOBASE_DB
  case SQLCOM_SHOW_INNODB_STATUS:
    {
      if (check_global_access(thd, SUPER_ACL))
	goto error;
      res = innodb_show_status(thd);
      break;
    }
  case SQLCOM_SHOW_MUTEX_STATUS:
    {
      if (check_global_access(thd, SUPER_ACL))
        goto error;
      res = innodb_mutex_show_status(thd);
      break;
    }
#endif
#ifdef HAVE_REPLICATION
  case SQLCOM_LOAD_MASTER_TABLE:
  {
    DBUG_ASSERT(first_table == all_tables && first_table != 0);
    DBUG_ASSERT(first_table->db); /* Must be set in the parser */

    if (check_access(thd, CREATE_ACL, first_table->db,
		     &first_table->grant.privilege, 0, 0,
                     test(first_table->schema_table)))
      goto error;				/* purecov: inspected */
    if (grant_option)
    {
      /* Check that the first table has CREATE privilege */
      if (check_grant(thd, CREATE_ACL, all_tables, 0, 1, 0))
	goto error;
    }
    if (strlen(first_table->table_name) > NAME_LEN)
    {
      my_error(ER_WRONG_TABLE_NAME, MYF(0), first_table->table_name);
      break;
    }
    pthread_mutex_lock(&LOCK_active_mi);
    /*
      fetch_master_table will send the error to the client on failure.
      Give error if the table already exists.
    */
    if (!fetch_master_table(thd, first_table->db, first_table->table_name,
			    active_mi, 0, 0))
    {
      send_ok(thd);
    }
    pthread_mutex_unlock(&LOCK_active_mi);
    break;
  }
#endif /* HAVE_REPLICATION */

  case SQLCOM_CREATE_TABLE:
  {
    /* If CREATE TABLE of non-temporary table, do implicit commit */
    if (!(lex->create_info.options & HA_LEX_CREATE_TMP_TABLE))
    {
      if (end_active_trans(thd))
      {
	res= -1;
	break;
      }
    }
    else 
    {
      /* So that CREATE TEMPORARY TABLE gets to binlog at commit/rollback */
      thd->options|= OPTION_STATUS_NO_TRANS_UPDATE;
    }
    DBUG_ASSERT(first_table == all_tables && first_table != 0);
    bool link_to_local;
    // Skip first table, which is the table we are creating
    TABLE_LIST *create_table= lex->unlink_first_table(&link_to_local);
    TABLE_LIST *select_tables= lex->query_tables;
    /*
      Code below (especially in mysql_create_table() and select_create
      methods) may modify HA_CREATE_INFO structure in LEX, so we have to
      use a copy of this structure to make execution prepared statement-
      safe. A shallow copy is enough as this code won't modify any memory
      referenced from this structure.
    */
    HA_CREATE_INFO create_info(lex->create_info);
    Alter_info alter_info(lex->alter_info, thd->mem_root);

    if (thd->is_fatal_error)
    {
      /* out of memory when creating a copy of alter_info */
      res= 1;
      goto end_with_restore_list;
    }

    if ((res= create_table_precheck(thd, select_tables, create_table)))
      goto end_with_restore_list;

    create_info.alias= create_table->alias;

#ifndef HAVE_READLINK
    if (create_info.data_file_name)
      push_warning(thd, MYSQL_ERROR::WARN_LEVEL_WARN, 0,
                   "DATA DIRECTORY option ignored");
    if (create_info.index_file_name)
      push_warning(thd, MYSQL_ERROR::WARN_LEVEL_WARN, 0,
                   "INDEX DIRECTORY option ignored");
    create_info.data_file_name= create_info.index_file_name= NULL;
#else
    /* Fix names if symlinked tables */
    if (append_file_to_dir(thd, &create_info.data_file_name,
			   create_table->table_name) ||
	append_file_to_dir(thd, &create_info.index_file_name,
			   create_table->table_name))
      goto end_with_restore_list;
#endif
    /*
      If we are using SET CHARSET without DEFAULT, add an implicit
      DEFAULT to not confuse old users. (This may change).
    */
    if ((create_info.used_fields &
	 (HA_CREATE_USED_DEFAULT_CHARSET | HA_CREATE_USED_CHARSET)) ==
	HA_CREATE_USED_CHARSET)
    {
      create_info.used_fields&= ~HA_CREATE_USED_CHARSET;
      create_info.used_fields|= HA_CREATE_USED_DEFAULT_CHARSET;
      create_info.default_table_charset= create_info.table_charset;
      create_info.table_charset= 0;
    }
    /*
      The create-select command will open and read-lock the select table
      and then create, open and write-lock the new table. If a global
      read lock steps in, we get a deadlock. The write lock waits for
      the global read lock, while the global read lock waits for the
      select table to be closed. So we wait until the global readlock is
      gone before starting both steps. Note that
      wait_if_global_read_lock() sets a protection against a new global
      read lock when it succeeds. This needs to be released by
      start_waiting_global_read_lock(). We protect the normal CREATE
      TABLE in the same way. That way we avoid that a new table is
      created during a gobal read lock.
    */
    if (!thd->locked_tables &&
        !(need_start_waiting= !wait_if_global_read_lock(thd, 0, 1)))
    {
      res= 1;
      goto end_with_restore_list;
    }
    if (select_lex->item_list.elements)		// With select
    {
      select_result *sel_result;

      select_lex->options|= SELECT_NO_UNLOCK;
      unit->set_limit(select_lex);

      if (!(res= open_and_lock_tables(thd, select_tables)))
      {
        /*
          Is table which we are changing used somewhere in other parts
          of query
        */
        if (!(create_info.options & HA_LEX_CREATE_TMP_TABLE))
        {
          TABLE_LIST *duplicate;
          if ((duplicate= unique_table(thd, create_table, select_tables, 0)))
          {
            update_non_unique_table_error(create_table, "CREATE", duplicate);
            res= 1;
            goto end_with_restore_list;
          }
        }
        /* If we create merge table, we have to test tables in merge, too */
        if (create_info.used_fields & HA_CREATE_USED_UNION)
        {
          TABLE_LIST *tab;
          for (tab= (TABLE_LIST*) create_info.merge_list.first;
               tab;
               tab= tab->next_local)
          {
            TABLE_LIST *duplicate;
            if ((duplicate= unique_table(thd, tab, select_tables, 0)))
            {
              update_non_unique_table_error(tab, "CREATE", duplicate);
              res= 1;
              goto end_with_restore_list;
            }
          }
        }
        /*
          select_create is currently not re-execution friendly and
          needs to be created for every execution of a PS/SP.
        */
        if ((sel_result= new select_create(create_table,
                                           &create_info,
                                           &alter_info,
                                           select_lex->item_list,
                                           lex->duplicates,
                                           lex->ignore)))
        {
          /*
            CREATE from SELECT give its SELECT_LEX for SELECT,
            and item_list belong to SELECT
          */
          res= handle_select(thd, lex, sel_result, 0);
          delete sel_result;
        }
      }
    }
    else
    {
      /* regular create */
      if (lex->name)
        res= mysql_create_like_table(thd, create_table, &create_info,
                                     (Table_ident *)lex->name);
      else
      {
        res= mysql_create_table(thd, create_table->db,
                                create_table->table_name, &create_info,
                                &alter_info, 0, 0);
      }
      if (!res)
	send_ok(thd);
    }

    /* put tables back for PS rexecuting */
end_with_restore_list:
    lex->link_first_table_back(create_table, link_to_local);
    break;
  }
  case SQLCOM_CREATE_INDEX:
    /* Fall through */
  case SQLCOM_DROP_INDEX:
  /*
    CREATE INDEX and DROP INDEX are implemented by calling ALTER
    TABLE with proper arguments. This isn't very fast but it
    should work for most cases.

    In the future ALTER TABLE will notice that only added
    indexes and create these one by one for the existing table
    without having to do a full rebuild.

    One should normally create all indexes with CREATE TABLE or
    ALTER TABLE.
  */
  {
    Alter_info alter_info(lex->alter_info, thd->mem_root);
    HA_CREATE_INFO create_info;

    if (thd->is_fatal_error) /* out of memory creating a copy of alter_info*/
      goto error;

    DBUG_ASSERT(first_table == all_tables && first_table != 0);
    if (check_one_table_access(thd, INDEX_ACL, first_table))
      goto error; /* purecov: inspected */
    if (end_active_trans(thd))
      goto error;
    /*
      Currently CREATE INDEX or DROP INDEX cause a full table rebuild
      and thus classify as slow administrative statements just like
      ALTER TABLE.
    */
    thd->enable_slow_log= opt_log_slow_admin_statements;

    bzero((char*) &create_info, sizeof(create_info));
    create_info.db_type= DB_TYPE_DEFAULT;
    create_info.row_type= ROW_TYPE_NOT_USED;
    create_info.default_table_charset= thd->variables.collation_database;

    res= mysql_alter_table(thd, first_table->db, first_table->table_name,
                           &create_info, first_table, &alter_info,
                           0, (ORDER*) 0, 0);
    break;
  }
#ifdef HAVE_REPLICATION
  case SQLCOM_SLAVE_START:
  {
    pthread_mutex_lock(&LOCK_active_mi);
    start_slave(thd,active_mi,1 /* net report*/);
    pthread_mutex_unlock(&LOCK_active_mi);
    break;
  }
  case SQLCOM_SLAVE_STOP:
  /*
    If the client thread has locked tables, a deadlock is possible.
    Assume that
    - the client thread does LOCK TABLE t READ.
    - then the master updates t.
    - then the SQL slave thread wants to update t,
      so it waits for the client thread because t is locked by it.
    - then the client thread does SLAVE STOP.
      SLAVE STOP waits for the SQL slave thread to terminate its
      update t, which waits for the client thread because t is locked by it.
    To prevent that, refuse SLAVE STOP if the
    client thread has locked tables
  */
  if (thd->locked_tables || thd->active_transaction() || thd->global_read_lock)
  {
    my_message(ER_LOCK_OR_ACTIVE_TRANSACTION,
               ER(ER_LOCK_OR_ACTIVE_TRANSACTION), MYF(0));
    goto error;
  }
  {
    pthread_mutex_lock(&LOCK_active_mi);
    stop_slave(thd,active_mi,1/* net report*/);
    pthread_mutex_unlock(&LOCK_active_mi);
    break;
  }
#endif /* HAVE_REPLICATION */

  case SQLCOM_ALTER_TABLE:
    DBUG_ASSERT(first_table == all_tables && first_table != 0);
    {
      ulong priv=0;
      /*
        Code in mysql_alter_table() may modify its HA_CREATE_INFO argument,
        so we have to use a copy of this structure to make execution
        prepared statement- safe. A shallow copy is enough as no memory
        referenced from this structure will be modified.
      */
      HA_CREATE_INFO create_info(lex->create_info);
      Alter_info alter_info(lex->alter_info, thd->mem_root);

      if (thd->is_fatal_error) /* out of memory creating a copy of alter_info */
        goto error;
      if (lex->name && (!lex->name[0] || strlen(lex->name) > NAME_LEN))
      {
	my_error(ER_WRONG_TABLE_NAME, MYF(0), lex->name);
        goto error;
      }
      /* Must be set in the parser */
      DBUG_ASSERT(select_lex->db);
      if (check_access(thd, ALTER_ACL, first_table->db,
		       &first_table->grant.privilege, 0, 0,
                       test(first_table->schema_table)) ||
	  check_access(thd,INSERT_ACL | CREATE_ACL,select_lex->db,&priv,0,0,
                       is_schema_db(select_lex->db))||
	  check_merge_table_access(thd, first_table->db,
				   (TABLE_LIST *)
				   create_info.merge_list.first))
	goto error;				/* purecov: inspected */
      if (grant_option)
      {
	if (check_grant(thd, ALTER_ACL, all_tables, 0, UINT_MAX, 0))
	  goto error;
	if (lex->name && !test_all_bits(priv,INSERT_ACL | CREATE_ACL))
	{					// Rename of table
	  TABLE_LIST tmp_table;
	  bzero((char*) &tmp_table,sizeof(tmp_table));
	  tmp_table.table_name=lex->name;
	  tmp_table.db=select_lex->db;
	  tmp_table.grant.privilege=priv;
	  if (check_grant(thd, INSERT_ACL | CREATE_ACL, &tmp_table, 0,
			  UINT_MAX, 0))
	    goto error;
	}
      }
      /* Don't yet allow changing of symlinks with ALTER TABLE */
      if (create_info.data_file_name)
        push_warning(thd, MYSQL_ERROR::WARN_LEVEL_WARN, 0,
                     "DATA DIRECTORY option ignored");
      if (create_info.index_file_name)
        push_warning(thd, MYSQL_ERROR::WARN_LEVEL_WARN, 0,
                     "INDEX DIRECTORY option ignored");
      create_info.data_file_name= create_info.index_file_name= NULL;
      /* ALTER TABLE ends previous transaction */
      if (end_active_trans(thd))
	goto error;
      else
      {
        if (!thd->locked_tables &&
            !(need_start_waiting= !wait_if_global_read_lock(thd, 0, 1)))
        {
          res= 1;
          break;
        }

        thd->enable_slow_log= opt_log_slow_admin_statements;
        res= mysql_alter_table(thd, select_lex->db, lex->name,
                               &create_info,
                               first_table,
                               &alter_info,
                               select_lex->order_list.elements,
                               (ORDER *) select_lex->order_list.first,
                               lex->ignore);
      }
      break;
    }
  case SQLCOM_RENAME_TABLE:
  {
    DBUG_ASSERT(first_table == all_tables && first_table != 0);
    TABLE_LIST *table;
    if (check_db_used(thd, all_tables))
      goto error;
    for (table= first_table; table; table= table->next_local->next_local)
    {
      if (check_access(thd, ALTER_ACL | DROP_ACL, table->db,
		       &table->grant.privilege,0,0, test(table->schema_table)) ||
	  check_access(thd, INSERT_ACL | CREATE_ACL, table->next_local->db,
		       &table->next_local->grant.privilege, 0, 0,
                       test(table->next_local->schema_table)))
	goto error;
      if (grant_option)
      {
	TABLE_LIST old_list, new_list;
	/*
	  we do not need initialize old_list and new_list because we will
	  come table[0] and table->next[0] there
	*/
	old_list= table[0];
	new_list= table->next_local[0];
	if (check_grant(thd, ALTER_ACL, &old_list, 0, 1, 0) ||
	    (!test_all_bits(table->next_local->grant.privilege,
			    INSERT_ACL | CREATE_ACL) &&
	     check_grant(thd, INSERT_ACL | CREATE_ACL, &new_list, 0, 1, 0)))
	  goto error;
      }
    }
    query_cache_invalidate3(thd, first_table, 0);
    if (end_active_trans(thd) || mysql_rename_tables(thd, first_table))
      goto error;
    break;
  }
#ifndef EMBEDDED_LIBRARY
  case SQLCOM_SHOW_BINLOGS:
#ifdef DONT_ALLOW_SHOW_COMMANDS
    my_message(ER_NOT_ALLOWED_COMMAND, ER(ER_NOT_ALLOWED_COMMAND),
               MYF(0)); /* purecov: inspected */
    goto error;
#else
    {
      if (check_global_access(thd, SUPER_ACL))
	goto error;
      res = show_binlogs(thd);
      break;
    }
#endif
#endif /* EMBEDDED_LIBRARY */
  case SQLCOM_SHOW_CREATE:
    DBUG_ASSERT(first_table == all_tables && first_table != 0);
#ifdef DONT_ALLOW_SHOW_COMMANDS
    my_message(ER_NOT_ALLOWED_COMMAND, ER(ER_NOT_ALLOWED_COMMAND),
               MYF(0)); /* purecov: inspected */
    goto error;
#else
    {
      /* Ignore temporary tables if this is "SHOW CREATE VIEW" */
      if (lex->only_view)
        first_table->skip_temporary= 1;

      if (check_db_used(thd, all_tables) ||
	  check_access(thd, SELECT_ACL | EXTRA_ACL, first_table->db,
		       &first_table->grant.privilege, 0, 0, 
                       test(first_table->schema_table)))
	goto error;
      if (grant_option && check_grant(thd, SELECT_ACL, all_tables, 2, UINT_MAX, 0))
	goto error;
      res= mysqld_show_create(thd, first_table);
      break;
    }
#endif
  case SQLCOM_CHECKSUM:
  {
    DBUG_ASSERT(first_table == all_tables && first_table != 0);
    if (check_db_used(thd, all_tables) ||
	check_table_access(thd, SELECT_ACL | EXTRA_ACL, all_tables, 0))
      goto error; /* purecov: inspected */
    res = mysql_checksum_table(thd, first_table, &lex->check_opt);
    break;
  }
  case SQLCOM_REPAIR:
  {
    DBUG_ASSERT(first_table == all_tables && first_table != 0);
    if (check_db_used(thd, all_tables) ||
	check_table_access(thd, SELECT_ACL | INSERT_ACL, all_tables, 0))
      goto error; /* purecov: inspected */
    thd->enable_slow_log= opt_log_slow_admin_statements;
    res= mysql_repair_table(thd, first_table, &lex->check_opt);
    /* ! we write after unlocking the table */
    if (!res && !lex->no_write_to_binlog)
    {
      /* Presumably, REPAIR and binlog writing doesn't require synchronization */
      if (mysql_bin_log.is_open())
      {
	thd->clear_error(); // No binlog error generated
        Query_log_event qinfo(thd, thd->query, thd->query_length, 0, FALSE);
        mysql_bin_log.write(&qinfo);
      }
    }
    select_lex->table_list.first= (byte*) first_table;
    lex->query_tables=all_tables;
    break;
  }
  case SQLCOM_CHECK:
  {
    DBUG_ASSERT(first_table == all_tables && first_table != 0);
    if (check_db_used(thd, all_tables) ||
	check_table_access(thd, SELECT_ACL | EXTRA_ACL , all_tables, 0))
      goto error; /* purecov: inspected */
    thd->enable_slow_log= opt_log_slow_admin_statements;
    res = mysql_check_table(thd, first_table, &lex->check_opt);
    select_lex->table_list.first= (byte*) first_table;
    lex->query_tables=all_tables;
    break;
  }
  case SQLCOM_ANALYZE:
  {
    DBUG_ASSERT(first_table == all_tables && first_table != 0);
    if (check_db_used(thd, all_tables) ||
	check_table_access(thd, SELECT_ACL | INSERT_ACL, all_tables, 0))
      goto error; /* purecov: inspected */
    thd->enable_slow_log= opt_log_slow_admin_statements;
    res = mysql_analyze_table(thd, first_table, &lex->check_opt);
    /* ! we write after unlocking the table */
    if (!res && !lex->no_write_to_binlog)
    {
      /* Presumably, ANALYZE and binlog writing doesn't require synchronization */
      if (mysql_bin_log.is_open())
      {
	thd->clear_error(); // No binlog error generated
        Query_log_event qinfo(thd, thd->query, thd->query_length, 0, FALSE);
        mysql_bin_log.write(&qinfo);
      }
    }
    select_lex->table_list.first= (byte*) first_table;
    lex->query_tables=all_tables;
    break;
  }

  case SQLCOM_OPTIMIZE:
  {
    DBUG_ASSERT(first_table == all_tables && first_table != 0);
    if (check_db_used(thd, all_tables) ||
	check_table_access(thd, SELECT_ACL | INSERT_ACL, all_tables, 0))
      goto error; /* purecov: inspected */
    thd->enable_slow_log= opt_log_slow_admin_statements;
    res= (specialflag & (SPECIAL_SAFE_MODE | SPECIAL_NO_NEW_FUNC)) ?
      mysql_recreate_table(thd, first_table) :
      mysql_optimize_table(thd, first_table, &lex->check_opt);
    /* ! we write after unlocking the table */
    if (!res && !lex->no_write_to_binlog)
    {
      /* Presumably, OPTIMIZE and binlog writing doesn't require synchronization */
      if (mysql_bin_log.is_open())
      {
	thd->clear_error(); // No binlog error generated
        Query_log_event qinfo(thd, thd->query, thd->query_length, 0, FALSE);
        mysql_bin_log.write(&qinfo);
      }
    }
    select_lex->table_list.first= (byte*) first_table;
    lex->query_tables=all_tables;
    break;
  }
  case SQLCOM_UPDATE:
    DBUG_ASSERT(first_table == all_tables && first_table != 0);
    if (update_precheck(thd, all_tables))
      break;
    DBUG_ASSERT(select_lex->offset_limit == 0);
    unit->set_limit(select_lex);
    res= (up_result= mysql_update(thd, all_tables,
                                  select_lex->item_list,
                                  lex->value_list,
                                  select_lex->where,
                                  select_lex->order_list.elements,
                                  (ORDER *) select_lex->order_list.first,
                                  unit->select_limit_cnt,
                                  lex->duplicates, lex->ignore));
    /* mysql_update return 2 if we need to switch to multi-update */
    if (up_result != 2)
      break;
    /* Fall through */
  case SQLCOM_UPDATE_MULTI:
  {
    DBUG_ASSERT(first_table == all_tables && first_table != 0);
    /* if we switched from normal update, rights are checked */
    if (up_result != 2)
    {
      if ((res= multi_update_precheck(thd, all_tables)))
        break;
    }
    else
      res= 0;

    res= mysql_multi_update_prepare(thd);

#ifdef HAVE_REPLICATION
    /* Check slave filtering rules */
    if (unlikely(thd->slave_thread))
    {
      if (all_tables_not_ok(thd, all_tables))
      {
        if (res!= 0)
        {
          res= 0;             /* don't care of prev failure  */
          thd->clear_error(); /* filters are of highest prior */
        }
        /* we warn the slave SQL thread */
        my_error(ER_SLAVE_IGNORED_TABLE, MYF(0));
        break;
      }
      if (res)
        break;
    }
    else
    {
#endif /* HAVE_REPLICATION */
      if (res)
        break;
      if (opt_readonly &&
	  !(thd->security_ctx->master_access & SUPER_ACL) &&
	  some_non_temp_table_to_be_updated(thd, all_tables))
      {
	my_error(ER_OPTION_PREVENTS_STATEMENT, MYF(0), "--read-only");
	break;
      }
#ifdef HAVE_REPLICATION
    }  /* unlikely */
#endif

    res= mysql_multi_update(thd, all_tables,
                            &select_lex->item_list,
                            &lex->value_list,
                            select_lex->where,
                            select_lex->options,
                            lex->duplicates, lex->ignore, unit, select_lex);
    break;
  }
  case SQLCOM_REPLACE:
  case SQLCOM_INSERT:
  {
    DBUG_ASSERT(first_table == all_tables && first_table != 0);
    if ((res= insert_precheck(thd, all_tables)))
      break;

    if (!thd->locked_tables &&
        !(need_start_waiting= !wait_if_global_read_lock(thd, 0, 1)))
    {
      res= 1;
      break;
    }

    res= mysql_insert(thd, all_tables, lex->field_list, lex->many_values,
		      lex->update_list, lex->value_list,
                      lex->duplicates, lex->ignore);

    /*
      If we have inserted into a VIEW, and the base table has
      AUTO_INCREMENT column, but this column is not accessible through
      a view, then we should restore LAST_INSERT_ID to the value it
      had before the statement.
    */
    if (first_table->view && !first_table->contain_auto_increment)
      thd->last_insert_id= thd->current_insert_id;

    break;
  }
  case SQLCOM_REPLACE_SELECT:
  case SQLCOM_INSERT_SELECT:
  {
    select_result *sel_result;
    DBUG_ASSERT(first_table == all_tables && first_table != 0);
    if ((res= insert_precheck(thd, all_tables)))
      break;

    /* Fix lock for first table */
    if (first_table->lock_type == TL_WRITE_DELAYED)
      first_table->lock_type= TL_WRITE;

    /* Don't unlock tables until command is written to binary log */
    select_lex->options|= SELECT_NO_UNLOCK;

    unit->set_limit(select_lex);

    if (! thd->locked_tables &&
        ! (need_start_waiting= ! wait_if_global_read_lock(thd, 0, 1)))
    {
      res= 1;
      break;
    }

    if (!(res= open_and_lock_tables(thd, all_tables)))
    {
      /* Skip first table, which is the table we are inserting in */
      TABLE_LIST *second_table= first_table->next_local;
      select_lex->table_list.first= (byte*) second_table;
      select_lex->context.table_list= 
        select_lex->context.first_name_resolution_table= second_table;
      res= mysql_insert_select_prepare(thd);
      if (!res && (sel_result= new select_insert(first_table,
                                                 first_table->table,
                                                 &lex->field_list,
                                                 &lex->update_list,
                                                 &lex->value_list,
                                                 lex->duplicates,
                                                 lex->ignore)))
      {
	res= handle_select(thd, lex, sel_result, OPTION_SETUP_TABLES_DONE);
        /*
          Invalidate the table in the query cache if something changed
          after unlocking when changes become visible.
          TODO: this is workaround. right way will be move invalidating in
          the unlock procedure.
        */
        if (first_table->lock_type ==  TL_WRITE_CONCURRENT_INSERT &&
            thd->lock)
        {
          /* INSERT ... SELECT should invalidate only the very first table */
          TABLE_LIST *save_table= first_table->next_local;
          first_table->next_local= 0;
          mysql_unlock_tables(thd, thd->lock);
          query_cache_invalidate3(thd, first_table, 1);
          first_table->next_local= save_table;
          thd->lock=0;
        }
        delete sel_result;
      }
      /* revert changes for SP */
      select_lex->table_list.first= (byte*) first_table;
    }

    /*
      If we have inserted into a VIEW, and the base table has
      AUTO_INCREMENT column, but this column is not accessible through
      a view, then we should restore LAST_INSERT_ID to the value it
      had before the statement.
    */
    if (first_table->view && !first_table->contain_auto_increment)
      thd->last_insert_id= thd->current_insert_id;

    break;
  }
  case SQLCOM_TRUNCATE:
    if (end_active_trans(thd))
    {
      res= -1;
      break;
    }
    DBUG_ASSERT(first_table == all_tables && first_table != 0);
    if (check_one_table_access(thd, DELETE_ACL, all_tables))
      goto error;
    /*
      Don't allow this within a transaction because we want to use
      re-generate table
    */
    if (thd->locked_tables || thd->active_transaction())
    {
      my_message(ER_LOCK_OR_ACTIVE_TRANSACTION,
                 ER(ER_LOCK_OR_ACTIVE_TRANSACTION), MYF(0));
      goto error;
    }

    res= mysql_truncate(thd, first_table, 0);
    break;
  case SQLCOM_DELETE:
  {
    DBUG_ASSERT(first_table == all_tables && first_table != 0);
    if ((res= delete_precheck(thd, all_tables)))
      break;
    DBUG_ASSERT(select_lex->offset_limit == 0);
    unit->set_limit(select_lex);

    if (!thd->locked_tables &&
        !(need_start_waiting= !wait_if_global_read_lock(thd, 0, 1)))
    {
      res= 1;
      break;
    }

    res = mysql_delete(thd, all_tables, select_lex->where,
                       &select_lex->order_list,
                       unit->select_limit_cnt, select_lex->options,
                       FALSE);
    break;
  }
  case SQLCOM_DELETE_MULTI:
  {
    DBUG_ASSERT(first_table == all_tables && first_table != 0);
    TABLE_LIST *aux_tables=
      (TABLE_LIST *)thd->lex->auxiliary_table_list.first;
    multi_delete *del_result;

    if (!thd->locked_tables &&
        !(need_start_waiting= !wait_if_global_read_lock(thd, 0, 1)))
    {
      res= 1;
      break;
    }

    if ((res= multi_delete_precheck(thd, all_tables)))
      break;

    /* condition will be TRUE on SP re-excuting */
    if (select_lex->item_list.elements != 0)
      select_lex->item_list.empty();
    if (add_item_to_list(thd, new Item_null()))
      goto error;

    thd_proc_info(thd, "init");
    if ((res= open_and_lock_tables(thd, all_tables)))
      break;

    if ((res= mysql_multi_delete_prepare(thd)))
      goto error;

    if (!thd->is_fatal_error &&
        (del_result= new multi_delete(aux_tables, lex->table_count)))
    {
      res= mysql_select(thd, &select_lex->ref_pointer_array,
			select_lex->get_table_list(),
			select_lex->with_wild,
			select_lex->item_list,
			select_lex->where,
			0, (ORDER *)NULL, (ORDER *)NULL, (Item *)NULL,
			(ORDER *)NULL,
			select_lex->options | thd->options |
			SELECT_NO_JOIN_CACHE | SELECT_NO_UNLOCK |
                        OPTION_SETUP_TABLES_DONE,
			del_result, unit, select_lex);
      delete del_result;
    }
    else
      res= TRUE;                                // Error
    break;
  }
  case SQLCOM_DROP_TABLE:
  {
    DBUG_ASSERT(first_table == all_tables && first_table != 0);
    if (!lex->drop_temporary)
    {
      if (check_table_access(thd, DROP_ACL, all_tables, 0))
	goto error;				/* purecov: inspected */
      if (end_active_trans(thd))
        goto error;
    }
    else
    {
      /*
	If this is a slave thread, we may sometimes execute some 
	DROP / * 40005 TEMPORARY * / TABLE
	that come from parts of binlogs (likely if we use RESET SLAVE or CHANGE
	MASTER TO), while the temporary table has already been dropped.
	To not generate such irrelevant "table does not exist errors",
	we silently add IF EXISTS if TEMPORARY was used.
      */
      if (thd->slave_thread)
	lex->drop_if_exists= 1;

      /* So that DROP TEMPORARY TABLE gets to binlog at commit/rollback */
      thd->options|= OPTION_STATUS_NO_TRANS_UPDATE;
    }
    /* DDL and binlog write order protected by LOCK_open */
    res= mysql_rm_table(thd, first_table, lex->drop_if_exists,
			lex->drop_temporary);
  }
  break;
  case SQLCOM_SHOW_PROCESSLIST:
    if (!thd->security_ctx->priv_user[0] &&
        check_global_access(thd,PROCESS_ACL))
      break;
    mysqld_list_processes(thd,
			  (thd->security_ctx->master_access & PROCESS_ACL ?
                           NullS :
                           thd->security_ctx->priv_user),
                          lex->verbose);
    break;
  case SQLCOM_SHOW_STORAGE_ENGINES:
    res= mysqld_show_storage_engines(thd);
    break;
  case SQLCOM_SHOW_PRIVILEGES:
    res= mysqld_show_privileges(thd);
    break;
  case SQLCOM_SHOW_COLUMN_TYPES:
    res= mysqld_show_column_types(thd);
    break;
  case SQLCOM_SHOW_LOGS:
#ifdef DONT_ALLOW_SHOW_COMMANDS
    my_message(ER_NOT_ALLOWED_COMMAND, ER(ER_NOT_ALLOWED_COMMAND),
               MYF(0));	/* purecov: inspected */
    goto error;
#else
    {
      if (grant_option && check_access(thd, FILE_ACL, any_db,0,0,0,0))
	goto error;
      res= mysqld_show_logs(thd);
      break;
    }
#endif
  case SQLCOM_CHANGE_DB:
    if (!mysql_change_db(thd,select_lex->db,FALSE))
      send_ok(thd);
    break;

  case SQLCOM_LOAD:
  {
    DBUG_ASSERT(first_table == all_tables && first_table != 0);
    uint privilege= (lex->duplicates == DUP_REPLACE ?
		     INSERT_ACL | DELETE_ACL : INSERT_ACL) |
                    (lex->local_file ? 0 : FILE_ACL);

    if (lex->local_file)
    {
      if (!(thd->client_capabilities & CLIENT_LOCAL_FILES) ||
          !opt_local_infile)
      {
	my_message(ER_NOT_ALLOWED_COMMAND, ER(ER_NOT_ALLOWED_COMMAND), MYF(0));
	goto error;
      }
    }

    if (check_one_table_access(thd, privilege, all_tables))
      goto error;

    res= mysql_load(thd, lex->exchange, first_table, lex->field_list,
                    lex->update_list, lex->value_list, lex->duplicates,
                    lex->ignore, (bool) lex->local_file);
    break;
  }

  case SQLCOM_SET_OPTION:
  {
    List<set_var_base> *lex_var_list= &lex->var_list;
    if ((check_table_access(thd, SELECT_ACL, all_tables, 0) ||
	 open_and_lock_tables(thd, all_tables)))
      goto error;
    if (lex->one_shot_set && not_all_support_one_shot(lex_var_list))
    {
      my_error(ER_RESERVED_SYNTAX, MYF(0), "SET ONE_SHOT");
      goto error;
    }
    if (!(res= sql_set_variables(thd, lex_var_list)))
    {
      /*
        If the previous command was a SET ONE_SHOT, we don't want to forget
        about the ONE_SHOT property of that SET. So we use a |= instead of = .
      */
      thd->one_shot_set|= lex->one_shot_set;
      send_ok(thd);
    }
    break;
  }

  case SQLCOM_UNLOCK_TABLES:
    /*
      It is critical for mysqldump --single-transaction --master-data that
      UNLOCK TABLES does not implicitely commit a connection which has only
      done FLUSH TABLES WITH READ LOCK + BEGIN. If this assumption becomes
      false, mysqldump will not work.
    */
    unlock_locked_tables(thd);
    if (thd->options & OPTION_TABLE_LOCK)
    {
      end_active_trans(thd);
      thd->options&= ~(OPTION_TABLE_LOCK);
    }
    if (thd->global_read_lock)
      unlock_global_read_lock(thd);
    send_ok(thd);
    break;
  case SQLCOM_LOCK_TABLES:
    unlock_locked_tables(thd);
    if (check_db_used(thd, all_tables) || end_active_trans(thd))
      goto error;
    if (check_table_access(thd, LOCK_TABLES_ACL | SELECT_ACL, all_tables, 0))
      goto error;
    thd->in_lock_tables=1;
    thd->options|= OPTION_TABLE_LOCK;

    if (!(res= simple_open_n_lock_tables(thd, all_tables)))
    {
#ifdef HAVE_QUERY_CACHE
      if (thd->variables.query_cache_wlock_invalidate)
	query_cache.invalidate_locked_for_write(first_table);
#endif /*HAVE_QUERY_CACHE*/
      thd->locked_tables=thd->lock;
      thd->lock=0;
      send_ok(thd);
    }
    else
      thd->options&= ~(OPTION_TABLE_LOCK);
    thd->in_lock_tables=0;
    break;
  case SQLCOM_CREATE_DB:
  {
    /*
      As mysql_create_db() may modify HA_CREATE_INFO structure passed to
      it, we need to use a copy of LEX::create_info to make execution
      prepared statement- safe.
    */
    HA_CREATE_INFO create_info(lex->create_info);
    if (end_active_trans(thd))
    {
      res= -1;
      break;
    }
    char *alias;
    if (!(alias=thd->strdup(lex->name)) || check_db_name(lex->name))
    {
      my_error(ER_WRONG_DB_NAME, MYF(0), lex->name);
      break;
    }
    /*
      If in a slave thread :
      CREATE DATABASE DB was certainly not preceded by USE DB.
      For that reason, db_ok() in sql/slave.cc did not check the
      do_db/ignore_db. And as this query involves no tables, tables_ok()
      above was not called. So we have to check rules again here.
    */
#ifdef HAVE_REPLICATION
    if (thd->slave_thread &&
	(!db_ok(lex->name, replicate_do_db, replicate_ignore_db) ||
	 !db_ok_with_wild_table(lex->name)))
    {
      my_message(ER_SLAVE_IGNORED_TABLE, ER(ER_SLAVE_IGNORED_TABLE), MYF(0));
      break;
    }
#endif

    if (check_access(thd,CREATE_ACL,lex->name,0,1,0,is_schema_db(lex->name)))
      break;
    res= mysql_create_db(thd,(lower_case_table_names == 2 ? alias : lex->name),
			 &create_info, 0);
    break;
  }
  case SQLCOM_DROP_DB:
  {
    if (end_active_trans(thd))
    {
      res= -1;
      break;
    }
    if (check_db_name(lex->name))
    {
      my_error(ER_WRONG_DB_NAME, MYF(0), lex->name);
      break;
    }
    /*
      If in a slave thread :
      DROP DATABASE DB may not be preceded by USE DB.
      For that reason, maybe db_ok() in sql/slave.cc did not check the 
      do_db/ignore_db. And as this query involves no tables, tables_ok()
      above was not called. So we have to check rules again here.
    */
#ifdef HAVE_REPLICATION
    if (thd->slave_thread && 
	(!db_ok(lex->name, replicate_do_db, replicate_ignore_db) ||
	 !db_ok_with_wild_table(lex->name)))
    {
      my_message(ER_SLAVE_IGNORED_TABLE, ER(ER_SLAVE_IGNORED_TABLE), MYF(0));
      break;
    }
#endif
    if (check_access(thd,DROP_ACL,lex->name,0,1,0,is_schema_db(lex->name)))
      break;
    if (thd->locked_tables || thd->active_transaction())
    {
      my_message(ER_LOCK_OR_ACTIVE_TRANSACTION,
                 ER(ER_LOCK_OR_ACTIVE_TRANSACTION), MYF(0));
      goto error;
    }
    res= mysql_rm_db(thd, lex->name, lex->drop_if_exists, 0);
    break;
  }
  case SQLCOM_ALTER_DB:
  {
    char *db= lex->name;
    DBUG_ASSERT(db); /* Must be set in the parser */
    if (!strip_sp(db) || check_db_name(db))
    {
      my_error(ER_WRONG_DB_NAME, MYF(0), lex->name);
      break;
    }
    /*
      If in a slave thread :
      ALTER DATABASE DB may not be preceded by USE DB.
      For that reason, maybe db_ok() in sql/slave.cc did not check the
      do_db/ignore_db. And as this query involves no tables, tables_ok()
      above was not called. So we have to check rules again here.
    */
#ifdef HAVE_REPLICATION
    if (thd->slave_thread &&
	(!db_ok(db, replicate_do_db, replicate_ignore_db) ||
	 !db_ok_with_wild_table(db)))
    {
      my_message(ER_SLAVE_IGNORED_TABLE, ER(ER_SLAVE_IGNORED_TABLE), MYF(0));
      break;
    }
#endif
    if (check_access(thd, ALTER_ACL, db, 0, 1, 0, is_schema_db(db)))
      break;
    if (thd->locked_tables || thd->active_transaction())
    {
      my_message(ER_LOCK_OR_ACTIVE_TRANSACTION,
                 ER(ER_LOCK_OR_ACTIVE_TRANSACTION), MYF(0));
      goto error;
    }
    res= mysql_alter_db(thd, db, &lex->create_info);
    break;
  }
  case SQLCOM_SHOW_CREATE_DB:
  {
    if (!strip_sp(lex->name) || check_db_name(lex->name))
    {
      my_error(ER_WRONG_DB_NAME, MYF(0), lex->name);
      break;
    }
    if (check_access(thd,SELECT_ACL,lex->name,0,1,0,is_schema_db(lex->name)))
      break;
    res=mysqld_show_create_db(thd,lex->name,&lex->create_info);
    break;
  }
  case SQLCOM_CREATE_FUNCTION:                  // UDF function
  {
    if (check_access(thd,INSERT_ACL,"mysql",0,1,0,0))
      break;
#ifdef HAVE_DLOPEN
    if (sp_find_routine(thd, TYPE_ENUM_FUNCTION, lex->spname,
                        &thd->sp_func_cache, FALSE))
    {
      my_error(ER_UDF_EXISTS, MYF(0), lex->spname->m_name.str);
      goto error;
    }
    if (!(res = mysql_create_function(thd, &lex->udf)))
      send_ok(thd);
#else
    my_error(ER_CANT_OPEN_LIBRARY, MYF(0), lex->udf.dl, 0, "feature disabled");
    res= TRUE;
#endif
    break;
  }
#ifndef NO_EMBEDDED_ACCESS_CHECKS
  case SQLCOM_CREATE_USER:
  {
    if (check_access(thd, INSERT_ACL, "mysql", 0, 1, 1, 0) &&
        check_global_access(thd,CREATE_USER_ACL))
      break;
    if (end_active_trans(thd))
      goto error;
    /* Conditionally writes to binlog */
    if (!(res= mysql_create_user(thd, lex->users_list)))
      send_ok(thd);
    break;
  }
  case SQLCOM_DROP_USER:
  {
    if (check_access(thd, DELETE_ACL, "mysql", 0, 1, 1, 0) &&
        check_global_access(thd,CREATE_USER_ACL))
      break;
    if (end_active_trans(thd))
      goto error;
    /* Conditionally writes to binlog */
    if (!(res= mysql_drop_user(thd, lex->users_list)))
      send_ok(thd);
    break;
  }
  case SQLCOM_RENAME_USER:
  {
    if (check_access(thd, UPDATE_ACL, "mysql", 0, 1, 1, 0) &&
        check_global_access(thd,CREATE_USER_ACL))
      break;
    if (end_active_trans(thd))
      goto error;
    /* Conditionally writes to binlog */
    if (!(res= mysql_rename_user(thd, lex->users_list)))
      send_ok(thd);
    break;
  }
  case SQLCOM_REVOKE_ALL:
  {
    if (check_access(thd, UPDATE_ACL, "mysql", 0, 1, 1, 0) &&
        check_global_access(thd,CREATE_USER_ACL))
      break;
    /* Conditionally writes to binlog */
    if (!(res = mysql_revoke_all(thd, lex->users_list)))
      send_ok(thd);
    break;
  }
  case SQLCOM_REVOKE:
  case SQLCOM_GRANT:
  {
    if (check_access(thd, lex->grant | lex->grant_tot_col | GRANT_ACL,
		     first_table ?  first_table->db : select_lex->db,
		     first_table ? &first_table->grant.privilege : 0,
		     first_table ? 0 : 1, 0,
                     first_table ? (bool) first_table->schema_table :
                     select_lex->db ? is_schema_db(select_lex->db) : 0))
      goto error;

    if (thd->security_ctx->user)              // If not replication
    {
      LEX_USER *user, *tmp_user;

      List_iterator <LEX_USER> user_list(lex->users_list);
      while ((tmp_user= user_list++))
      {
        if (!(user= get_current_user(thd, tmp_user)))
          goto error;
        if (specialflag & SPECIAL_NO_RESOLVE &&
            hostname_requires_resolving(user->host.str))
          push_warning_printf(thd, MYSQL_ERROR::WARN_LEVEL_WARN,
                              ER_WARN_HOSTNAME_WONT_WORK,
                              ER(ER_WARN_HOSTNAME_WONT_WORK),
                              user->host.str);
        // Are we trying to change a password of another user
        DBUG_ASSERT(user->host.str != 0);
        if (strcmp(thd->security_ctx->user, user->user.str) ||
            my_strcasecmp(system_charset_info,
                          user->host.str, thd->security_ctx->host_or_ip))
        {
          // TODO: use check_change_password()
          if (is_acl_user(user->host.str, user->user.str) &&
              user->password.str &&
              check_access(thd, UPDATE_ACL,"mysql",0,1,1,0))
          {
            my_message(ER_PASSWORD_NOT_ALLOWED,
                       ER(ER_PASSWORD_NOT_ALLOWED), MYF(0));
            goto error;
          }
        }
      }
    }
    if (first_table)
    {
      if (lex->type == TYPE_ENUM_PROCEDURE ||
          lex->type == TYPE_ENUM_FUNCTION)
      {
        uint grants= lex->all_privileges 
		   ? (PROC_ACLS & ~GRANT_ACL) | (lex->grant & GRANT_ACL)
		   : lex->grant;
        if (grant_option && 
	    check_grant_routine(thd, grants | GRANT_ACL, all_tables,
                                lex->type == TYPE_ENUM_PROCEDURE, 0))
	  goto error;
        /* Conditionally writes to binlog */
        res= mysql_routine_grant(thd, all_tables,
                                 lex->type == TYPE_ENUM_PROCEDURE, 
                                 lex->users_list, grants,
                                 lex->sql_command == SQLCOM_REVOKE, 0);
      }
      else
      {
	if (grant_option && check_grant(thd,
					(lex->grant | lex->grant_tot_col |
					 GRANT_ACL),
					all_tables, 0, UINT_MAX, 0))
	  goto error;
        /* Conditionally writes to binlog */
        res= mysql_table_grant(thd, all_tables, lex->users_list,
			       lex->columns, lex->grant,
			       lex->sql_command == SQLCOM_REVOKE);
      }
    }
    else
    {
      if (lex->columns.elements || lex->type)
      {
	my_message(ER_ILLEGAL_GRANT_FOR_TABLE, ER(ER_ILLEGAL_GRANT_FOR_TABLE),
                   MYF(0));
        goto error;
      }
      else
	/* Conditionally writes to binlog */
	res = mysql_grant(thd, select_lex->db, lex->users_list, lex->grant,
			  lex->sql_command == SQLCOM_REVOKE);
      if (!res)
      {
	if (lex->sql_command == SQLCOM_GRANT)
	{
	  List_iterator <LEX_USER> str_list(lex->users_list);
	  LEX_USER *user, *tmp_user;
	  while ((tmp_user=str_list++))
          {
            if (!(user= get_current_user(thd, tmp_user)))
              goto error;
	    reset_mqh(user);
          }
	}
      }
    }
    break;
  }
#endif /*!NO_EMBEDDED_ACCESS_CHECKS*/
  case SQLCOM_RESET:
    /*
      RESET commands are never written to the binary log, so we have to
      initialize this variable because RESET shares the same code as FLUSH
    */
    lex->no_write_to_binlog= 1;
  case SQLCOM_FLUSH:
  {
    bool write_to_binlog;
    if (check_global_access(thd,RELOAD_ACL))
      goto error;

    /*
      reload_acl_and_cache() will tell us if we are allowed to write to the
      binlog or not.
    */
    if (!reload_acl_and_cache(thd, lex->type, first_table, &write_to_binlog))
    {
      /*
        We WANT to write and we CAN write.
        ! we write after unlocking the table.
      */
      /* Presumably, RESET and binlog writing doesn't require synchronization */
      if (!lex->no_write_to_binlog && write_to_binlog)
      {
        if (mysql_bin_log.is_open())
        {
          Query_log_event qinfo(thd, thd->query, thd->query_length, 0, FALSE);
          mysql_bin_log.write(&qinfo);
        }
      }
      send_ok(thd);
    } 
    
    break;
  }
  case SQLCOM_KILL:
  {
    Item *it= (Item *)lex->value_list.head();

    if ((!it->fixed && it->fix_fields(lex->thd, &it)) || it->check_cols(1))
    {
      my_message(ER_SET_CONSTANTS_ONLY, ER(ER_SET_CONSTANTS_ONLY),
		 MYF(0));
      goto error;
    }
    kill_one_thread(thd, (ulong)it->val_int(), lex->type & ONLY_KILL_QUERY);
    break;
  }
#ifndef NO_EMBEDDED_ACCESS_CHECKS
  case SQLCOM_SHOW_GRANTS:
  {
    LEX_USER *grant_user= get_current_user(thd, lex->grant_user);
    if (!grant_user)
      goto error;
    if ((thd->security_ctx->priv_user &&
	 !strcmp(thd->security_ctx->priv_user, grant_user->user.str)) ||
	!check_access(thd, SELECT_ACL, "mysql",0,1,0,0))
    {
      res = mysql_show_grants(thd, grant_user);
    }
    break;
  }
#endif
  case SQLCOM_HA_OPEN:
    DBUG_ASSERT(first_table == all_tables && first_table != 0);
    if (check_db_used(thd, all_tables) ||
	check_table_access(thd, SELECT_ACL, all_tables, 0))
      goto error;
    res= mysql_ha_open(thd, first_table, 0);
    break;
  case SQLCOM_HA_CLOSE:
    DBUG_ASSERT(first_table == all_tables && first_table != 0);
    if (check_db_used(thd, all_tables))
      goto error;
    res= mysql_ha_close(thd, first_table);
    break;
  case SQLCOM_HA_READ:
    DBUG_ASSERT(first_table == all_tables && first_table != 0);
    /*
      There is no need to check for table permissions here, because
      if a user has no permissions to read a table, he won't be
      able to open it (with SQLCOM_HA_OPEN) in the first place.
    */
    if (check_db_used(thd, all_tables))
      goto error;
    unit->set_limit(select_lex);
    res= mysql_ha_read(thd, first_table, lex->ha_read_mode, lex->ident.str,
                       lex->insert_list, lex->ha_rkey_mode, select_lex->where,
                       unit->select_limit_cnt, unit->offset_limit_cnt);
    break;

  case SQLCOM_BEGIN:
    if (thd->transaction.xid_state.xa_state != XA_NOTR)
    {
      my_error(ER_XAER_RMFAIL, MYF(0),
               xa_state_names[thd->transaction.xid_state.xa_state]);
      break;
    }
    if (begin_trans(thd))
      goto error;
    send_ok(thd);
    break;
  case SQLCOM_COMMIT:
    if (end_trans(thd, lex->tx_release ? COMMIT_RELEASE :
                              lex->tx_chain ? COMMIT_AND_CHAIN : COMMIT))
      goto error;
    send_ok(thd);
    break;
  case SQLCOM_ROLLBACK:
    if (end_trans(thd, lex->tx_release ? ROLLBACK_RELEASE :
                              lex->tx_chain ? ROLLBACK_AND_CHAIN : ROLLBACK))
      goto error;
    send_ok(thd);
    break;
  case SQLCOM_RELEASE_SAVEPOINT:
  {
    SAVEPOINT *sv;
    for (sv=thd->transaction.savepoints; sv; sv=sv->prev)
    {
      if (my_strnncoll(system_charset_info,
                       (uchar *)lex->ident.str, lex->ident.length,
                       (uchar *)sv->name, sv->length) == 0)
        break;
    }
    if (sv)
    {
      if (ha_release_savepoint(thd, sv))
        res= TRUE; // cannot happen
      else
        send_ok(thd);
      thd->transaction.savepoints=sv->prev;
    }
    else
      my_error(ER_SP_DOES_NOT_EXIST, MYF(0), "SAVEPOINT", lex->ident.str);
    break;
  }
  case SQLCOM_ROLLBACK_TO_SAVEPOINT:
  {
    SAVEPOINT *sv;
    for (sv=thd->transaction.savepoints; sv; sv=sv->prev)
    {
      if (my_strnncoll(system_charset_info,
                       (uchar *)lex->ident.str, lex->ident.length,
                       (uchar *)sv->name, sv->length) == 0)
        break;
    }
    if (sv)
    {
      if (ha_rollback_to_savepoint(thd, sv))
        res= TRUE; // cannot happen
      else
      {
        if ((thd->options & OPTION_STATUS_NO_TRANS_UPDATE) &&
            !thd->slave_thread)
          push_warning(thd, MYSQL_ERROR::WARN_LEVEL_WARN,
                       ER_WARNING_NOT_COMPLETE_ROLLBACK,
                       ER(ER_WARNING_NOT_COMPLETE_ROLLBACK));
        send_ok(thd);
      }
      thd->transaction.savepoints=sv;
    }
    else
      my_error(ER_SP_DOES_NOT_EXIST, MYF(0), "SAVEPOINT", lex->ident.str);
    break;
  }
  case SQLCOM_SAVEPOINT:
    if (!(thd->options & (OPTION_NOT_AUTOCOMMIT | OPTION_BEGIN) ||
          thd->in_sub_stmt) || !opt_using_transactions)
      send_ok(thd);
    else
    {
      SAVEPOINT **sv, *newsv;
      for (sv=&thd->transaction.savepoints; *sv; sv=&(*sv)->prev)
      {
        if (my_strnncoll(system_charset_info,
                         (uchar *)lex->ident.str, lex->ident.length,
                         (uchar *)(*sv)->name, (*sv)->length) == 0)
          break;
      }
      if (*sv) /* old savepoint of the same name exists */
      {
        newsv=*sv;
        ha_release_savepoint(thd, *sv); // it cannot fail
        *sv=(*sv)->prev;
      }
      else if ((newsv=(SAVEPOINT *) alloc_root(&thd->transaction.mem_root,
                                               savepoint_alloc_size)) == 0)
      {
        my_error(ER_OUT_OF_RESOURCES, MYF(0));
        break;
      }
      newsv->name=strmake_root(&thd->transaction.mem_root,
                               lex->ident.str, lex->ident.length);
      newsv->length=lex->ident.length;
      /*
        if we'll get an error here, don't add new savepoint to the list.
        we'll lose a little bit of memory in transaction mem_root, but it'll
        be free'd when transaction ends anyway
      */
      if (ha_savepoint(thd, newsv))
        res= TRUE;
      else
      {
        newsv->prev=thd->transaction.savepoints;
        thd->transaction.savepoints=newsv;
        send_ok(thd);
      }
    }
    break;
  case SQLCOM_CREATE_PROCEDURE:
  case SQLCOM_CREATE_SPFUNCTION:
  {
    uint namelen;
    char *name;
    int sp_result= SP_INTERNAL_ERROR;

    DBUG_ASSERT(lex->sphead != 0);
    DBUG_ASSERT(lex->sphead->m_db.str); /* Must be initialized in the parser */
    /*
      Verify that the database name is allowed, optionally
      lowercase it.
    */
    if (check_db_name(lex->sphead->m_db.str))
    {
      my_error(ER_WRONG_DB_NAME, MYF(0), lex->sphead->m_db.str);
      goto create_sp_error;
    }

    /*
      Check that a database directory with this name
      exists. Design note: This won't work on virtual databases
      like information_schema.
    */
    if (check_db_dir_existence(lex->sphead->m_db.str))
    {
      my_error(ER_BAD_DB_ERROR, MYF(0), lex->sphead->m_db.str);
      goto create_sp_error;
    }

    if (check_access(thd, CREATE_PROC_ACL, lex->sphead->m_db.str, 0, 0, 0,
                     is_schema_db(lex->sphead->m_db.str)))
      goto create_sp_error;

    if (end_active_trans(thd))
      goto create_sp_error;

    name= lex->sphead->name(&namelen);
#ifdef HAVE_DLOPEN
    if (lex->sphead->m_type == TYPE_ENUM_FUNCTION)
    {
      udf_func *udf = find_udf(name, namelen);

      if (udf)
      {
        my_error(ER_UDF_EXISTS, MYF(0), name);
        goto create_sp_error;
      }
    }
#endif

    /*
      If the definer is not specified, this means that CREATE-statement missed
      DEFINER-clause. DEFINER-clause can be missed in two cases:

        - The user submitted a statement w/o the clause. This is a normal
          case, we should assign CURRENT_USER as definer.

        - Our slave received an updated from the master, that does not
          replicate definer for stored rountines. We should also assign
          CURRENT_USER as definer here, but also we should mark this routine
          as NON-SUID. This is essential for the sake of backward
          compatibility.

          The problem is the slave thread is running under "special" user (@),
          that actually does not exist. In the older versions we do not fail
          execution of a stored routine if its definer does not exist and
          continue the execution under the authorization of the invoker
          (BUG#13198). And now if we try to switch to slave-current-user (@),
          we will fail.

          Actually, this leads to the inconsistent state of master and
          slave (different definers, different SUID behaviour), but it seems,
          this is the best we can do.
    */

    if (!lex->definer)
    {
      bool local_res= FALSE;
      Query_arena original_arena;
      Query_arena *ps_arena = thd->activate_stmt_arena_if_needed(&original_arena);

      if (!(lex->definer= create_default_definer(thd)))
        local_res= TRUE;

      if (ps_arena)
        thd->restore_active_arena(ps_arena, &original_arena);

      /* Error has been already reported. */
      if (local_res)
        goto create_sp_error;

      if (thd->slave_thread)
        lex->sphead->m_chistics->suid= SP_IS_NOT_SUID;
    }

    /*
      If the specified definer differs from the current user, we should check
      that the current user has SUPER privilege (in order to create a stored
      routine under another user one must have SUPER privilege).
    */

    else if (strcmp(lex->definer->user.str, thd->security_ctx->priv_user) ||
        my_strcasecmp(system_charset_info,
                      lex->definer->host.str,
                      thd->security_ctx->priv_host))
    {
      if (check_global_access(thd, SUPER_ACL))
      {
        my_error(ER_SPECIFIC_ACCESS_DENIED_ERROR, MYF(0), "SUPER");
        goto create_sp_error;
      }
    }

    /* Check that the specified definer exists. Emit a warning if not. */

#ifndef NO_EMBEDDED_ACCESS_CHECKS
    if (!is_acl_user(lex->definer->host.str,
                     lex->definer->user.str))
    {
      push_warning_printf(thd,
                          MYSQL_ERROR::WARN_LEVEL_NOTE,
                          ER_NO_SUCH_USER,
                          ER(ER_NO_SUCH_USER),
                          lex->definer->user.str,
                          lex->definer->host.str);
    }
#endif /* NO_EMBEDDED_ACCESS_CHECKS */

    res= (sp_result= lex->sphead->create(thd));
    switch (sp_result) {
    case SP_OK:
#ifndef NO_EMBEDDED_ACCESS_CHECKS
      /* only add privileges if really neccessary */
      if (sp_automatic_privileges && !opt_noacl &&
          check_routine_access(thd, DEFAULT_CREATE_PROC_ACLS,
                               lex->sphead->m_db.str, name,
                               lex->sql_command == SQLCOM_CREATE_PROCEDURE, 1))
      {
        if (sp_grant_privileges(thd, lex->sphead->m_db.str, name,
                                lex->sql_command == SQLCOM_CREATE_PROCEDURE))
          push_warning(thd, MYSQL_ERROR::WARN_LEVEL_WARN,
                       ER_PROC_AUTO_GRANT_FAIL,
                       ER(ER_PROC_AUTO_GRANT_FAIL));
        close_thread_tables(thd);
      }
#endif
    break;
    case SP_WRITE_ROW_FAILED:
      my_error(ER_SP_ALREADY_EXISTS, MYF(0), SP_TYPE_STRING(lex), name);
    break;
    case SP_BAD_IDENTIFIER:
      my_error(ER_TOO_LONG_IDENT, MYF(0), name);
    break;
    case SP_BODY_TOO_LONG:
      my_error(ER_TOO_LONG_BODY, MYF(0), name);
    break;
    default:
      my_error(ER_SP_STORE_FAILED, MYF(0), SP_TYPE_STRING(lex), name);
    break;
    } /* end switch */

    /*
      Capture all errors within this CASE and
      clean up the environment.
    */
create_sp_error:
    if (sp_result != SP_OK )
      goto error;
    send_ok(thd);
    break; /* break super switch */
  } /* end case group bracket */
  case SQLCOM_CALL:
    {
      sp_head *sp;

      /*
        This will cache all SP and SF and open and lock all tables
        required for execution.
      */
      if (check_table_access(thd, SELECT_ACL, all_tables, 0) ||
	  open_and_lock_tables(thd, all_tables))
       goto error;

      /*
        By this moment all needed SPs should be in cache so no need to look 
        into DB. 
      */
      if (!(sp= sp_find_routine(thd, TYPE_ENUM_PROCEDURE, lex->spname,
                                &thd->sp_proc_cache, TRUE)))
      {
	my_error(ER_SP_DOES_NOT_EXIST, MYF(0), "PROCEDURE",
                 lex->spname->m_qname.str);
	goto error;
      }
      else
      {
	ha_rows select_limit;
        /* bits that should be cleared in thd->server_status */
	uint bits_to_be_cleared= 0;
        /*
          Check that the stored procedure doesn't contain Dynamic SQL
          and doesn't return result sets: such stored procedures can't
          be called from a function or trigger.
        */
        if (thd->in_sub_stmt)
        {
          const char *where= (thd->in_sub_stmt & SUB_STMT_TRIGGER ?
                              "trigger" : "function");
          if (sp->is_not_allowed_in_function(where))
            goto error;
        }

	my_bool save_no_send_ok= thd->net.no_send_ok;
	thd->net.no_send_ok= TRUE;
	if (sp->m_flags & sp_head::MULTI_RESULTS)
	{
	  if (! (thd->client_capabilities & CLIENT_MULTI_RESULTS))
	  {
            /*
              The client does not support multiple result sets being sent
              back
            */
	    my_error(ER_SP_BADSELECT, MYF(0), sp->m_qname.str);
	    thd->net.no_send_ok= save_no_send_ok;
	    goto error;
	  }
          /*
            If SERVER_MORE_RESULTS_EXISTS is not set,
            then remember that it should be cleared
          */
	  bits_to_be_cleared= (~thd->server_status &
                               SERVER_MORE_RESULTS_EXISTS);
	  thd->server_status|= SERVER_MORE_RESULTS_EXISTS;
	}

#ifndef NO_EMBEDDED_ACCESS_CHECKS
	if (check_routine_access(thd, EXECUTE_ACL,
				 sp->m_db.str, sp->m_name.str, TRUE, FALSE))
	{
	  thd->net.no_send_ok= save_no_send_ok;
	  goto error;
	}
#endif
	select_limit= thd->variables.select_limit;
	thd->variables.select_limit= HA_POS_ERROR;

        /* 
          We never write CALL statements into binlog:
           - If the mode is non-prelocked, each statement will be logged
             separately.
           - If the mode is prelocked, the invoking statement will care
             about writing into binlog.
          So just execute the statement.
        */
	res= sp->execute_procedure(thd, &lex->value_list);
	/*
          If warnings have been cleared, we have to clear total_warn_count
          too, otherwise the clients get confused.
	 */
	if (thd->warn_list.is_empty())
	  thd->total_warn_count= 0;

	thd->variables.select_limit= select_limit;

	thd->net.no_send_ok= save_no_send_ok;
        thd->server_status&= ~bits_to_be_cleared;

	if (!res)
	  send_ok(thd, (ulong) (thd->row_count_func < 0 ? 0 :
                                thd->row_count_func));
	else
	  goto error;		// Substatement should already have sent error
      }
      break;
    }
  case SQLCOM_ALTER_PROCEDURE:
  case SQLCOM_ALTER_FUNCTION:
    {
      int sp_result;
      sp_head *sp;
      st_sp_chistics chistics;

      memcpy(&chistics, &lex->sp_chistics, sizeof(chistics));
      if (lex->sql_command == SQLCOM_ALTER_PROCEDURE)
        sp= sp_find_routine(thd, TYPE_ENUM_PROCEDURE, lex->spname,
                            &thd->sp_proc_cache, FALSE);
      else
        sp= sp_find_routine(thd, TYPE_ENUM_FUNCTION, lex->spname,
                            &thd->sp_func_cache, FALSE);
      mysql_reset_errors(thd, 0);
      if (! sp)
      {
	if (lex->spname->m_db.str)
	  sp_result= SP_KEY_NOT_FOUND;
	else
	{
	  my_message(ER_NO_DB_ERROR, ER(ER_NO_DB_ERROR), MYF(0));
	  goto error;
	}
      }
      else
      {
        if (check_routine_access(thd, ALTER_PROC_ACL, sp->m_db.str, 
				 sp->m_name.str,
                                 lex->sql_command == SQLCOM_ALTER_PROCEDURE, 0))
	  goto error;

        if (end_active_trans(thd)) 
          goto error;
	memcpy(&lex->sp_chistics, &chistics, sizeof(lex->sp_chistics));
        if ((sp->m_type == TYPE_ENUM_FUNCTION) &&
            !trust_function_creators &&  mysql_bin_log.is_open() &&
            !sp->m_chistics->detistic &&
            (chistics.daccess == SP_CONTAINS_SQL ||
             chistics.daccess == SP_MODIFIES_SQL_DATA))
        {
          my_message(ER_BINLOG_UNSAFE_ROUTINE,
		     ER(ER_BINLOG_UNSAFE_ROUTINE), MYF(0));
          sp_result= SP_INTERNAL_ERROR;
        }
        else
        {
          /*
            Note that if you implement the capability of ALTER FUNCTION to
            alter the body of the function, this command should be made to
            follow the restrictions that log-bin-trust-function-creators=0
            already puts on CREATE FUNCTION.
          */
          /* Conditionally writes to binlog */
          if (lex->sql_command == SQLCOM_ALTER_PROCEDURE)
            sp_result= sp_update_procedure(thd, lex->spname,
                                           &lex->sp_chistics);
          else
            sp_result= sp_update_function(thd, lex->spname, &lex->sp_chistics);
        }
      }
      switch (sp_result)
      {
      case SP_OK:
	send_ok(thd);
	break;
      case SP_KEY_NOT_FOUND:
	my_error(ER_SP_DOES_NOT_EXIST, MYF(0),
                 SP_COM_STRING(lex), lex->spname->m_qname.str);
	goto error;
      default:
	my_error(ER_SP_CANT_ALTER, MYF(0),
                 SP_COM_STRING(lex), lex->spname->m_qname.str);
	goto error;
      }
      break;
    }
  case SQLCOM_DROP_PROCEDURE:
  case SQLCOM_DROP_FUNCTION:
    {
      int sp_result;
      int type= (lex->sql_command == SQLCOM_DROP_PROCEDURE ?
                 TYPE_ENUM_PROCEDURE : TYPE_ENUM_FUNCTION);

      sp_result= sp_routine_exists_in_table(thd, type, lex->spname);
      mysql_reset_errors(thd, 0);
      if (sp_result == SP_OK)
      {
        char *db= lex->spname->m_db.str;
	char *name= lex->spname->m_name.str;

	if (check_routine_access(thd, ALTER_PROC_ACL, db, name,
                                 lex->sql_command == SQLCOM_DROP_PROCEDURE, 0))
          goto error;

        if (end_active_trans(thd)) 
          goto error;
#ifndef NO_EMBEDDED_ACCESS_CHECKS
	if (sp_automatic_privileges && !opt_noacl &&
	    sp_revoke_privileges(thd, db, name, 
                                 lex->sql_command == SQLCOM_DROP_PROCEDURE))
	{
	  push_warning(thd, MYSQL_ERROR::WARN_LEVEL_WARN, 
		       ER_PROC_AUTO_REVOKE_FAIL,
		       ER(ER_PROC_AUTO_REVOKE_FAIL));
	}
#endif
          /* Conditionally writes to binlog */
	if (lex->sql_command == SQLCOM_DROP_PROCEDURE)
	  sp_result= sp_drop_procedure(thd, lex->spname);
	else
	  sp_result= sp_drop_function(thd, lex->spname);
      }
      else
      {
#ifdef HAVE_DLOPEN
	if (lex->sql_command == SQLCOM_DROP_FUNCTION)
	{
          udf_func *udf = find_udf(lex->spname->m_name.str,
                                   lex->spname->m_name.length);
          if (udf)
          {
	    if (check_access(thd, DELETE_ACL, "mysql", 0, 1, 0, 0))
	      goto error;

	    /* Does NOT write to binlog */
	    if (!(res = mysql_drop_function(thd, &lex->spname->m_name)))
	    {
	      send_ok(thd);
	      break;
	    }
	  }
	}
#endif
	if (lex->spname->m_db.str)
	  sp_result= SP_KEY_NOT_FOUND;
	else
	{
	  my_message(ER_NO_DB_ERROR, ER(ER_NO_DB_ERROR), MYF(0));
	  goto error;
	}
      }
      res= sp_result;
      switch (sp_result) {
      case SP_OK:
	send_ok(thd);
	break;
      case SP_KEY_NOT_FOUND:
	if (lex->drop_if_exists)
	{
	  push_warning_printf(thd, MYSQL_ERROR::WARN_LEVEL_NOTE,
			      ER_SP_DOES_NOT_EXIST, ER(ER_SP_DOES_NOT_EXIST),
			      SP_COM_STRING(lex), lex->spname->m_name.str);
	  res= FALSE;
	  send_ok(thd);
	  break;
	}
	my_error(ER_SP_DOES_NOT_EXIST, MYF(0),
                 SP_COM_STRING(lex), lex->spname->m_qname.str);
	goto error;
      default:
	my_error(ER_SP_DROP_FAILED, MYF(0),
                 SP_COM_STRING(lex), lex->spname->m_qname.str);
	goto error;
      }
      break;
    }
  case SQLCOM_SHOW_CREATE_PROC:
    {
      if (lex->spname->m_name.length > NAME_LEN)
      {
	my_error(ER_TOO_LONG_IDENT, MYF(0), lex->spname->m_name.str);
	goto error;
      }
      if (sp_show_create_procedure(thd, lex->spname) != SP_OK)
      {			/* We don't distinguish between errors for now */
	my_error(ER_SP_DOES_NOT_EXIST, MYF(0),
                 SP_COM_STRING(lex), lex->spname->m_name.str);
	goto error;
      }
      break;
    }
  case SQLCOM_SHOW_CREATE_FUNC:
    {
      if (lex->spname->m_name.length > NAME_LEN)
      {
	my_error(ER_TOO_LONG_IDENT, MYF(0), lex->spname->m_name.str);
	goto error;
      }
      if (sp_show_create_function(thd, lex->spname) != SP_OK)
      {			/* We don't distinguish between errors for now */
	my_error(ER_SP_DOES_NOT_EXIST, MYF(0),
                 SP_COM_STRING(lex), lex->spname->m_name.str);
	goto error;
      }
      break;
    }
  case SQLCOM_SHOW_STATUS_PROC:
    {
      res= sp_show_status_procedure(thd, (lex->wild ?
					  lex->wild->ptr() : NullS));
      break;
    }
  case SQLCOM_SHOW_STATUS_FUNC:
    {
      res= sp_show_status_function(thd, (lex->wild ? 
					 lex->wild->ptr() : NullS));
      break;
    }
#ifndef DBUG_OFF
  case SQLCOM_SHOW_PROC_CODE:
  case SQLCOM_SHOW_FUNC_CODE:
    {
      sp_head *sp;

      if (lex->spname->m_name.length > NAME_LEN)
      {
	my_error(ER_TOO_LONG_IDENT, MYF(0), lex->spname->m_name.str);
	goto error;
      }
      if (lex->sql_command == SQLCOM_SHOW_PROC_CODE)
        sp= sp_find_routine(thd, TYPE_ENUM_PROCEDURE, lex->spname,
                            &thd->sp_proc_cache, FALSE);
      else
        sp= sp_find_routine(thd, TYPE_ENUM_FUNCTION, lex->spname,
                            &thd->sp_func_cache, FALSE);
      if (!sp || sp->show_routine_code(thd))
      {
        /* We don't distinguish between errors for now */
        my_error(ER_SP_DOES_NOT_EXIST, MYF(0),
                 SP_COM_STRING(lex), lex->spname->m_name.str);
        goto error;
      }
      break;
    }
#endif // ifndef DBUG_OFF
  case SQLCOM_CREATE_VIEW:
    {
      if (end_active_trans(thd))
        goto error;

      res= mysql_create_view(thd, first_table, thd->lex->create_view_mode);
      break;
    }
  case SQLCOM_DROP_VIEW:
    {
      if (check_table_access(thd, DROP_ACL, all_tables, 0) ||
          end_active_trans(thd))
        goto error;
      /* Conditionally writes to binlog. */
      res= mysql_drop_view(thd, first_table, thd->lex->drop_mode);
      break;
    }
  case SQLCOM_CREATE_TRIGGER:
  {
    if (end_active_trans(thd))
      goto error;

    /* Conditionally writes to binlog. */
    res= mysql_create_or_drop_trigger(thd, all_tables, 1);

    break;
  }
  case SQLCOM_DROP_TRIGGER:
  {
    if (end_active_trans(thd))
      goto error;

    /* Conditionally writes to binlog. */
    res= mysql_create_or_drop_trigger(thd, all_tables, 0);
    break;
  }
  case SQLCOM_XA_START:
    if (thd->transaction.xid_state.xa_state == XA_IDLE &&
        thd->lex->xa_opt == XA_RESUME)
    {
      if (! thd->transaction.xid_state.xid.eq(thd->lex->xid))
      {
        my_error(ER_XAER_NOTA, MYF(0));
        break;
      }
      thd->transaction.xid_state.xa_state=XA_ACTIVE;
      send_ok(thd);
      break;
    }
    if (thd->lex->xa_opt != XA_NONE)
    { // JOIN is not supported yet. TODO
      my_error(ER_XAER_INVAL, MYF(0));
      break;
    }
    if (thd->transaction.xid_state.xa_state != XA_NOTR)
    {
      my_error(ER_XAER_RMFAIL, MYF(0),
               xa_state_names[thd->transaction.xid_state.xa_state]);
      break;
    }
    if (thd->active_transaction() || thd->locked_tables)
    {
      my_error(ER_XAER_OUTSIDE, MYF(0));
      break;
    }
    if (xid_cache_search(thd->lex->xid))
    {
      my_error(ER_XAER_DUPID, MYF(0));
      break;
    }
    DBUG_ASSERT(thd->transaction.xid_state.xid.is_null());
    thd->transaction.xid_state.xa_state=XA_ACTIVE;
    thd->transaction.xid_state.xid.set(thd->lex->xid);
    xid_cache_insert(&thd->transaction.xid_state);
    thd->options= ((thd->options & ~(OPTION_STATUS_NO_TRANS_UPDATE)) |
                   OPTION_BEGIN);
    thd->server_status|= SERVER_STATUS_IN_TRANS;
    send_ok(thd);
    break;
  case SQLCOM_XA_END:
    /* fake it */
    if (thd->lex->xa_opt != XA_NONE)
    { // SUSPEND and FOR MIGRATE are not supported yet. TODO
      my_error(ER_XAER_INVAL, MYF(0));
      break;
    }
    if (thd->transaction.xid_state.xa_state != XA_ACTIVE)
    {
      my_error(ER_XAER_RMFAIL, MYF(0),
               xa_state_names[thd->transaction.xid_state.xa_state]);
      break;
    }
    if (!thd->transaction.xid_state.xid.eq(thd->lex->xid))
    {
      my_error(ER_XAER_NOTA, MYF(0));
      break;
    }
    thd->transaction.xid_state.xa_state=XA_IDLE;
    send_ok(thd);
    break;
  case SQLCOM_XA_PREPARE:
    if (thd->transaction.xid_state.xa_state != XA_IDLE)
    {
      my_error(ER_XAER_RMFAIL, MYF(0),
               xa_state_names[thd->transaction.xid_state.xa_state]);
      break;
    }
    if (!thd->transaction.xid_state.xid.eq(thd->lex->xid))
    {
      my_error(ER_XAER_NOTA, MYF(0));
      break;
    }
    if (ha_prepare(thd))
    {
      my_error(ER_XA_RBROLLBACK, MYF(0));
      xid_cache_delete(&thd->transaction.xid_state);
      thd->transaction.xid_state.xa_state=XA_NOTR;
      break;
    }
    thd->transaction.xid_state.xa_state=XA_PREPARED;
    send_ok(thd);
    break;
  case SQLCOM_XA_COMMIT:
    if (!thd->transaction.xid_state.xid.eq(thd->lex->xid))
    {
      XID_STATE *xs=xid_cache_search(thd->lex->xid);
      if (!xs || xs->in_thd)
        my_error(ER_XAER_NOTA, MYF(0));
      else
      {
        ha_commit_or_rollback_by_xid(thd->lex->xid, 1);
        xid_cache_delete(xs);
        send_ok(thd);
      }
      break;
    }
    if (thd->transaction.xid_state.xa_state == XA_IDLE &&
        thd->lex->xa_opt == XA_ONE_PHASE)
    {
      int r;
      if ((r= ha_commit(thd)))
        my_error(r == 1 ? ER_XA_RBROLLBACK : ER_XAER_RMERR, MYF(0));
      else
        send_ok(thd);
    }
    else if (thd->transaction.xid_state.xa_state == XA_PREPARED &&
             thd->lex->xa_opt == XA_NONE)
    {
      if (wait_if_global_read_lock(thd, 0, 0))
      {
        ha_rollback(thd);
        my_error(ER_XAER_RMERR, MYF(0));
      }
      else
      {
        if (ha_commit_one_phase(thd, 1))
          my_error(ER_XAER_RMERR, MYF(0));
        else
          send_ok(thd);
        start_waiting_global_read_lock(thd);
      }
    }
    else
    {
      my_error(ER_XAER_RMFAIL, MYF(0),
               xa_state_names[thd->transaction.xid_state.xa_state]);
      break;
    }
    thd->options&= ~(OPTION_BEGIN | OPTION_STATUS_NO_TRANS_UPDATE);
    thd->server_status&= ~SERVER_STATUS_IN_TRANS;
    xid_cache_delete(&thd->transaction.xid_state);
    thd->transaction.xid_state.xa_state=XA_NOTR;
    break;
  case SQLCOM_XA_ROLLBACK:
    if (!thd->transaction.xid_state.xid.eq(thd->lex->xid))
    {
      XID_STATE *xs=xid_cache_search(thd->lex->xid);
      if (!xs || xs->in_thd)
        my_error(ER_XAER_NOTA, MYF(0));
      else
      {
        ha_commit_or_rollback_by_xid(thd->lex->xid, 0);
        xid_cache_delete(xs);
        send_ok(thd);
      }
      break;
    }
    if (thd->transaction.xid_state.xa_state != XA_IDLE &&
        thd->transaction.xid_state.xa_state != XA_PREPARED)
    {
      my_error(ER_XAER_RMFAIL, MYF(0),
               xa_state_names[thd->transaction.xid_state.xa_state]);
      break;
    }
    if (ha_rollback(thd))
      my_error(ER_XAER_RMERR, MYF(0));
    else
      send_ok(thd);
    thd->options&= ~(OPTION_BEGIN | OPTION_STATUS_NO_TRANS_UPDATE);
    thd->server_status&= ~SERVER_STATUS_IN_TRANS;
    xid_cache_delete(&thd->transaction.xid_state);
    thd->transaction.xid_state.xa_state=XA_NOTR;
    break;
  case SQLCOM_XA_RECOVER:
    res= mysql_xa_recover(thd);
    break;
  default:
#ifndef EMBEDDED_LIBRARY
    DBUG_ASSERT(0);                             /* Impossible */
#endif
    send_ok(thd);
    break;
  }
  thd_proc_info(thd, "query end");
  /* Two binlog-related cleanups: */

  /*
    Reset system variables temporarily modified by SET ONE SHOT.

    Exception: If this is a SET, do nothing. This is to allow
    mysqlbinlog to print many SET commands (in this case we want the
    charset temp setting to live until the real query). This is also
    needed so that SET CHARACTER_SET_CLIENT... does not cancel itself
    immediately.
  */
  if (thd->one_shot_set && lex->sql_command != SQLCOM_SET_OPTION)
    reset_one_shot_variables(thd);

  /*
    The return value for ROW_COUNT() is "implementation dependent" if the
    statement is not DELETE, INSERT or UPDATE, but -1 is what JDBC and ODBC
    wants.

    We do not change the value for a CALL or EXECUTE statement, so the value
    generated by the last called (or executed) statement is preserved.
   */
  if (lex->sql_command != SQLCOM_CALL && lex->sql_command != SQLCOM_EXECUTE &&
      uc_update_queries[lex->sql_command]<2)
    thd->row_count_func= -1;

  goto end;

error:
  res= TRUE;

end:
  if (need_start_waiting)
  {
    /*
      Release the protection against the global read lock and wake
      everyone, who might want to set a global read lock.
    */
    start_waiting_global_read_lock(thd);
  }
  DBUG_RETURN(res || thd->net.report_error);
}


/*
  Check grants for commands which work only with one table.

  SYNOPSIS
    check_single_table_access()
    thd			Thread handler
    privilege		requested privilege
    all_tables		global table list of query

  RETURN
    0 - OK
    1 - access denied, error is sent to client
*/

bool check_single_table_access(THD *thd, ulong privilege, 
                               TABLE_LIST *all_tables)
{
  Security_context * backup_ctx= thd->security_ctx;

  /* we need to switch to the saved context (if any) */
  if (all_tables->security_ctx)
    thd->security_ctx= all_tables->security_ctx;

  const char *db_name;
  if ((all_tables->view || all_tables->field_translation) &&
      !all_tables->schema_table)
    db_name= all_tables->view_db.str;
  else
    db_name= all_tables->db;

  if (check_access(thd, privilege, db_name,
		   &all_tables->grant.privilege, 0, 0,
                   test(all_tables->schema_table)))
    goto deny;

  /* Show only 1 table for check_grant */
  if (grant_option && check_grant(thd, privilege, all_tables, 0, 1, 0))
    goto deny;

  thd->security_ctx= backup_ctx;
  return 0;

deny:
  thd->security_ctx= backup_ctx;
  return 1;
}

/*
  Check grants for commands which work only with one table and all other
  tables belonging to subselects or implicitly opened tables.

  SYNOPSIS
    check_one_table_access()
    thd			Thread handler
    privilege		requested privilege
    all_tables		global table list of query

  RETURN
    0 - OK
    1 - access denied, error is sent to client
*/

bool check_one_table_access(THD *thd, ulong privilege, TABLE_LIST *all_tables)
{
  if (check_single_table_access (thd,privilege,all_tables))
    return 1;

  /* Check rights on tables of subselects and implictly opened tables */
  TABLE_LIST *subselects_tables, *view= all_tables->view ? all_tables : 0;
  if ((subselects_tables= all_tables->next_global))
  {
    /*
      Access rights asked for the first table of a view should be the same
      as for the view
    */
    if (view && subselects_tables->belong_to_view == view)
    {
      if (check_single_table_access (thd, privilege, subselects_tables))
        return 1;
      subselects_tables= subselects_tables->next_global;
    }
    if (subselects_tables &&
        (check_table_access(thd, SELECT_ACL, subselects_tables, 0)))
      return 1;
  }
  return 0;
}


/****************************************************************************
  Get the user (global) and database privileges for all used tables

  NOTES
    The idea of EXTRA_ACL is that one will be granted access to the table if
    one has the asked privilege on any column combination of the table; For
    example to be able to check a table one needs to have SELECT privilege on
    any column of the table.

  RETURN
    0  ok
    1  If we can't get the privileges and we don't use table/column grants.

    save_priv	In this we store global and db level grants for the table
		Note that we don't store db level grants if the global grants
                is enough to satisfy the request and the global grants contains
                a SELECT grant.
****************************************************************************/

bool
check_access(THD *thd, ulong want_access, const char *db, ulong *save_priv,
	     bool dont_check_global_grants, bool no_errors, bool schema_db)
{
  Security_context *sctx= thd->security_ctx;
#ifndef NO_EMBEDDED_ACCESS_CHECKS
  ulong db_access;
  bool  db_is_pattern= test(want_access & GRANT_ACL);
#endif
  ulong dummy;
  DBUG_ENTER("check_access");
  DBUG_PRINT("enter",("db: %s  want_access: %lu  master_access: %lu",
                      db ? db : "", want_access, sctx->master_access));
  if (save_priv)
    *save_priv=0;
  else
    save_priv= &dummy;

  thd_proc_info(thd, "checking permissions");
  if ((!db || !db[0]) && !thd->db && !dont_check_global_grants)
  {
    DBUG_PRINT("error",("No database"));
    if (!no_errors)
      my_message(ER_NO_DB_ERROR, ER(ER_NO_DB_ERROR),
                 MYF(0));                       /* purecov: tested */
    DBUG_RETURN(TRUE);				/* purecov: tested */
  }

  if (schema_db)
  {
    if (want_access & ~(SELECT_ACL | EXTRA_ACL))
    {
      if (!no_errors)
      {
        const char *db_name= db ? db : thd->db;
        my_error(ER_DBACCESS_DENIED_ERROR, MYF(0),
                 sctx->priv_user, sctx->priv_host, db_name);
      }
      DBUG_RETURN(TRUE);
    }
    else
    {
      *save_priv= SELECT_ACL;
      DBUG_RETURN(FALSE);
    }
  }

#ifdef NO_EMBEDDED_ACCESS_CHECKS
  DBUG_RETURN(0);
#else
  if ((sctx->master_access & want_access) == want_access)
  {
    /*
      If we don't have a global SELECT privilege, we have to get the database
      specific access rights to be able to handle queries of type
      UPDATE t1 SET a=1 WHERE b > 0
    */
    db_access= sctx->db_access;
    if (!(sctx->master_access & SELECT_ACL) &&
	(db && (!thd->db || db_is_pattern || strcmp(db,thd->db))))
      db_access=acl_get(sctx->host, sctx->ip, sctx->priv_user, db,
                        db_is_pattern);
    *save_priv=sctx->master_access | db_access;
    DBUG_RETURN(FALSE);
  }
  if (((want_access & ~sctx->master_access) & ~(DB_ACLS | EXTRA_ACL)) ||
      ! db && dont_check_global_grants)
  {						// We can never grant this
    DBUG_PRINT("error",("No possible access"));
    if (!no_errors)
      my_error(ER_ACCESS_DENIED_ERROR, MYF(0),
               sctx->priv_user,
               sctx->priv_host,
               (thd->password ?
                ER(ER_YES) :
                ER(ER_NO)));                    /* purecov: tested */
    DBUG_RETURN(TRUE);				/* purecov: tested */
  }

  if (db == any_db)
    DBUG_RETURN(FALSE);				// Allow select on anything

  if (db && (!thd->db || db_is_pattern || strcmp(db,thd->db)))
    db_access= acl_get(sctx->host, sctx->ip, sctx->priv_user, db,
                       db_is_pattern);
  else
    db_access= sctx->db_access;
  DBUG_PRINT("info",("db_access: %lu", db_access));
  /* Remove SHOW attribute and access rights we already have */
  want_access &= ~(sctx->master_access | EXTRA_ACL);
  DBUG_PRINT("info",("db_access: %lu  want_access: %lu",
                     db_access, want_access));
  db_access= ((*save_priv=(db_access | sctx->master_access)) & want_access);

  /* grant_option is set if there exists a single table or column grant */
  if (db_access == want_access ||
      (grant_option && !dont_check_global_grants &&
       !(want_access & ~(db_access | TABLE_ACLS | PROC_ACLS))))
    DBUG_RETURN(FALSE);				/* Ok */

  DBUG_PRINT("error",("Access denied"));
  if (!no_errors)
    my_error(ER_DBACCESS_DENIED_ERROR, MYF(0),
             sctx->priv_user, sctx->priv_host,
             (db ? db : (thd->db ?
                         thd->db :
                         "unknown")));          /* purecov: tested */
  DBUG_RETURN(TRUE);				/* purecov: tested */
#endif /* NO_EMBEDDED_ACCESS_CHECKS */
}


/*
  check for global access and give descriptive error message if it fails

  SYNOPSIS
    check_global_access()
    thd			Thread handler
    want_access		Use should have any of these global rights

  WARNING
    One gets access right if one has ANY of the rights in want_access
    This is useful as one in most cases only need one global right,
    but in some case we want to check if the user has SUPER or
    REPL_CLIENT_ACL rights.

  RETURN
    0	ok
    1	Access denied.  In this case an error is sent to the client
*/

bool check_global_access(THD *thd, ulong want_access)
{
#ifdef NO_EMBEDDED_ACCESS_CHECKS
  return 0;
#else
  char command[128];
  if ((thd->security_ctx->master_access & want_access))
    return 0;
  get_privilege_desc(command, sizeof(command), want_access);
  my_error(ER_SPECIFIC_ACCESS_DENIED_ERROR, MYF(0), command);
  return 1;
#endif /* NO_EMBEDDED_ACCESS_CHECKS */
}


/*
  Check the privilege for all used tables.

  SYNOPSYS
    check_table_access()
      thd          Thread context
      want_access  Privileges requested
      tables       List of tables to be checked
      no_errors    FALSE/TRUE - report/don't report error to
                   the client (using my_error() call).

  NOTES
    Table privileges are cached in the table list for GRANT checking.
    This functions assumes that table list used and
    thd->lex->query_tables_own_last value correspond to each other
    (the latter should be either 0 or point to next_global member
    of one of elements of this table list).

  RETURN VALUE
    FALSE - OK
    TRUE  - Access denied
*/

bool
check_table_access(THD *thd, ulong want_access,TABLE_LIST *tables,
		   bool no_errors)
{
  uint found=0;
  ulong found_access=0;
#ifndef EMBEDDED_LIBRARY
  TABLE_LIST *org_tables= tables;
#endif
  TABLE_LIST *first_not_own_table= thd->lex->first_not_own_table();
  Security_context *sctx= thd->security_ctx, *backup_ctx= thd->security_ctx;
  /*
    The check that first_not_own_table is not reached is for the case when
    the given table list refers to the list for prelocking (contains tables
    of other queries). For simple queries first_not_own_table is 0.
  */
  for (; tables != first_not_own_table; tables= tables->next_global)
  {
    if (tables->security_ctx)
      sctx= tables->security_ctx;
    else
      sctx= backup_ctx;

    if (tables->schema_table && 
        (want_access & ~(SELECT_ACL | EXTRA_ACL | FILE_ACL)))
    {
      if (!no_errors)
        my_error(ER_DBACCESS_DENIED_ERROR, MYF(0),
                 sctx->priv_user, sctx->priv_host,
                 information_schema_name.str);
      return TRUE;
    }
    /*
       Register access for view underlying table.
       Remove SHOW_VIEW_ACL, because it will be checked during making view
     */
    tables->grant.orig_want_privilege= (want_access & ~SHOW_VIEW_ACL);
    if (tables->derived || tables->schema_table ||
        (tables->table && (int)tables->table->s->tmp_table) ||
        my_tz_check_n_skip_implicit_tables(&tables,
                                           thd->lex->time_zone_tables_used))
      continue;
    thd->security_ctx= sctx;
    if ((sctx->master_access & want_access) ==
        (want_access & ~EXTRA_ACL) &&
	thd->db)
      tables->grant.privilege= want_access;
    else if (tables->db && thd->db && strcmp(tables->db, thd->db) == 0)
    {
      if (found && !grant_option)		// db already checked
	tables->grant.privilege=found_access;
      else
      {
	if (check_access(thd,want_access,tables->db,&tables->grant.privilege,
			 0, no_errors, test(tables->schema_table)))
	  goto deny;                            // Access denied
	found_access=tables->grant.privilege;
	found=1;
      }
    }
    else if (check_access(thd,want_access,tables->db,&tables->grant.privilege,
			  0, no_errors, test(tables->schema_table)))
      goto deny;
  }
  thd->security_ctx= backup_ctx;
  if (grant_option)
    return check_grant(thd,want_access & ~EXTRA_ACL,org_tables,
		       test(want_access & EXTRA_ACL), UINT_MAX, no_errors);
  return FALSE;
deny:
  thd->security_ctx= backup_ctx;
  return TRUE;
}


bool
check_routine_access(THD *thd, ulong want_access,char *db, char *name,
		     bool is_proc, bool no_errors)
{
  TABLE_LIST tables[1];
  
  bzero((char *)tables, sizeof(TABLE_LIST));
  tables->db= db;
  tables->table_name= tables->alias= name;
  
  /*
    The following test is just a shortcut for check_access() (to avoid
    calculating db_access) under the assumption that it's common to
    give persons global right to execute all stored SP (but not
    necessary to create them).
  */
  if ((thd->security_ctx->master_access & want_access) == want_access)
    tables->grant.privilege= want_access;
  else if (check_access(thd,want_access,db,&tables->grant.privilege,
			0, no_errors, 0))
    return TRUE;
  
#ifndef NO_EMBEDDED_ACCESS_CHECKS
  if (grant_option)
    return check_grant_routine(thd, want_access, tables, is_proc, no_errors);
#endif

  return FALSE;
}


/*
  Check if the routine has any of the routine privileges

  SYNOPSIS
    check_some_routine_access()
    thd		 Thread handler
    db           Database name
    name         Routine name

  RETURN
    0            ok
    1            error
*/

bool check_some_routine_access(THD *thd, const char *db, const char *name,
                               bool is_proc)
{
  ulong save_priv;
  if (thd->security_ctx->master_access & SHOW_PROC_ACLS)
    return FALSE;
  /*
    There are no routines in information_schema db. So we can safely
    pass zero to last paramter of check_access function
  */
  if (!check_access(thd, SHOW_PROC_ACLS, db, &save_priv, 0, 1, 0) ||
      (save_priv & SHOW_PROC_ACLS))
    return FALSE;
  return check_routine_level_acl(thd, db, name, is_proc);
}


/*
  Check if the given table has any of the asked privileges

  SYNOPSIS
    check_some_access()
    thd		 Thread handler
    want_access	 Bitmap of possible privileges to check for

  RETURN
    0  ok
    1  error
*/


bool check_some_access(THD *thd, ulong want_access, TABLE_LIST *table)
{
  ulong access;
  DBUG_ENTER("check_some_access");

  /* This loop will work as long as we have less than 32 privileges */
  for (access= 1; access < want_access ; access<<= 1)
  {
    if (access & want_access)
    {
      if (!check_access(thd, access, table->db,
                        &table->grant.privilege, 0, 1,
                        test(table->schema_table)) &&
          !grant_option || !check_grant(thd, access, table, 0, 1, 1))
        DBUG_RETURN(0);
    }
  }
  DBUG_PRINT("exit",("no matching access rights"));
  DBUG_RETURN(1);
}


bool check_merge_table_access(THD *thd, char *db,
			      TABLE_LIST *table_list)
{
  int error=0;
  if (table_list)
  {
    /* Check that all tables use the current database */
    TABLE_LIST *tmp;
    for (tmp= table_list; tmp; tmp= tmp->next_local)
    {
      if (!tmp->db || !tmp->db[0])
	tmp->db=db;
    }
    error=check_table_access(thd, SELECT_ACL | UPDATE_ACL | DELETE_ACL,
			     table_list,0);
  }
  return error;
}


static bool check_db_used(THD *thd,TABLE_LIST *tables)
{
  char *current_db= NULL;
  for (; tables; tables= tables->next_global)
  {
    if (tables->db == NULL)
    {
      /*
        This code never works and should be removed in 5.1.  All tables
        that are added to the list of tables should already have its
        database field initialized properly (see st_lex::add_table_to_list).
      */
      DBUG_ASSERT(0);
      if (thd->copy_db_to(&current_db, 0))
        return TRUE;
      tables->db= current_db;
    }
  }
  return FALSE;
}

/****************************************************************************
	Check stack size; Send error if there isn't enough stack to continue
****************************************************************************/

#if STACK_DIRECTION < 0
#define used_stack(A,B) (long) (A - B)
#else
#define used_stack(A,B) (long) (B - A)
#endif

#ifndef DBUG_OFF
long max_stack_used;
#endif

#ifndef EMBEDDED_LIBRARY
/*
  Note: The 'buf' parameter is necessary, even if it is unused here.
  - fix_fields functions has a "dummy" buffer large enough for the
    corresponding exec. (Thus we only have to check in fix_fields.)
  - Passing to check_stack_overrun() prevents the compiler from removing it.
 */
bool check_stack_overrun(THD *thd, long margin,
			 char *buf __attribute__((unused)))
{
  long stack_used;
  DBUG_ASSERT(thd == current_thd);
  if ((stack_used=used_stack(thd->thread_stack,(char*) &stack_used)) >=
      (long) (thread_stack - margin))
  {
    sprintf(errbuff[0],ER(ER_STACK_OVERRUN_NEED_MORE),
            stack_used,thread_stack,margin);
    my_message(ER_STACK_OVERRUN_NEED_MORE,errbuff[0],MYF(0));
    thd->fatal_error();
    return 1;
  }
#ifndef DBUG_OFF
  max_stack_used= max(max_stack_used, stack_used);
#endif
  return 0;
}
#endif /* EMBEDDED_LIBRARY */

#define MY_YACC_INIT 1000			// Start with big alloc
#define MY_YACC_MAX  32000			// Because of 'short'

bool my_yyoverflow(short **yyss, YYSTYPE **yyvs, ulong *yystacksize)
{
  LEX	*lex= current_thd->lex;
  ulong old_info=0;
  if ((uint) *yystacksize >= MY_YACC_MAX)
    return 1;
  if (!lex->yacc_yyvs)
    old_info= *yystacksize;
  *yystacksize= set_zone((*yystacksize)*2,MY_YACC_INIT,MY_YACC_MAX);
  if (!(lex->yacc_yyvs= (char*)
	my_realloc((gptr) lex->yacc_yyvs,
		   *yystacksize*sizeof(**yyvs),
		   MYF(MY_ALLOW_ZERO_PTR | MY_FREE_ON_ERROR))) ||
      !(lex->yacc_yyss= (char*)
	my_realloc((gptr) lex->yacc_yyss,
		   *yystacksize*sizeof(**yyss),
		   MYF(MY_ALLOW_ZERO_PTR | MY_FREE_ON_ERROR))))
    return 1;
  if (old_info)
  {						// Copy old info from stack
    memcpy(lex->yacc_yyss, (gptr) *yyss, old_info*sizeof(**yyss));
    memcpy(lex->yacc_yyvs, (gptr) *yyvs, old_info*sizeof(**yyvs));
  }
  *yyss=(short*) lex->yacc_yyss;
  *yyvs=(YYSTYPE*) lex->yacc_yyvs;
  return 0;
}


/****************************************************************************
  Initialize global thd variables needed for query
****************************************************************************/

void
mysql_init_query(THD *thd, uchar *buf, uint length)
{
  DBUG_ENTER("mysql_init_query");
  lex_start(thd, buf, length);
  mysql_reset_thd_for_next_command(thd);
#ifdef ENABLED_PROFILING
  thd->profiling.reset();
#endif
  DBUG_VOID_RETURN;
}


/*
 Reset THD part responsible for command processing state.

 DESCRIPTION
   This needs to be called before execution of every statement
   (prepared or conventional).

 TODO
   Make it a method of THD and align its name with the rest of
   reset/end/start/init methods.
   Call it after we use THD for queries, not before.
*/

void mysql_reset_thd_for_next_command(THD *thd)
{
  DBUG_ENTER("mysql_reset_thd_for_next_command");
  thd->free_list= 0;
  thd->select_number= 1;
  thd->query_start_used= thd->insert_id_used=0;
  thd->last_insert_id_used_bin_log= FALSE;
  thd->is_fatal_error= thd->time_zone_used= 0;
  thd->server_status&= ~ (SERVER_MORE_RESULTS_EXISTS | 
                          SERVER_QUERY_NO_INDEX_USED |
                          SERVER_QUERY_NO_GOOD_INDEX_USED);
  DBUG_ASSERT(thd->security_ctx== &thd->main_security_ctx);
  thd->tmp_table_used= 0;
  if (!thd->in_sub_stmt)
  {
    if (opt_bin_log)
    {
      reset_dynamic(&thd->user_var_events);
      thd->user_var_events_alloc= thd->mem_root;
    }
    thd->clear_error();
    thd->total_warn_count=0;			// Warnings for this query
    thd->rand_used= 0;
    thd->sent_row_count= thd->examined_row_count= 0;
#ifdef ENABLED_PROFILING
    thd->profiling.reset();
#endif
  }
  DBUG_VOID_RETURN;
}


void
mysql_init_select(LEX *lex)
{
  SELECT_LEX *select_lex= lex->current_select;
  select_lex->init_select();
  lex->wild= 0;
  if (select_lex == &lex->select_lex)
  {
    DBUG_ASSERT(lex->result == 0);
    lex->exchange= 0;
  }
}


bool
mysql_new_select(LEX *lex, bool move_down)
{
  SELECT_LEX *select_lex;
  THD *thd= lex->thd;
  DBUG_ENTER("mysql_new_select");

  if (!(select_lex= new (thd->mem_root) SELECT_LEX()))
    DBUG_RETURN(1);
  select_lex->select_number= ++thd->select_number;
  select_lex->parent_lex= lex; /* Used in init_query. */
  select_lex->init_query();
  select_lex->init_select();
  lex->nest_level++;
  select_lex->nest_level= lex->nest_level;
  /*
    Don't evaluate this subquery during statement prepare even if
    it's a constant one. The flag is switched off in the end of
    mysql_stmt_prepare.
  */
  if (thd->stmt_arena->is_stmt_prepare())
    select_lex->uncacheable|= UNCACHEABLE_PREPARE;
  if (move_down)
  {
    SELECT_LEX_UNIT *unit;
    lex->subqueries= TRUE;
    /* first select_lex of subselect or derived table */
    if (!(unit= new (thd->mem_root) SELECT_LEX_UNIT()))
      DBUG_RETURN(1);

    unit->init_query();
    unit->init_select();
    unit->thd= thd;
    unit->include_down(lex->current_select);
    unit->link_next= 0;
    unit->link_prev= 0;
    unit->return_to= lex->current_select;
    select_lex->include_down(unit);
    /*
      By default we assume that it is usual subselect and we have outer name
      resolution context, if no we will assign it to 0 later
    */
    select_lex->context.outer_context= &select_lex->outer_select()->context;
  }
  else
  {
    if (lex->current_select->order_list.first && !lex->current_select->braces)
    {
      my_error(ER_WRONG_USAGE, MYF(0), "UNION", "ORDER BY");
      DBUG_RETURN(1);
    }
    select_lex->include_neighbour(lex->current_select);
    SELECT_LEX_UNIT *unit= select_lex->master_unit();                              
    if (!unit->fake_select_lex && unit->add_fake_select_lex(lex->thd))
      DBUG_RETURN(1);
    select_lex->context.outer_context= 
                unit->first_select()->context.outer_context;
  }

  select_lex->master_unit()->global_parameters= select_lex;
  select_lex->include_global((st_select_lex_node**)&lex->all_selects_list);
  lex->current_select= select_lex;
  /*
    in subquery is SELECT query and we allow resolution of names in SELECT
    list
  */
  select_lex->context.resolve_in_select_list= TRUE;
  DBUG_RETURN(0);
}

/*
  Create a select to return the same output as 'SELECT @@var_name'.

  SYNOPSIS
    create_select_for_variable()
    var_name		Variable name

  DESCRIPTION
    Used for SHOW COUNT(*) [ WARNINGS | ERROR]

    This will crash with a core dump if the variable doesn't exists
*/

void create_select_for_variable(const char *var_name)
{
  THD *thd;
  LEX *lex;
  LEX_STRING tmp, null_lex_string;
  Item *var;
  char buff[MAX_SYS_VAR_LENGTH*2+4+8], *end;
  DBUG_ENTER("create_select_for_variable");

  thd= current_thd;
  lex= thd->lex;
  mysql_init_select(lex);
  lex->sql_command= SQLCOM_SELECT;
  tmp.str= (char*) var_name;
  tmp.length=strlen(var_name);
  bzero((char*) &null_lex_string.str, sizeof(null_lex_string));
  /*
    We set the name of Item to @@session.var_name because that then is used
    as the column name in the output.
  */
  if ((var= get_system_var(thd, OPT_SESSION, tmp, null_lex_string)))
  {
    end= strxmov(buff, "@@session.", var_name, NullS);
    var->set_name(buff, end-buff, system_charset_info);
    add_item_to_list(thd, var);
  }
  DBUG_VOID_RETURN;
}


void mysql_init_multi_delete(LEX *lex)
{
  lex->sql_command=  SQLCOM_DELETE_MULTI;
  mysql_init_select(lex);
  lex->select_lex.select_limit= 0;
  lex->unit.select_limit_cnt= HA_POS_ERROR;
  lex->select_lex.table_list.save_and_clear(&lex->auxiliary_table_list);
  lex->lock_option= using_update_log ? TL_READ_NO_INSERT : TL_READ;
  lex->query_tables= 0;
  lex->query_tables_last= &lex->query_tables;
}

/*
  When you modify mysql_parse(), you may need to mofify
  mysql_test_parse_for_slave() in this same file.
*/

void mysql_parse(THD *thd, char *inBuf, uint length)
{
  DBUG_ENTER("mysql_parse");

  DBUG_EXECUTE_IF("parser_debug", turn_parser_debug_on(););

  mysql_init_query(thd, (uchar*) inBuf, length);
  if (query_cache_send_result_to_client(thd, inBuf, length) <= 0)
  {
    LEX *lex= thd->lex;
    
    sp_cache_flush_obsolete(&thd->sp_proc_cache);
    sp_cache_flush_obsolete(&thd->sp_func_cache);
    
    if (!MYSQLparse((void *)thd) && ! thd->is_fatal_error)
    {
#ifndef NO_EMBEDDED_ACCESS_CHECKS
      if (mqh_used && thd->user_connect &&
	  check_mqh(thd, lex->sql_command))
      {
	thd->net.error = 0;
      }
      else
#endif
      {
	if (! thd->net.report_error)
	{
          /*
            Binlog logs a string starting from thd->query and having length
            thd->query_length; so we set thd->query_length correctly (to not
            log several statements in one event, when we executed only first).
            We set it to not see the ';' (otherwise it would get into binlog
            and Query_log_event::print() would give ';;' output).
            This also helps display only the current query in SHOW
            PROCESSLIST.
            Note that we don't need LOCK_thread_count to modify query_length.
          */
          if (lex->found_semicolon &&
              (thd->query_length= (ulong)(lex->found_semicolon - thd->query)))
            thd->query_length--;
          /* Actually execute the query */
	  mysql_execute_command(thd);
	  query_cache_end_of_result(thd);
	}
      }
    }
    else
    {
      DBUG_ASSERT(thd->net.report_error);
      DBUG_PRINT("info",("Command aborted. Fatal_error: %d",
			 thd->is_fatal_error));

      query_cache_abort(&thd->net);
    }
<<<<<<< HEAD
    if (thd->lex->sphead)
    {
      delete thd->lex->sphead;
      thd->lex->sphead= 0;
    }
    lex->unit.cleanup();
    thd->proc_info="freeing items";
=======
    thd_proc_info(thd, "freeing items");
>>>>>>> 7fbf0e3f
    thd->end_statement();
    thd->cleanup_after_query();
    DBUG_ASSERT(thd->change_list.is_empty());
  }
  DBUG_VOID_RETURN;
}


#ifdef HAVE_REPLICATION
/*
  Usable by the replication SQL thread only: just parse a query to know if it
  can be ignored because of replicate-*-table rules.

  RETURN VALUES
    0	cannot be ignored
    1	can be ignored
*/

bool mysql_test_parse_for_slave(THD *thd, char *inBuf, uint length)
{
  LEX *lex= thd->lex;
  bool error= 0;
  DBUG_ENTER("mysql_test_parse_for_slave");

  mysql_init_query(thd, (uchar*) inBuf, length);
  if (!MYSQLparse((void*) thd) && ! thd->is_fatal_error &&
      all_tables_not_ok(thd,(TABLE_LIST*) lex->select_lex.table_list.first))
    error= 1;                  /* Ignore question */
  thd->end_statement();
  thd->cleanup_after_query();
  DBUG_RETURN(error);
}
#endif



/*****************************************************************************
** Store field definition for create
** Return 0 if ok
******************************************************************************/

bool add_field_to_list(THD *thd, char *field_name, enum_field_types type,
		       char *length, char *decimals,
		       uint type_modifier,
		       Item *default_value, Item *on_update_value,
                       LEX_STRING *comment,
		       char *change,
                       List<String> *interval_list, CHARSET_INFO *cs,
		       uint uint_geom_type)
{
  register create_field *new_field;
  LEX  *lex= thd->lex;
  DBUG_ENTER("add_field_to_list");

  if (strlen(field_name) > NAME_LEN)
  {
    my_error(ER_TOO_LONG_IDENT, MYF(0), field_name); /* purecov: inspected */
    DBUG_RETURN(1);				/* purecov: inspected */
  }
  if (type_modifier & PRI_KEY_FLAG)
  {
    lex->col_list.push_back(new key_part_spec(field_name,0));
    lex->alter_info.key_list.push_back(new Key(Key::PRIMARY, NullS,
                                               HA_KEY_ALG_UNDEF, 0,
                                               lex->col_list));
    lex->col_list.empty();
  }
  if (type_modifier & (UNIQUE_FLAG | UNIQUE_KEY_FLAG))
  {
    lex->col_list.push_back(new key_part_spec(field_name,0));
    lex->alter_info.key_list.push_back(new Key(Key::UNIQUE, NullS,
                                               HA_KEY_ALG_UNDEF, 0,
                                               lex->col_list));
    lex->col_list.empty();
  }

  if (default_value)
  {
    /* 
      Default value should be literal => basic constants =>
      no need fix_fields()
      
      We allow only one function as part of default value - 
      NOW() as default for TIMESTAMP type.
    */
    if (default_value->type() == Item::FUNC_ITEM && 
        !(((Item_func*)default_value)->functype() == Item_func::NOW_FUNC &&
         type == FIELD_TYPE_TIMESTAMP))
    {
      my_error(ER_INVALID_DEFAULT, MYF(0), field_name);
      DBUG_RETURN(1);
    }
    else if (default_value->type() == Item::NULL_ITEM)
    {
      default_value= 0;
      if ((type_modifier & (NOT_NULL_FLAG | AUTO_INCREMENT_FLAG)) ==
	  NOT_NULL_FLAG)
      {
	my_error(ER_INVALID_DEFAULT, MYF(0), field_name);
	DBUG_RETURN(1);
      }
    }
    else if (type_modifier & AUTO_INCREMENT_FLAG)
    {
      my_error(ER_INVALID_DEFAULT, MYF(0), field_name);
      DBUG_RETURN(1);
    }
  }

  if (on_update_value && type != FIELD_TYPE_TIMESTAMP)
  {
    my_error(ER_INVALID_ON_UPDATE, MYF(0), field_name);
    DBUG_RETURN(1);
  }

  if (type == FIELD_TYPE_TIMESTAMP && length)
  {
    /* Display widths are no longer supported for TIMSTAMP as of MySQL 4.1.
       In other words, for declarations such as TIMESTAMP(2), TIMESTAMP(4),
       and so on, the display width is ignored.
    */
    char buf[32];
    my_snprintf(buf, sizeof(buf), "TIMESTAMP(%s)", length);
    push_warning_printf(thd,MYSQL_ERROR::WARN_LEVEL_WARN,
                        ER_WARN_DEPRECATED_SYNTAX,
                        ER(ER_WARN_DEPRECATED_SYNTAX),
                        buf, "TIMESTAMP");
  }

  if (!(new_field= new create_field()) ||
      new_field->init(thd, field_name, type, length, decimals, type_modifier,
                      default_value, on_update_value, comment, change,
                      interval_list, cs, uint_geom_type))
    DBUG_RETURN(1);

  lex->alter_info.create_list.push_back(new_field);
  lex->last_field=new_field;
  DBUG_RETURN(0);
}


/* Store position for column in ALTER TABLE .. ADD column */

void store_position_for_column(const char *name)
{
  current_thd->lex->last_field->after=my_const_cast(char*) (name);
}

bool
add_proc_to_list(THD* thd, Item *item)
{
  ORDER *order;
  Item	**item_ptr;

  if (!(order = (ORDER *) thd->alloc(sizeof(ORDER)+sizeof(Item*))))
    return 1;
  item_ptr = (Item**) (order+1);
  *item_ptr= item;
  order->item=item_ptr;
  order->free_me=0;
  thd->lex->proc_list.link_in_list((byte*) order,(byte**) &order->next);
  return 0;
}


/* Fix escaping of _, % and \ in database and table names (for ODBC) */

static void remove_escape(char *name)
{
  if (!*name)					// For empty DB names
    return;
  char *to;
#ifdef USE_MB
  char *strend=name+(uint) strlen(name);
#endif
  for (to=name; *name ; name++)
  {
#ifdef USE_MB
    int l;
    if (use_mb(system_charset_info) &&
        (l = my_ismbchar(system_charset_info, name, strend)))
    {
	while (l--)
	    *to++ = *name++;
	name--;
	continue;
    }
#endif
    if (*name == '\\' && name[1])
      name++;					// Skip '\\'
    *to++= *name;
  }
  *to=0;
}

/****************************************************************************
** save order by and tables in own lists
****************************************************************************/


bool add_to_list(THD *thd, SQL_LIST &list,Item *item,bool asc)
{
  ORDER *order;
  DBUG_ENTER("add_to_list");
  if (!(order = (ORDER *) thd->alloc(sizeof(ORDER))))
    DBUG_RETURN(1);
  order->item_ptr= item;
  order->item= &order->item_ptr;
  order->asc = asc;
  order->free_me=0;
  order->used=0;
  order->counter_used= 0;
  list.link_in_list((byte*) order,(byte**) &order->next);
  DBUG_RETURN(0);
}


/*
  Add a table to list of used tables

  SYNOPSIS
    add_table_to_list()
    table		Table to add
    alias		alias for table (or null if no alias)
    table_options	A set of the following bits:
			TL_OPTION_UPDATING	Table will be updated
			TL_OPTION_FORCE_INDEX	Force usage of index
			TL_OPTION_ALIAS	        an alias in multi table DELETE
    lock_type		How table should be locked
    use_index		List of indexed used in USE INDEX
    ignore_index	List of indexed used in IGNORE INDEX

    RETURN
      0		Error
      #		Pointer to TABLE_LIST element added to the total table list
*/

TABLE_LIST *st_select_lex::add_table_to_list(THD *thd,
					     Table_ident *table,
					     LEX_STRING *alias,
					     ulong table_options,
					     thr_lock_type lock_type,
					     List<String> *use_index_arg,
					     List<String> *ignore_index_arg,
                                             LEX_STRING *option)
{
  register TABLE_LIST *ptr;
  TABLE_LIST *previous_table_ref; /* The table preceding the current one. */
  char *alias_str;
  LEX *lex= thd->lex;
  DBUG_ENTER("add_table_to_list");
  LINT_INIT(previous_table_ref);

  if (!table)
    DBUG_RETURN(0);				// End of memory
  alias_str= alias ? alias->str : table->table.str;
  if (!test(table_options & TL_OPTION_ALIAS) && 
      check_table_name(table->table.str, table->table.length))
  {
    my_error(ER_WRONG_TABLE_NAME, MYF(0), table->table.str);
    DBUG_RETURN(0);
  }

  if (!alias)					/* Alias is case sensitive */
  {
    if (table->sel)
    {
      my_message(ER_DERIVED_MUST_HAVE_ALIAS,
                 ER(ER_DERIVED_MUST_HAVE_ALIAS), MYF(0));
      DBUG_RETURN(0);
    }
    if (!(alias_str=thd->memdup(alias_str,table->table.length+1)))
      DBUG_RETURN(0);
  }
  if (!(ptr = (TABLE_LIST *) thd->calloc(sizeof(TABLE_LIST))))
    DBUG_RETURN(0);				/* purecov: inspected */
  if (table->db.str)
  {
    if (table->is_derived_table() == FALSE && check_db_name(table->db.str))
    {
      my_error(ER_WRONG_DB_NAME, MYF(0), table->db.str);
      DBUG_RETURN(0);
    }
    ptr->db= table->db.str;
    ptr->db_length= table->db.length;
  }
  else if (thd->copy_db_to(&ptr->db, &ptr->db_length))
    DBUG_RETURN(0);

  ptr->alias= alias_str;
  if (lower_case_table_names && table->table.length)
    table->table.length= my_casedn_str(files_charset_info, table->table.str);
  ptr->table_name=table->table.str;
  ptr->table_name_length=table->table.length;
  ptr->lock_type=   lock_type;
  ptr->updating=    test(table_options & TL_OPTION_UPDATING);
  ptr->force_index= test(table_options & TL_OPTION_FORCE_INDEX);
  ptr->ignore_leaves= test(table_options & TL_OPTION_IGNORE_LEAVES);
  ptr->derived=	    table->sel;
  if (!ptr->derived && !my_strcasecmp(system_charset_info, ptr->db,
                                      information_schema_name.str))
  {
    ST_SCHEMA_TABLE *schema_table= find_schema_table(thd, ptr->table_name);
    if (!schema_table ||
        (schema_table->hidden && 
         lex->orig_sql_command == SQLCOM_END))  // not a 'show' command
    {
      my_error(ER_UNKNOWN_TABLE, MYF(0),
               ptr->table_name, information_schema_name.str);
      DBUG_RETURN(0);
    }
    ptr->schema_table_name= ptr->table_name;
    ptr->schema_table= schema_table;
  }
  ptr->select_lex=  lex->current_select;
  ptr->cacheable_table= 1;
  if (use_index_arg)
    ptr->use_index=(List<String> *) thd->memdup((gptr) use_index_arg,
						sizeof(*use_index_arg));
  if (ignore_index_arg)
    ptr->ignore_index=(List<String> *) thd->memdup((gptr) ignore_index_arg,
						   sizeof(*ignore_index_arg));
  ptr->option= option ? option->str : 0;
  /* check that used name is unique */
  if (lock_type != TL_IGNORE)
  {
    TABLE_LIST *first_table= (TABLE_LIST*) table_list.first;
    if (lex->sql_command == SQLCOM_CREATE_VIEW)
      first_table= first_table ? first_table->next_local : NULL;
    for (TABLE_LIST *tables= first_table ;
	 tables ;
	 tables=tables->next_local)
    {
      if (!my_strcasecmp(table_alias_charset, alias_str, tables->alias) &&
	  !strcmp(ptr->db, tables->db))
      {
	my_error(ER_NONUNIQ_TABLE, MYF(0), alias_str); /* purecov: tested */
	DBUG_RETURN(0);				/* purecov: tested */
      }
    }
  }
  /* Store the table reference preceding the current one. */
  if (table_list.elements > 0)
  {
    /*
      table_list.next points to the last inserted TABLE_LIST->next_local'
      element
      We don't use the offsetof() macro here to avoid warnings from gcc
    */
    previous_table_ref= (TABLE_LIST*) ((char*) table_list.next -
                                       ((char*) &(ptr->next_local) -
                                        (char*) ptr));
    /*
      Set next_name_resolution_table of the previous table reference to point
      to the current table reference. In effect the list
      TABLE_LIST::next_name_resolution_table coincides with
      TABLE_LIST::next_local. Later this may be changed in
      store_top_level_join_columns() for NATURAL/USING joins.
    */
    previous_table_ref->next_name_resolution_table= ptr;
  }

  /*
    Link the current table reference in a local list (list for current select).
    Notice that as a side effect here we set the next_local field of the
    previous table reference to 'ptr'. Here we also add one element to the
    list 'table_list'.
  */
  table_list.link_in_list((byte*) ptr, (byte**) &ptr->next_local);
  ptr->next_name_resolution_table= NULL;
  /* Link table in global list (all used tables) */
  lex->add_to_query_tables(ptr);
  DBUG_RETURN(ptr);
}


/*
  Initialize a new table list for a nested join

  SYNOPSIS
    init_nested_join()
    thd         current thread

  DESCRIPTION
    The function initializes a structure of the TABLE_LIST type
    for a nested join. It sets up its nested join list as empty.
    The created structure is added to the front of the current
    join list in the st_select_lex object. Then the function
    changes the current nest level for joins to refer to the newly
    created empty list after having saved the info on the old level
    in the initialized structure.

  RETURN VALUE
    0,  if success
    1,  otherwise
*/

bool st_select_lex::init_nested_join(THD *thd)
{
  TABLE_LIST *ptr;
  NESTED_JOIN *nested_join;
  DBUG_ENTER("init_nested_join");

  if (!(ptr= (TABLE_LIST*) thd->calloc(ALIGN_SIZE(sizeof(TABLE_LIST))+
                                       sizeof(NESTED_JOIN))))
    DBUG_RETURN(1);
  nested_join= ptr->nested_join=
    ((NESTED_JOIN*) ((byte*) ptr + ALIGN_SIZE(sizeof(TABLE_LIST))));

  join_list->push_front(ptr);
  ptr->embedding= embedding;
  ptr->join_list= join_list;
  embedding= ptr;
  join_list= &nested_join->join_list;
  join_list->empty();
  DBUG_RETURN(0);
}


/*
  End a nested join table list

  SYNOPSIS
    end_nested_join()
    thd         current thread

  DESCRIPTION
    The function returns to the previous join nest level.
    If the current level contains only one member, the function
    moves it one level up, eliminating the nest.

  RETURN VALUE
    Pointer to TABLE_LIST element added to the total table list, if success
    0, otherwise
*/

TABLE_LIST *st_select_lex::end_nested_join(THD *thd)
{
  TABLE_LIST *ptr;
  NESTED_JOIN *nested_join;
  DBUG_ENTER("end_nested_join");

  DBUG_ASSERT(embedding);
  ptr= embedding;
  join_list= ptr->join_list;
  embedding= ptr->embedding;
  nested_join= ptr->nested_join;
  if (nested_join->join_list.elements == 1)
  {
    TABLE_LIST *embedded= nested_join->join_list.head();
    join_list->pop();
    embedded->join_list= join_list;
    embedded->embedding= embedding;
    join_list->push_front(embedded);
    ptr= embedded;
  }
  else if (nested_join->join_list.elements == 0)
  {
    join_list->pop();
    ptr= 0;                                     // return value
  }
  DBUG_RETURN(ptr);
}


/*
  Nest last join operation

  SYNOPSIS
    nest_last_join()
    thd         current thread

  DESCRIPTION
    The function nest last join operation as if it was enclosed in braces.

  RETURN VALUE
    0  Error
    #  Pointer to TABLE_LIST element created for the new nested join

*/

TABLE_LIST *st_select_lex::nest_last_join(THD *thd)
{
  TABLE_LIST *ptr;
  NESTED_JOIN *nested_join;
  List<TABLE_LIST> *embedded_list;
  DBUG_ENTER("nest_last_join");

  if (!(ptr= (TABLE_LIST*) thd->calloc(ALIGN_SIZE(sizeof(TABLE_LIST))+
                                       sizeof(NESTED_JOIN))))
    DBUG_RETURN(0);
  nested_join= ptr->nested_join=
    ((NESTED_JOIN*) ((byte*) ptr + ALIGN_SIZE(sizeof(TABLE_LIST))));

  ptr->embedding= embedding;
  ptr->join_list= join_list;
  embedded_list= &nested_join->join_list;
  embedded_list->empty();

  for (uint i=0; i < 2; i++)
  {
    TABLE_LIST *table= join_list->pop();
    table->join_list= embedded_list;
    table->embedding= ptr;
    embedded_list->push_back(table);
    if (table->natural_join)
    {
      ptr->is_natural_join= TRUE;
      /*
        If this is a JOIN ... USING, move the list of joined fields to the
        table reference that describes the join.
      */
      if (prev_join_using)
        ptr->join_using_fields= prev_join_using;
    }
  }
  join_list->push_front(ptr);
  nested_join->used_tables= nested_join->not_null_tables= (table_map) 0;
  DBUG_RETURN(ptr);
}


/*
  Add a table to the current join list

  SYNOPSIS
    add_joined_table()
    table       the table to add

  DESCRIPTION
    The function puts a table in front of the current join list
    of st_select_lex object.
    Thus, joined tables are put into this list in the reverse order
    (the most outer join operation follows first).

  RETURN VALUE
    None
*/

void st_select_lex::add_joined_table(TABLE_LIST *table)
{
  DBUG_ENTER("add_joined_table");
  join_list->push_front(table);
  table->join_list= join_list;
  table->embedding= embedding;
  DBUG_VOID_RETURN;
}


/*
  Convert a right join into equivalent left join

  SYNOPSIS
    convert_right_join()
    thd         current thread

  DESCRIPTION
    The function takes the current join list t[0],t[1] ... and
    effectively converts it into the list t[1],t[0] ...
    Although the outer_join flag for the new nested table contains
    JOIN_TYPE_RIGHT, it will be handled as the inner table of a left join
    operation.

  EXAMPLES
    SELECT * FROM t1 RIGHT JOIN t2 ON on_expr =>
      SELECT * FROM t2 LEFT JOIN t1 ON on_expr

    SELECT * FROM t1,t2 RIGHT JOIN t3 ON on_expr =>
      SELECT * FROM t1,t3 LEFT JOIN t2 ON on_expr

    SELECT * FROM t1,t2 RIGHT JOIN (t3,t4) ON on_expr =>
      SELECT * FROM t1,(t3,t4) LEFT JOIN t2 ON on_expr

    SELECT * FROM t1 LEFT JOIN t2 ON on_expr1 RIGHT JOIN t3  ON on_expr2 =>
      SELECT * FROM t3 LEFT JOIN (t1 LEFT JOIN t2 ON on_expr2) ON on_expr1

  RETURN
    Pointer to the table representing the inner table, if success
    0, otherwise
*/

TABLE_LIST *st_select_lex::convert_right_join()
{
  TABLE_LIST *tab2= join_list->pop();
  TABLE_LIST *tab1= join_list->pop();
  DBUG_ENTER("convert_right_join");

  join_list->push_front(tab2);
  join_list->push_front(tab1);
  tab1->outer_join|= JOIN_TYPE_RIGHT;

  DBUG_RETURN(tab1);
}

/*
  Set lock for all tables in current select level

  SYNOPSIS:
    set_lock_for_tables()
    lock_type			Lock to set for tables

  NOTE:
    If lock is a write lock, then tables->updating is set 1
    This is to get tables_ok to know that the table is updated by the
    query
*/

void st_select_lex::set_lock_for_tables(thr_lock_type lock_type)
{
  bool for_update= lock_type >= TL_READ_NO_INSERT;
  DBUG_ENTER("set_lock_for_tables");
  DBUG_PRINT("enter", ("lock_type: %d  for_update: %d", lock_type,
		       for_update));

  for (TABLE_LIST *tables= (TABLE_LIST*) table_list.first;
       tables;
       tables= tables->next_local)
  {
    tables->lock_type= lock_type;
    tables->updating=  for_update;
  }
  DBUG_VOID_RETURN;
}


/*
  Create a fake SELECT_LEX for a unit

  SYNOPSIS:
    add_fake_select_lex()
    thd			   thread handle

  DESCRIPTION
    The method create a fake SELECT_LEX object for a unit.
    This object is created for any union construct containing a union
    operation and also for any single select union construct of the form
    (SELECT ... ORDER BY order_list [LIMIT n]) ORDER BY ... 
    or of the form
    (SELECT ... ORDER BY LIMIT n) ORDER BY ...
  
  NOTES
    The object is used to retrieve rows from the temporary table
    where the result on the union is obtained.

  RETURN VALUES
    1     on failure to create the object
    0     on success
*/

bool st_select_lex_unit::add_fake_select_lex(THD *thd_arg)
{
  SELECT_LEX *first_sl= first_select();
  DBUG_ENTER("add_fake_select_lex");
  DBUG_ASSERT(!fake_select_lex);

  if (!(fake_select_lex= new (thd_arg->mem_root) SELECT_LEX()))
      DBUG_RETURN(1);
  fake_select_lex->include_standalone(this, 
                                      (SELECT_LEX_NODE**)&fake_select_lex);
  fake_select_lex->select_number= INT_MAX;
  fake_select_lex->parent_lex= thd_arg->lex; /* Used in init_query. */
  fake_select_lex->make_empty_select();
  fake_select_lex->linkage= GLOBAL_OPTIONS_TYPE;
  fake_select_lex->select_limit= 0;

  fake_select_lex->context.outer_context=first_sl->context.outer_context;
  /* allow item list resolving in fake select for ORDER BY */
  fake_select_lex->context.resolve_in_select_list= TRUE;
  fake_select_lex->context.select_lex= fake_select_lex;

  if (!first_sl->next_select())
  {
    /* 
      This works only for 
      (SELECT ... ORDER BY list [LIMIT n]) ORDER BY order_list [LIMIT m],
      (SELECT ... LIMIT n) ORDER BY order_list [LIMIT m]
      just before the parser starts processing order_list
    */ 
    global_parameters= fake_select_lex;
    fake_select_lex->no_table_names_allowed= 1;
    thd_arg->lex->current_select= fake_select_lex;
  }
  thd_arg->lex->pop_context();
  DBUG_RETURN(0);
}


/*
  Push a new name resolution context for a JOIN ... ON clause to the
  context stack of a query block.

  SYNOPSIS
    push_new_name_resolution_context()
    thd       pointer to current thread
    left_op   left  operand of the JOIN
    right_op  rigth operand of the JOIN

  DESCRIPTION
    Create a new name resolution context for a JOIN ... ON clause,
    set the first and last leaves of the list of table references
    to be used for name resolution, and push the newly created
    context to the stack of contexts of the query.

  RETURN
    FALSE  if all is OK
    TRUE   if a memory allocation error occured
*/

bool
push_new_name_resolution_context(THD *thd,
                                 TABLE_LIST *left_op, TABLE_LIST *right_op)
{
  Name_resolution_context *on_context;
  if (!(on_context= new (thd->mem_root) Name_resolution_context))
    return TRUE;
  on_context->init();
  on_context->first_name_resolution_table=
    left_op->first_leaf_for_name_resolution();
  on_context->last_name_resolution_table=
    right_op->last_leaf_for_name_resolution();
  return thd->lex->push_context(on_context);
}


/*
  Add an ON condition to the second operand of a JOIN ... ON.

  SYNOPSIS
    add_join_on
    b     the second operand of a JOIN ... ON
    expr  the condition to be added to the ON clause

  DESCRIPTION
    Add an ON condition to the right operand of a JOIN ... ON clause.

  RETURN
    FALSE  if there was some error
    TRUE   if all is OK
*/

void add_join_on(TABLE_LIST *b, Item *expr)
{
  if (expr)
  {
    if (!b->on_expr)
      b->on_expr= expr;
    else
    {
      /*
        If called from the parser, this happens if you have both a
        right and left join. If called later, it happens if we add more
        than one condition to the ON clause.
      */
      b->on_expr= new Item_cond_and(b->on_expr,expr);
    }
    b->on_expr->top_level_item();
  }
}


/*
  Mark that there is a NATURAL JOIN or JOIN ... USING between two
  tables.

  SYNOPSIS
    add_join_natural()
    a			Left join argument
    b			Right join argument
    using_fields        Field names from USING clause
    lex                 The current st_select_lex
  
  IMPLEMENTATION
    This function marks that table b should be joined with a either via
    a NATURAL JOIN or via JOIN ... USING. Both join types are special
    cases of each other, so we treat them together. The function
    setup_conds() creates a list of equal condition between all fields
    of the same name for NATURAL JOIN or the fields in 'using_fields'
    for JOIN ... USING. The list of equality conditions is stored
    either in b->on_expr, or in JOIN::conds, depending on whether there
    was an outer join.

  EXAMPLE
    SELECT * FROM t1 NATURAL LEFT JOIN t2
     <=>
    SELECT * FROM t1 LEFT JOIN t2 ON (t1.i=t2.i and t1.j=t2.j ... )

    SELECT * FROM t1 NATURAL JOIN t2 WHERE <some_cond>
     <=>
    SELECT * FROM t1, t2 WHERE (t1.i=t2.i and t1.j=t2.j and <some_cond>)

    SELECT * FROM t1 JOIN t2 USING(j) WHERE <some_cond>
     <=>
    SELECT * FROM t1, t2 WHERE (t1.j=t2.j and <some_cond>)

  RETURN
    None
*/

void add_join_natural(TABLE_LIST *a, TABLE_LIST *b, List<String> *using_fields,
                      SELECT_LEX *lex)
{
  b->natural_join= a;
  lex->prev_join_using= using_fields;
}


/*
  Reload/resets privileges and the different caches.

  SYNOPSIS
    reload_acl_and_cache()
    thd			Thread handler (can be NULL!)
    options             What should be reset/reloaded (tables, privileges,
    slave...)
    tables              Tables to flush (if any)
    write_to_binlog     Depending on 'options', it may be very bad to write the
                        query to the binlog (e.g. FLUSH SLAVE); this is a
                        pointer where reload_acl_and_cache() will put 0 if
                        it thinks we really should not write to the binlog.
                        Otherwise it will put 1.

  RETURN
    0	 ok
    !=0  error.  thd->killed or thd->net.report_error is set
*/

bool reload_acl_and_cache(THD *thd, ulong options, TABLE_LIST *tables,
                          bool *write_to_binlog)
{
  bool result=0;
  select_errors=0;				/* Write if more errors */
  bool tmp_write_to_binlog= 1;

  DBUG_ASSERT(!thd || !thd->in_sub_stmt);

#ifndef NO_EMBEDDED_ACCESS_CHECKS
  if (options & REFRESH_GRANT)
  {
    THD *tmp_thd= 0;
    /*
      If reload_acl_and_cache() is called from SIGHUP handler we have to
      allocate temporary THD for execution of acl_reload()/grant_reload().
    */
    if (!thd && (thd= (tmp_thd= new THD)))
    {
      thd->thread_stack= (char*) &tmp_thd;
      thd->store_globals();
    }
    if (thd)
    {
      (void)acl_reload(thd);
      (void)grant_reload(thd);
    }
    if (tmp_thd)
    {
      delete tmp_thd;
      /* Remember that we don't have a THD */
      my_pthread_setspecific_ptr(THR_THD,  0);
      thd= 0;
    }
    reset_mqh((LEX_USER *)NULL, TRUE);
  }
#endif
  if (options & REFRESH_LOG)
  {
    /*
      Flush the normal query log, the update log, the binary log,
      the slow query log, and the relay log (if it exists).
    */

    /*
      Writing this command to the binlog may result in infinite loops
      when doing mysqlbinlog|mysql, and anyway it does not really make
      sense to log it automatically (would cause more trouble to users
      than it would help them)
    */
    tmp_write_to_binlog= 0;
    mysql_log.new_file(1);
    mysql_slow_log.new_file(1);
    if( mysql_bin_log.is_open() )
    {
      mysql_bin_log.rotate_and_purge(RP_FORCE_ROTATE);
    }
#ifdef HAVE_REPLICATION
    pthread_mutex_lock(&LOCK_active_mi);
    rotate_relay_log(active_mi);
    pthread_mutex_unlock(&LOCK_active_mi);
#endif
    if (ha_flush_logs())
      result=1;
    if (flush_error_log())
      result=1;
  }
#ifdef HAVE_QUERY_CACHE
  if (options & REFRESH_QUERY_CACHE_FREE)
  {
    query_cache.pack();				// FLUSH QUERY CACHE
    options &= ~REFRESH_QUERY_CACHE;    // Don't flush cache, just free memory
  }
  if (options & (REFRESH_TABLES | REFRESH_QUERY_CACHE))
  {
    query_cache.flush();			// RESET QUERY CACHE
  }
#endif /*HAVE_QUERY_CACHE*/
  /*
    Note that if REFRESH_READ_LOCK bit is set then REFRESH_TABLES is set too
    (see sql_yacc.yy)
  */
  if (options & (REFRESH_TABLES | REFRESH_READ_LOCK)) 
  {
    if ((options & REFRESH_READ_LOCK) && thd)
    {
      /*
        We must not try to aspire a global read lock if we have a write
        locked table. This would lead to a deadlock when trying to
        reopen (and re-lock) the table after the flush.
      */
      if (thd->locked_tables)
      {
        THR_LOCK_DATA **lock_p= thd->locked_tables->locks;
        THR_LOCK_DATA **end_p= lock_p + thd->locked_tables->lock_count;

        for (; lock_p < end_p; lock_p++)
        {
          if ((*lock_p)->type == TL_WRITE)
          {
            my_error(ER_LOCK_OR_ACTIVE_TRANSACTION, MYF(0));
            return 1;
          }
        }
      }
      /*
	Writing to the binlog could cause deadlocks, as we don't log
	UNLOCK TABLES
      */
      tmp_write_to_binlog= 0;
      if (lock_global_read_lock(thd))
	return 1;                               // Killed
      result=close_cached_tables(thd,(options & REFRESH_FAST) ? 0 : 1,
                                 tables);
      if (make_global_read_lock_block_commit(thd)) // Killed
      {
        /* Don't leave things in a half-locked state */
        unlock_global_read_lock(thd);
        return 1;
      }
    }
    else
      result=close_cached_tables(thd,(options & REFRESH_FAST) ? 0 : 1, tables);
    my_dbopt_cleanup();
  }
  if (options & REFRESH_HOSTS)
    hostname_cache_refresh();
  if (thd && (options & REFRESH_STATUS))
    refresh_status(thd);
  if (options & REFRESH_THREADS)
    flush_thread_cache();
#ifdef HAVE_REPLICATION
  if (options & REFRESH_MASTER)
  {
    DBUG_ASSERT(thd);
    tmp_write_to_binlog= 0;
    if (reset_master(thd))
    {
      result=1;
      thd->fatal_error();                       // Ensure client get error
    }
  }
#endif
#ifdef OPENSSL
   if (options & REFRESH_DES_KEY_FILE)
   {
     if (des_key_file)
       result=load_des_key_file(des_key_file);
   }
#endif
#ifdef HAVE_REPLICATION
 if (options & REFRESH_SLAVE)
 {
   tmp_write_to_binlog= 0;
   pthread_mutex_lock(&LOCK_active_mi);
   if (reset_slave(thd, active_mi))
     result=1;
   pthread_mutex_unlock(&LOCK_active_mi);
 }
#endif
 if (options & REFRESH_USER_RESOURCES)
   reset_mqh((LEX_USER *) NULL);
 *write_to_binlog= tmp_write_to_binlog;
 return result;
}

/*
  kill on thread

  SYNOPSIS
    kill_one_thread()
    thd			Thread class
    id			Thread id

  NOTES
    This is written such that we have a short lock on LOCK_thread_count
*/

void kill_one_thread(THD *thd, ulong id, bool only_kill_query)
{
  THD *tmp;
  uint error=ER_NO_SUCH_THREAD;
  VOID(pthread_mutex_lock(&LOCK_thread_count)); // For unlink from list
  I_List_iterator<THD> it(threads);
  while ((tmp=it++))
  {
    if (tmp->thread_id == id)
    {
      pthread_mutex_lock(&tmp->LOCK_delete);	// Lock from delete
      break;
    }
  }
  VOID(pthread_mutex_unlock(&LOCK_thread_count));
  if (tmp)
  {
    if ((thd->security_ctx->master_access & SUPER_ACL) ||
	!strcmp(thd->security_ctx->user, tmp->security_ctx->user))
    {
      tmp->awake(only_kill_query ? THD::KILL_QUERY : THD::KILL_CONNECTION);
      error=0;
    }
    else
      error=ER_KILL_DENIED_ERROR;
    pthread_mutex_unlock(&tmp->LOCK_delete);
  }

  if (!error)
    send_ok(thd);
  else
    my_error(error, MYF(0), id);
}


	/* If pointer is not a null pointer, append filename to it */

static bool append_file_to_dir(THD *thd, const char **filename_ptr,
			       const char *table_name)
{
  char buff[FN_REFLEN],*ptr, *end;
  if (!*filename_ptr)
    return 0;					// nothing to do

  /* Check that the filename is not too long and it's a hard path */
  if (strlen(*filename_ptr)+strlen(table_name) >= FN_REFLEN-1 ||
      !test_if_hard_path(*filename_ptr))
  {
    my_error(ER_WRONG_TABLE_NAME, MYF(0), *filename_ptr);
    return 1;
  }
  /* Fix is using unix filename format on dos */
  strmov(buff,*filename_ptr);
  end=convert_dirname(buff, *filename_ptr, NullS);
  if (!(ptr=thd->alloc((uint) (end-buff)+(uint) strlen(table_name)+1)))
    return 1;					// End of memory
  *filename_ptr=ptr;
  strxmov(ptr,buff,table_name,NullS);
  return 0;
}


/*
  Check if the select is a simple select (not an union)

  SYNOPSIS
    check_simple_select()

  RETURN VALUES
    0	ok
    1	error	; In this case the error messege is sent to the client
*/

bool check_simple_select()
{
  THD *thd= current_thd;
  LEX *lex= thd->lex;
  if (lex->current_select != &lex->select_lex)
  {
    char command[80];
    strmake(command, lex->yylval->symbol.str,
	    min(lex->yylval->symbol.length, sizeof(command)-1));
    my_error(ER_CANT_USE_OPTION_HERE, MYF(0), command);
    return 1;
  }
  return 0;
}


Comp_creator *comp_eq_creator(bool invert)
{
  return invert?(Comp_creator *)&ne_creator:(Comp_creator *)&eq_creator;
}


Comp_creator *comp_ge_creator(bool invert)
{
  return invert?(Comp_creator *)&lt_creator:(Comp_creator *)&ge_creator;
}


Comp_creator *comp_gt_creator(bool invert)
{
  return invert?(Comp_creator *)&le_creator:(Comp_creator *)&gt_creator;
}


Comp_creator *comp_le_creator(bool invert)
{
  return invert?(Comp_creator *)&gt_creator:(Comp_creator *)&le_creator;
}


Comp_creator *comp_lt_creator(bool invert)
{
  return invert?(Comp_creator *)&ge_creator:(Comp_creator *)&lt_creator;
}


Comp_creator *comp_ne_creator(bool invert)
{
  return invert?(Comp_creator *)&eq_creator:(Comp_creator *)&ne_creator;
}


/*
  Construct ALL/ANY/SOME subquery Item

  SYNOPSIS
    all_any_subquery_creator()
    left_expr - pointer to left expression
    cmp - compare function creator
    all - true if we create ALL subquery
    select_lex - pointer on parsed subquery structure

  RETURN VALUE
    constructed Item (or 0 if out of memory)
*/
Item * all_any_subquery_creator(Item *left_expr,
				chooser_compare_func_creator cmp,
				bool all,
				SELECT_LEX *select_lex)
{
  if ((cmp == &comp_eq_creator) && !all)       //  = ANY <=> IN
    return new Item_in_subselect(left_expr, select_lex);

  if ((cmp == &comp_ne_creator) && all)        // <> ALL <=> NOT IN
    return new Item_func_not(new Item_in_subselect(left_expr, select_lex));

  Item_allany_subselect *it=
    new Item_allany_subselect(left_expr, cmp, select_lex, all);
  if (all)
    return it->upper_item= new Item_func_not_all(it);	/* ALL */

  return it->upper_item= new Item_func_nop_all(it);      /* ANY/SOME */
}


/*
  Multi update query pre-check

  SYNOPSIS
    multi_update_precheck()
    thd		Thread handler
    tables	Global/local table list (have to be the same)

  RETURN VALUE
    FALSE OK
    TRUE  Error
*/

bool multi_update_precheck(THD *thd, TABLE_LIST *tables)
{
  const char *msg= 0;
  TABLE_LIST *table;
  LEX *lex= thd->lex;
  SELECT_LEX *select_lex= &lex->select_lex;
  DBUG_ENTER("multi_update_precheck");

  if (select_lex->item_list.elements != lex->value_list.elements)
  {
    my_message(ER_WRONG_VALUE_COUNT, ER(ER_WRONG_VALUE_COUNT), MYF(0));
    DBUG_RETURN(TRUE);
  }
  /*
    Ensure that we have UPDATE or SELECT privilege for each table
    The exact privilege is checked in mysql_multi_update()
  */
  for (table= tables; table; table= table->next_local)
  {
    if (table->derived)
      table->grant.privilege= SELECT_ACL;
    else if ((check_access(thd, UPDATE_ACL, table->db,
                           &table->grant.privilege, 0, 1,
                           test(table->schema_table)) ||
              grant_option &&
              check_grant(thd, UPDATE_ACL, table, 0, 1, 1)) &&
             (check_access(thd, SELECT_ACL, table->db,
                           &table->grant.privilege, 0, 0,
                           test(table->schema_table)) ||
              grant_option && check_grant(thd, SELECT_ACL, table, 0, 1, 0)))
      DBUG_RETURN(TRUE);

    table->table_in_first_from_clause= 1;
  }
  /*
    Is there tables of subqueries?
  */
  if (&lex->select_lex != lex->all_selects_list || lex->time_zone_tables_used)
  {
    DBUG_PRINT("info",("Checking sub query list"));
    for (table= tables; table; table= table->next_global)
    {
      if (!my_tz_check_n_skip_implicit_tables(&table,
                                              lex->time_zone_tables_used) &&
          !table->table_in_first_from_clause)
      {
	if (check_access(thd, SELECT_ACL, table->db,
			 &table->grant.privilege, 0, 0,
                         test(table->schema_table)) ||
	    grant_option && check_grant(thd, SELECT_ACL, table, 0, 1, 0))
	  DBUG_RETURN(TRUE);
      }
    }
  }

  if (select_lex->order_list.elements)
    msg= "ORDER BY";
  else if (select_lex->select_limit)
    msg= "LIMIT";
  if (msg)
  {
    my_error(ER_WRONG_USAGE, MYF(0), "UPDATE", msg);
    DBUG_RETURN(TRUE);
  }
  DBUG_RETURN(FALSE);
}

/*
  Multi delete query pre-check

  SYNOPSIS
    multi_delete_precheck()
    thd			Thread handler
    tables		Global/local table list

  RETURN VALUE
    FALSE OK
    TRUE  error
*/

bool multi_delete_precheck(THD *thd, TABLE_LIST *tables)
{
  SELECT_LEX *select_lex= &thd->lex->select_lex;
  TABLE_LIST *aux_tables=
    (TABLE_LIST *)thd->lex->auxiliary_table_list.first;
  TABLE_LIST **save_query_tables_own_last= thd->lex->query_tables_own_last;
  DBUG_ENTER("multi_delete_precheck");

  /* sql_yacc guarantees that tables and aux_tables are not zero */
  DBUG_ASSERT(aux_tables != 0);
  if (check_db_used(thd, tables) || check_db_used(thd,aux_tables) ||
      check_table_access(thd, SELECT_ACL, tables, 0))
    DBUG_RETURN(TRUE);

  /*
    Since aux_tables list is not part of LEX::query_tables list we
    have to juggle with LEX::query_tables_own_last value to be able
    call check_table_access() safely.
  */
  thd->lex->query_tables_own_last= 0;
  if (check_table_access(thd, DELETE_ACL, aux_tables, 0))
  {
    thd->lex->query_tables_own_last= save_query_tables_own_last;
    DBUG_RETURN(TRUE);
  }
  thd->lex->query_tables_own_last= save_query_tables_own_last;

  if ((thd->options & OPTION_SAFE_UPDATES) && !select_lex->where)
  {
    my_message(ER_UPDATE_WITHOUT_KEY_IN_SAFE_MODE,
               ER(ER_UPDATE_WITHOUT_KEY_IN_SAFE_MODE), MYF(0));
    DBUG_RETURN(TRUE);
  }
  DBUG_RETURN(FALSE);
}


/*
  Link tables in auxilary table list of multi-delete with corresponding
  elements in main table list, and set proper locks for them.

  SYNOPSIS
    multi_delete_set_locks_and_link_aux_tables()
      lex - pointer to LEX representing multi-delete

  RETURN VALUE
    FALSE - success
    TRUE  - error
*/

bool multi_delete_set_locks_and_link_aux_tables(LEX *lex)
{
  TABLE_LIST *tables= (TABLE_LIST*)lex->select_lex.table_list.first;
  TABLE_LIST *target_tbl;
  DBUG_ENTER("multi_delete_set_locks_and_link_aux_tables");

  lex->table_count= 0;

  for (target_tbl= (TABLE_LIST *)lex->auxiliary_table_list.first;
       target_tbl; target_tbl= target_tbl->next_local)
  {
    lex->table_count++;
    /* All tables in aux_tables must be found in FROM PART */
    TABLE_LIST *walk;
    for (walk= tables; walk; walk= walk->next_local)
    {
      if (!my_strcasecmp(table_alias_charset,
			 target_tbl->alias, walk->alias) &&
	  !strcmp(walk->db, target_tbl->db))
	break;
    }
    if (!walk)
    {
      my_error(ER_UNKNOWN_TABLE, MYF(0),
               target_tbl->table_name, "MULTI DELETE");
      DBUG_RETURN(TRUE);
    }
    if (!walk->derived)
    {
      target_tbl->table_name= walk->table_name;
      target_tbl->table_name_length= walk->table_name_length;
    }
    walk->updating= target_tbl->updating;
    walk->lock_type= target_tbl->lock_type;
    target_tbl->correspondent_table= walk;	// Remember corresponding table
  }
  DBUG_RETURN(FALSE);
}


/*
  simple UPDATE query pre-check

  SYNOPSIS
    update_precheck()
    thd		Thread handler
    tables	Global table list

  RETURN VALUE
    FALSE OK
    TRUE  Error
*/

bool update_precheck(THD *thd, TABLE_LIST *tables)
{
  DBUG_ENTER("update_precheck");
  if (thd->lex->select_lex.item_list.elements != thd->lex->value_list.elements)
  {
    my_message(ER_WRONG_VALUE_COUNT, ER(ER_WRONG_VALUE_COUNT), MYF(0));
    DBUG_RETURN(TRUE);
  }
  DBUG_RETURN(check_db_used(thd, tables) ||
	       check_one_table_access(thd, UPDATE_ACL, tables));
}


/*
  simple DELETE query pre-check

  SYNOPSIS
    delete_precheck()
    thd		Thread handler
    tables	Global table list

  RETURN VALUE
    FALSE  OK
    TRUE   error
*/

bool delete_precheck(THD *thd, TABLE_LIST *tables)
{
  DBUG_ENTER("delete_precheck");
  if (check_one_table_access(thd, DELETE_ACL, tables))
    DBUG_RETURN(TRUE);
  /* Set privilege for the WHERE clause */
  tables->grant.want_privilege=(SELECT_ACL & ~tables->grant.privilege);
  DBUG_RETURN(FALSE);
}


/*
  simple INSERT query pre-check

  SYNOPSIS
    insert_precheck()
    thd		Thread handler
    tables	Global table list

  RETURN VALUE
    FALSE  OK
    TRUE   error
*/

bool insert_precheck(THD *thd, TABLE_LIST *tables)
{
  LEX *lex= thd->lex;
  DBUG_ENTER("insert_precheck");

  /*
    Check that we have modify privileges for the first table and
    select privileges for the rest
  */
  ulong privilege= (INSERT_ACL |
                    (lex->duplicates == DUP_REPLACE ? DELETE_ACL : 0) |
                    (lex->value_list.elements ? UPDATE_ACL : 0));

  if (check_one_table_access(thd, privilege, tables))
    DBUG_RETURN(TRUE);

  if (lex->update_list.elements != lex->value_list.elements)
  {
    my_message(ER_WRONG_VALUE_COUNT, ER(ER_WRONG_VALUE_COUNT), MYF(0));
    DBUG_RETURN(TRUE);
  }
  if (check_db_used(thd, tables))
    DBUG_RETURN(TRUE);
  DBUG_RETURN(FALSE);
}


/*
  CREATE TABLE query pre-check

  SYNOPSIS
    create_table_precheck()
    thd			Thread handler
    tables		Global table list
    create_table	Table which will be created

  RETURN VALUE
    FALSE   OK
    TRUE   Error
*/

bool create_table_precheck(THD *thd, TABLE_LIST *tables,
                           TABLE_LIST *create_table)
{
  LEX *lex= thd->lex;
  SELECT_LEX *select_lex= &lex->select_lex;
  ulong want_priv;
  bool error= TRUE;                                 // Error message is given
  DBUG_ENTER("create_table_precheck");

  want_priv= ((lex->create_info.options & HA_LEX_CREATE_TMP_TABLE) ?
              CREATE_TMP_ACL : CREATE_ACL);
  if (check_access(thd, want_priv, create_table->db,
		   &create_table->grant.privilege, 0, 0,
                   test(create_table->schema_table)) ||
      check_merge_table_access(thd, create_table->db,
			       (TABLE_LIST *)
			       lex->create_info.merge_list.first))
    goto err;
  if (grant_option && want_priv != CREATE_TMP_ACL &&
      check_grant(thd, want_priv, create_table, 0, 1, 0))
    goto err;

  if (select_lex->item_list.elements)
  {
    /* Check permissions for used tables in CREATE TABLE ... SELECT */

#ifdef NOT_NECESSARY_TO_CHECK_CREATE_TABLE_EXIST_WHEN_PREPARING_STATEMENT
    /* This code throws an ill error for CREATE TABLE t1 SELECT * FROM t1 */
    /*
      Only do the check for PS, becasue we on execute we have to check that
      against the opened tables to ensure we don't use a table that is part
      of the view (which can only be done after the table has been opened).
    */
    if (thd->stmt_arena->is_stmt_prepare_or_first_sp_execute())
    {
      /*
        For temporary tables we don't have to check if the created table exists
      */
      if (!(lex->create_info.options & HA_LEX_CREATE_TMP_TABLE) &&
          find_table_in_global_list(tables, create_table->db,
                                    create_table->table_name))
      {
	error= FALSE;
        goto err;
      }
    }
#endif
    if (tables && check_table_access(thd, SELECT_ACL, tables,0))
      goto err;
  }
  error= FALSE;

err:
  DBUG_RETURN(error);
}


/*
  negate given expression

  SYNOPSIS
    negate_expression()
    thd  thread handler
    expr expression for negation

  RETURN
    negated expression
*/

Item *negate_expression(THD *thd, Item *expr)
{
  Item *negated;
  if (expr->type() == Item::FUNC_ITEM &&
      ((Item_func *) expr)->functype() == Item_func::NOT_FUNC)
  {
    /* it is NOT(NOT( ... )) */
    Item *arg= ((Item_func *) expr)->arguments()[0];
    enum_parsing_place place= thd->lex->current_select->parsing_place;
    if (arg->is_bool_func() || place == IN_WHERE || place == IN_HAVING)
      return arg;
    /*
      if it is not boolean function then we have to emulate value of
      not(not(a)), it will be a != 0
    */
    return new Item_func_ne(arg, new Item_int((char*) "0", 0, 1));
  }

  if ((negated= expr->neg_transformer(thd)) != 0)
    return negated;
  return new Item_func_not(expr);
}

/*
  Set the specified definer to the default value, which is the current user in
  the thread.
 
  SYNOPSIS
    get_default_definer()
    thd       [in] thread handler
    definer   [out] definer
*/
 
void get_default_definer(THD *thd, LEX_USER *definer)
{
  const Security_context *sctx= thd->security_ctx;

  definer->user.str= (char *) sctx->priv_user;
  definer->user.length= strlen(definer->user.str);

  definer->host.str= (char *) sctx->priv_host;
  definer->host.length= strlen(definer->host.str);
}


/*
  Create default definer for the specified THD.

  SYNOPSIS
    create_default_definer()
    thd         [in] thread handler

  RETURN
    On success, return a valid pointer to the created and initialized
    LEX_USER, which contains definer information.
    On error, return 0.
*/

LEX_USER *create_default_definer(THD *thd)
{
  LEX_USER *definer;

  if (! (definer= (LEX_USER*) thd->alloc(sizeof(LEX_USER))))
    return 0;

  get_default_definer(thd, definer);

  return definer;
}


/*
  Create definer with the given user and host names.

  SYNOPSIS
    create_definer()
    thd         [in] thread handler
    user_name   [in] user name
    host_name   [in] host name

  RETURN
    On success, return a valid pointer to the created and initialized
    LEX_USER, which contains definer information.
    On error, return 0.
*/

LEX_USER *create_definer(THD *thd, LEX_STRING *user_name, LEX_STRING *host_name)
{
  LEX_USER *definer;

  /* Create and initialize. */

  if (! (definer= (LEX_USER*) thd->alloc(sizeof(LEX_USER))))
    return 0;

  definer->user= *user_name;
  definer->host= *host_name;

  return definer;
}


/*
  Retuns information about user or current user.

  SYNOPSIS
    get_current_user()
    thd         [in] thread handler
    user        [in] user

  RETURN
    On success, return a valid pointer to initialized
    LEX_USER, which contains user information.
    On error, return 0.
*/

LEX_USER *get_current_user(THD *thd, LEX_USER *user)
{
  if (!user->user.str)  // current_user
    return create_default_definer(thd);

  return user;
}


/*
  Check that length of a string does not exceed some limit.

  SYNOPSIS
    check_string_length()
      str         string to be checked
      err_msg     error message to be displayed if the string is too long
      max_length  max length

  RETURN
    FALSE   the passed string is not longer than max_length
    TRUE    the passed string is longer than max_length
*/

bool check_string_length(LEX_STRING *str, const char *err_msg,
                         uint max_length)
{
  if (str->length <= max_length)
    return FALSE;

  my_error(ER_WRONG_STRING_LENGTH, MYF(0), str->str, err_msg, max_length);

  return TRUE;
}<|MERGE_RESOLUTION|>--- conflicted
+++ resolved
@@ -1176,12 +1176,7 @@
                           sctx->host_or_ip, "init_connect command failed");
         sql_print_warning("%s", net->last_error);
       }
-<<<<<<< HEAD
-      thd->proc_info=0;
-=======
       thd_proc_info(thd, 0);
-      thd->set_time();
->>>>>>> 7fbf0e3f
       thd->init_for_queries();
     }
 
@@ -5985,17 +5980,13 @@
 
       query_cache_abort(&thd->net);
     }
-<<<<<<< HEAD
     if (thd->lex->sphead)
     {
       delete thd->lex->sphead;
       thd->lex->sphead= 0;
     }
     lex->unit.cleanup();
-    thd->proc_info="freeing items";
-=======
     thd_proc_info(thd, "freeing items");
->>>>>>> 7fbf0e3f
     thd->end_statement();
     thd->cleanup_after_query();
     DBUG_ASSERT(thd->change_list.is_empty());
