--- conflicted
+++ resolved
@@ -345,97 +345,6 @@
 }
 
 
-<<<<<<< HEAD
-/***************************************************************************
-  List all column types
-***************************************************************************/
-
-struct show_column_type_st
-{
-  const char *type;
-  uint size;
-  const char *min_value;
-  const char *max_value;
-  uint precision;
-  uint scale;
-  const char *nullable;
-  const char *auto_increment;
-  const char *unsigned_attr;
-  const char *zerofill;
-  const char *searchable;
-  const char *case_sensitivity;
-  const char *default_value;
-  const char *comment;
-};
-
-/* TODO: Add remaning types */
-
-static struct show_column_type_st sys_column_types[]=
-{
-  {"tinyint",
-    1,  "-128",  "127",  0,  0,  "YES",  "YES",
-    "NO",   "YES", "YES",  "NO",  "NULL,0",
-    "A very small integer"},
-  {"tinyint unsigned",
-    1,  "0"   ,  "255",  0,  0,  "YES",  "YES",
-    "YES",  "YES",  "YES",  "NO",  "NULL,0",
-    "A very small integer"},
-};
-
-bool mysqld_show_column_types(THD *thd)
-{
-  List<Item> field_list;
-  Protocol *protocol= thd->protocol;
-  DBUG_ENTER("mysqld_show_column_types");
-
-  field_list.push_back(new Item_empty_string("Type",30));
-  field_list.push_back(new Item_int("Size",(longlong) 1,
-                                    MY_INT64_NUM_DECIMAL_DIGITS));
-  field_list.push_back(new Item_empty_string("Min_Value",20));
-  field_list.push_back(new Item_empty_string("Max_Value",20));
-  field_list.push_back(new Item_return_int("Prec", 4, MYSQL_TYPE_SHORT));
-  field_list.push_back(new Item_return_int("Scale", 4, MYSQL_TYPE_SHORT));
-  field_list.push_back(new Item_empty_string("Nullable",4));
-  field_list.push_back(new Item_empty_string("Auto_Increment",4));
-  field_list.push_back(new Item_empty_string("Unsigned",4));
-  field_list.push_back(new Item_empty_string("Zerofill",4));
-  field_list.push_back(new Item_empty_string("Searchable",4));
-  field_list.push_back(new Item_empty_string("Case_Sensitive",4));
-  field_list.push_back(new Item_empty_string("Default",NAME_CHAR_LEN));
-  field_list.push_back(new Item_empty_string("Comment",NAME_CHAR_LEN));
-
-  if (protocol->send_result_set_metadata(&field_list,
-                                         Protocol::SEND_NUM_ROWS | Protocol::SEND_EOF))
-    DBUG_RETURN(TRUE);
-
-  /* TODO: Change the loop to not use 'i' */
-  for (uint i=0; i < sizeof(sys_column_types)/sizeof(sys_column_types[0]); i++)
-  {
-    protocol->prepare_for_resend();
-    protocol->store(sys_column_types[i].type, system_charset_info);
-    protocol->store((ulonglong) sys_column_types[i].size);
-    protocol->store(sys_column_types[i].min_value, system_charset_info);
-    protocol->store(sys_column_types[i].max_value, system_charset_info);
-    protocol->store_short((longlong) sys_column_types[i].precision);
-    protocol->store_short((longlong) sys_column_types[i].scale);
-    protocol->store(sys_column_types[i].nullable, system_charset_info);
-    protocol->store(sys_column_types[i].auto_increment, system_charset_info);
-    protocol->store(sys_column_types[i].unsigned_attr, system_charset_info);
-    protocol->store(sys_column_types[i].zerofill, system_charset_info);
-    protocol->store(sys_column_types[i].searchable, system_charset_info);
-    protocol->store(sys_column_types[i].case_sensitivity, system_charset_info);
-    protocol->store(sys_column_types[i].default_value, system_charset_info);
-    protocol->store(sys_column_types[i].comment, system_charset_info);
-    if (protocol->write())
-      DBUG_RETURN(TRUE);
-  }
-  my_eof(thd);
-  DBUG_RETURN(FALSE);
-}
-
-
-=======
->>>>>>> 14b6f4f7
 /*
   find_files() - find files in a given directory.
 
