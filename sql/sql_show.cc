/* Copyright (C) 2000-2004 MySQL AB

   This program is free software; you can redistribute it and/or modify
   it under the terms of the GNU General Public License as published by
   the Free Software Foundation; version 2 of the License.

   This program is distributed in the hope that it will be useful,
   but WITHOUT ANY WARRANTY; without even the implied warranty of
   MERCHANTABILITY or FITNESS FOR A PARTICULAR PURPOSE.  See the
   GNU General Public License for more details.

   You should have received a copy of the GNU General Public License
   along with this program; if not, write to the Free Software
   Foundation, Inc., 59 Temple Place, Suite 330, Boston, MA  02111-1307  USA */


/* Function with list databases, tables or fields */

#include "mysql_priv.h"
#include "sql_select.h"                         // For select_describe
#include "sql_show.h"
#include "repl_failsafe.h"
#include "sp.h"
#include "sp_head.h"
#include "sql_trigger.h"
#include "authors.h"
#include "contributors.h"
#include "events.h"
#include "event_data_objects.h"
#include <my_dir.h>

#define STR_OR_NIL(S) ((S) ? (S) : "<nil>")

#ifdef WITH_PARTITION_STORAGE_ENGINE
#include "ha_partition.h"
#endif
enum enum_i_s_events_fields
{
  ISE_EVENT_CATALOG= 0,
  ISE_EVENT_SCHEMA,
  ISE_EVENT_NAME,
  ISE_DEFINER,
  ISE_TIME_ZONE,
  ISE_EVENT_BODY,
  ISE_EVENT_DEFINITION,
  ISE_EVENT_TYPE,
  ISE_EXECUTE_AT,
  ISE_INTERVAL_VALUE,
  ISE_INTERVAL_FIELD,
  ISE_SQL_MODE,
  ISE_STARTS,
  ISE_ENDS,
  ISE_STATUS,
  ISE_ON_COMPLETION,
  ISE_CREATED,
  ISE_LAST_ALTERED,
  ISE_LAST_EXECUTED,
  ISE_EVENT_COMMENT,
  ISE_ORIGINATOR,
  ISE_CLIENT_CS,
  ISE_CONNECTION_CL,
  ISE_DB_CL
};

#ifndef NO_EMBEDDED_ACCESS_CHECKS
static const char *grant_names[]={
  "select","insert","update","delete","create","drop","reload","shutdown",
  "process","file","grant","references","index","alter"};

static TYPELIB grant_types = { sizeof(grant_names)/sizeof(char **),
                               "grant_types",
                               grant_names, NULL};
#endif

/* Match the values of enum ha_choice */
static const char *ha_choice_values[] = {"", "0", "1"};

static void store_key_options(THD *thd, String *packet, TABLE *table,
                              KEY *key_info);

static void
append_algorithm(TABLE_LIST *table, String *buff);


/***************************************************************************
** List all table types supported
***************************************************************************/

static int make_version_string(char *buf, int buf_length, uint version)
{
  return my_snprintf(buf, buf_length, "%d.%d", version>>8,version&0xff);
}

static my_bool show_plugins(THD *thd, plugin_ref plugin,
                            void *arg)
{
  TABLE *table= (TABLE*) arg;
  struct st_mysql_plugin *plug= plugin_decl(plugin);
  struct st_plugin_dl *plugin_dl= plugin_dlib(plugin);
  CHARSET_INFO *cs= system_charset_info;
  char version_buf[20];

  restore_record(table, s->default_values);

  table->field[0]->store(plugin_name(plugin)->str,
                         plugin_name(plugin)->length, cs);

  table->field[1]->store(version_buf,
        make_version_string(version_buf, sizeof(version_buf), plug->version),
        cs);


  switch (plugin_state(plugin)) {
  /* case PLUGIN_IS_FREED: does not happen */
  case PLUGIN_IS_DELETED:
    table->field[2]->store(STRING_WITH_LEN("DELETED"), cs);
    break;
  case PLUGIN_IS_UNINITIALIZED:
    table->field[2]->store(STRING_WITH_LEN("INACTIVE"), cs);
    break;
  case PLUGIN_IS_READY:
    table->field[2]->store(STRING_WITH_LEN("ACTIVE"), cs);
    break;
  default:
    DBUG_ASSERT(0);
  }

  table->field[3]->store(plugin_type_names[plug->type].str,
                         plugin_type_names[plug->type].length,
                         cs);
  table->field[4]->store(version_buf,
        make_version_string(version_buf, sizeof(version_buf),
                            *(uint *)plug->info), cs);

  if (plugin_dl)
  {
    table->field[5]->store(plugin_dl->dl.str, plugin_dl->dl.length, cs);
    table->field[5]->set_notnull();
    table->field[6]->store(version_buf,
          make_version_string(version_buf, sizeof(version_buf),
                              plugin_dl->version),
          cs);
    table->field[6]->set_notnull();
  }
  else
  {
    table->field[5]->set_null();
    table->field[6]->set_null();
  }


  if (plug->author)
  {
    table->field[7]->store(plug->author, strlen(plug->author), cs);
    table->field[7]->set_notnull();
  }
  else
    table->field[7]->set_null();

  if (plug->descr)
  {
    table->field[8]->store(plug->descr, strlen(plug->descr), cs);
    table->field[8]->set_notnull();
  }
  else
    table->field[8]->set_null();

  switch (plug->license) {
  case PLUGIN_LICENSE_GPL:
    table->field[9]->store(PLUGIN_LICENSE_GPL_STRING,
                           strlen(PLUGIN_LICENSE_GPL_STRING), cs);
    break;
  case PLUGIN_LICENSE_BSD:
    table->field[9]->store(PLUGIN_LICENSE_BSD_STRING,
                           strlen(PLUGIN_LICENSE_BSD_STRING), cs);
    break;
  default:
    table->field[9]->store(PLUGIN_LICENSE_PROPRIETARY_STRING,
                           strlen(PLUGIN_LICENSE_PROPRIETARY_STRING), cs);
    break;
  }
  table->field[9]->set_notnull();

  return schema_table_store_record(thd, table);
}


int fill_plugins(THD *thd, TABLE_LIST *tables, COND *cond)
{
  DBUG_ENTER("fill_plugins");
  TABLE *table= tables->table;

  if (plugin_foreach_with_mask(thd, show_plugins, MYSQL_ANY_PLUGIN,
                               ~PLUGIN_IS_FREED, table))
    DBUG_RETURN(1);

  DBUG_RETURN(0);
}


/***************************************************************************
** List all Authors.
** If you can update it, you get to be in it :)
***************************************************************************/

bool mysqld_show_authors(THD *thd)
{
  List<Item> field_list;
  Protocol *protocol= thd->protocol;
  DBUG_ENTER("mysqld_show_authors");

  field_list.push_back(new Item_empty_string("Name",40));
  field_list.push_back(new Item_empty_string("Location",40));
  field_list.push_back(new Item_empty_string("Comment",80));

  if (protocol->send_fields(&field_list,
                            Protocol::SEND_NUM_ROWS | Protocol::SEND_EOF))
    DBUG_RETURN(TRUE);

  show_table_authors_st *authors;
  for (authors= show_table_authors; authors->name; authors++)
  {
    protocol->prepare_for_resend();
    protocol->store(authors->name, system_charset_info);
    protocol->store(authors->location, system_charset_info);
    protocol->store(authors->comment, system_charset_info);
    if (protocol->write())
      DBUG_RETURN(TRUE);
  }
  send_eof(thd);
  DBUG_RETURN(FALSE);
}


/***************************************************************************
** List all Contributors.
** Please get permission before updating
***************************************************************************/

bool mysqld_show_contributors(THD *thd)
{
  List<Item> field_list;
  Protocol *protocol= thd->protocol;
  DBUG_ENTER("mysqld_show_contributors");

  field_list.push_back(new Item_empty_string("Name",40));
  field_list.push_back(new Item_empty_string("Location",40));
  field_list.push_back(new Item_empty_string("Comment",80));

  if (protocol->send_fields(&field_list,
                            Protocol::SEND_NUM_ROWS | Protocol::SEND_EOF))
    DBUG_RETURN(TRUE);

  show_table_contributors_st *contributors;
  for (contributors= show_table_contributors; contributors->name; contributors++)
  {
    protocol->prepare_for_resend();
    protocol->store(contributors->name, system_charset_info);
    protocol->store(contributors->location, system_charset_info);
    protocol->store(contributors->comment, system_charset_info);
    if (protocol->write())
      DBUG_RETURN(TRUE);
  }
  send_eof(thd);
  DBUG_RETURN(FALSE);
}


/***************************************************************************
 List all privileges supported
***************************************************************************/

struct show_privileges_st {
  const char *privilege;
  const char *context;
  const char *comment;
};

static struct show_privileges_st sys_privileges[]=
{
  {"Alter", "Tables",  "To alter the table"},
  {"Alter routine", "Functions,Procedures",  "To alter or drop stored functions/procedures"},
  {"Create", "Databases,Tables,Indexes",  "To create new databases and tables"},
  {"Create routine","Functions,Procedures","To use CREATE FUNCTION/PROCEDURE"},
  {"Create temporary tables","Databases","To use CREATE TEMPORARY TABLE"},
  {"Create view", "Tables",  "To create new views"},
  {"Create user", "Server Admin",  "To create new users"},
  {"Delete", "Tables",  "To delete existing rows"},
  {"Drop", "Databases,Tables", "To drop databases, tables, and views"},
  {"Event","Server Admin","To create, alter, drop and execute events"},
  {"Execute", "Functions,Procedures", "To execute stored routines"},
  {"File", "File access on server",   "To read and write files on the server"},
  {"Grant option",  "Databases,Tables,Functions,Procedures", "To give to other users those privileges you possess"},
  {"Index", "Tables",  "To create or drop indexes"},
  {"Insert", "Tables",  "To insert data into tables"},
  {"Lock tables","Databases","To use LOCK TABLES (together with SELECT privilege)"},
  {"Process", "Server Admin", "To view the plain text of currently executing queries"},
  {"References", "Databases,Tables", "To have references on tables"},
  {"Reload", "Server Admin", "To reload or refresh tables, logs and privileges"},
  {"Replication client","Server Admin","To ask where the slave or master servers are"},
  {"Replication slave","Server Admin","To read binary log events from the master"},
  {"Select", "Tables",  "To retrieve rows from table"},
  {"Show databases","Server Admin","To see all databases with SHOW DATABASES"},
  {"Show view","Tables","To see views with SHOW CREATE VIEW"},
  {"Shutdown","Server Admin", "To shut down the server"},
  {"Super","Server Admin","To use KILL thread, SET GLOBAL, CHANGE MASTER, etc."},
  {"Trigger","Tables", "To use triggers"},
  {"Update", "Tables",  "To update existing rows"},
  {"Usage","Server Admin","No privileges - allow connect only"},
  {NullS, NullS, NullS}
};

bool mysqld_show_privileges(THD *thd)
{
  List<Item> field_list;
  Protocol *protocol= thd->protocol;
  DBUG_ENTER("mysqld_show_privileges");

  field_list.push_back(new Item_empty_string("Privilege",10));
  field_list.push_back(new Item_empty_string("Context",15));
  field_list.push_back(new Item_empty_string("Comment",NAME_CHAR_LEN));

  if (protocol->send_fields(&field_list,
                            Protocol::SEND_NUM_ROWS | Protocol::SEND_EOF))
    DBUG_RETURN(TRUE);

  show_privileges_st *privilege= sys_privileges;
  for (privilege= sys_privileges; privilege->privilege ; privilege++)
  {
    protocol->prepare_for_resend();
    protocol->store(privilege->privilege, system_charset_info);
    protocol->store(privilege->context, system_charset_info);
    protocol->store(privilege->comment, system_charset_info);
    if (protocol->write())
      DBUG_RETURN(TRUE);
  }
  send_eof(thd);
  DBUG_RETURN(FALSE);
}


/***************************************************************************
  List all column types
***************************************************************************/

struct show_column_type_st
{
  const char *type;
  uint size;
  const char *min_value;
  const char *max_value;
  uint precision;
  uint scale;
  const char *nullable;
  const char *auto_increment;
  const char *unsigned_attr;
  const char *zerofill;
  const char *searchable;
  const char *case_sensitivity;
  const char *default_value;
  const char *comment;
};

/* TODO: Add remaning types */

static struct show_column_type_st sys_column_types[]=
{
  {"tinyint",
    1,  "-128",  "127",  0,  0,  "YES",  "YES",
    "NO",   "YES", "YES",  "NO",  "NULL,0",
    "A very small integer"},
  {"tinyint unsigned",
    1,  "0"   ,  "255",  0,  0,  "YES",  "YES",
    "YES",  "YES",  "YES",  "NO",  "NULL,0",
    "A very small integer"},
};

bool mysqld_show_column_types(THD *thd)
{
  List<Item> field_list;
  Protocol *protocol= thd->protocol;
  DBUG_ENTER("mysqld_show_column_types");

  field_list.push_back(new Item_empty_string("Type",30));
  field_list.push_back(new Item_int("Size",(longlong) 1,
                                    MY_INT64_NUM_DECIMAL_DIGITS));
  field_list.push_back(new Item_empty_string("Min_Value",20));
  field_list.push_back(new Item_empty_string("Max_Value",20));
  field_list.push_back(new Item_return_int("Prec", 4, MYSQL_TYPE_SHORT));
  field_list.push_back(new Item_return_int("Scale", 4, MYSQL_TYPE_SHORT));
  field_list.push_back(new Item_empty_string("Nullable",4));
  field_list.push_back(new Item_empty_string("Auto_Increment",4));
  field_list.push_back(new Item_empty_string("Unsigned",4));
  field_list.push_back(new Item_empty_string("Zerofill",4));
  field_list.push_back(new Item_empty_string("Searchable",4));
  field_list.push_back(new Item_empty_string("Case_Sensitive",4));
  field_list.push_back(new Item_empty_string("Default",NAME_CHAR_LEN));
  field_list.push_back(new Item_empty_string("Comment",NAME_CHAR_LEN));

  if (protocol->send_fields(&field_list,
                            Protocol::SEND_NUM_ROWS | Protocol::SEND_EOF))
    DBUG_RETURN(TRUE);

  /* TODO: Change the loop to not use 'i' */
  for (uint i=0; i < sizeof(sys_column_types)/sizeof(sys_column_types[0]); i++)
  {
    protocol->prepare_for_resend();
    protocol->store(sys_column_types[i].type, system_charset_info);
    protocol->store((ulonglong) sys_column_types[i].size);
    protocol->store(sys_column_types[i].min_value, system_charset_info);
    protocol->store(sys_column_types[i].max_value, system_charset_info);
    protocol->store_short((longlong) sys_column_types[i].precision);
    protocol->store_short((longlong) sys_column_types[i].scale);
    protocol->store(sys_column_types[i].nullable, system_charset_info);
    protocol->store(sys_column_types[i].auto_increment, system_charset_info);
    protocol->store(sys_column_types[i].unsigned_attr, system_charset_info);
    protocol->store(sys_column_types[i].zerofill, system_charset_info);
    protocol->store(sys_column_types[i].searchable, system_charset_info);
    protocol->store(sys_column_types[i].case_sensitivity, system_charset_info);
    protocol->store(sys_column_types[i].default_value, system_charset_info);
    protocol->store(sys_column_types[i].comment, system_charset_info);
    if (protocol->write())
      DBUG_RETURN(TRUE);
  }
  send_eof(thd);
  DBUG_RETURN(FALSE);
}


/*
  find_files() - find files in a given directory.

  SYNOPSIS
    find_files()
    thd                 thread handler
    files               put found files in this list
    db                  database name to set in TABLE_LIST structure
    path                path to database
    wild                filter for found files
    dir                 read databases in path if TRUE, read .frm files in
                        database otherwise

  RETURN
    FIND_FILES_OK       success
    FIND_FILES_OOM      out of memory error
    FIND_FILES_DIR      no such directory, or directory can't be read
*/


find_files_result
find_files(THD *thd, List<LEX_STRING> *files, const char *db,
           const char *path, const char *wild, bool dir)
{
  uint i;
  char *ext;
  MY_DIR *dirp;
  FILEINFO *file;
  LEX_STRING *file_name= 0;
  uint file_name_len;
#ifndef NO_EMBEDDED_ACCESS_CHECKS
  uint col_access=thd->col_access;
#endif
  TABLE_LIST table_list;
  DBUG_ENTER("find_files");

  if (wild && !wild[0])
    wild=0;

  bzero((char*) &table_list,sizeof(table_list));

  if (!(dirp = my_dir(path,MYF(dir ? MY_WANT_STAT : 0))))
  {
    if (my_errno == ENOENT)
      my_error(ER_BAD_DB_ERROR, MYF(ME_BELL+ME_WAITTANG), db);
    else
      my_error(ER_CANT_READ_DIR, MYF(ME_BELL+ME_WAITTANG), path, my_errno);
    DBUG_RETURN(FIND_FILES_DIR);
  }

  for (i=0 ; i < (uint) dirp->number_off_files  ; i++)
  {
    char uname[NAME_LEN + 1];                   /* Unencoded name */
    file=dirp->dir_entry+i;
    if (dir)
    {                                           /* Return databases */
      if ((file->name[0] == '.' &&
          ((file->name[1] == '.' && file->name[2] == '\0') ||
            file->name[1] == '\0')))
        continue;                               /* . or .. */
#ifdef USE_SYMDIR
      char *ext;
      char buff[FN_REFLEN];
      if (my_use_symdir && !strcmp(ext=fn_ext(file->name), ".sym"))
      {
	/* Only show the sym file if it points to a directory */
	char *end;
        *ext=0;                                 /* Remove extension */
	unpack_dirname(buff, file->name);
	end= strend(buff);
	if (end != buff && end[-1] == FN_LIBCHAR)
	  end[-1]= 0;				// Remove end FN_LIBCHAR
        if (!my_stat(buff, file->mystat, MYF(0)))
               continue;
       }
#endif
      if (!MY_S_ISDIR(file->mystat->st_mode))
        continue;

      file_name_len= filename_to_tablename(file->name, uname, sizeof(uname));
      if (wild && wild_compare(uname, wild, 0))
        continue;
      if (!(file_name=
            thd->make_lex_string(file_name, uname, file_name_len, TRUE)))
      {
        my_dirend(dirp);
        DBUG_RETURN(FIND_FILES_OOM);
      }
    }
    else
    {
        // Return only .frm files which aren't temp files.
      if (my_strcasecmp(system_charset_info, ext=fn_rext(file->name),reg_ext) ||
          is_prefix(file->name, tmp_file_prefix))
        continue;
      *ext=0;
      file_name_len= filename_to_tablename(file->name, uname, sizeof(uname));
      if (wild)
      {
	if (lower_case_table_names)
	{
	  if (wild_case_compare(files_charset_info, uname, wild))
	    continue;
	}
	else if (wild_compare(uname, wild, 0))
	  continue;
      }
    }
#ifndef NO_EMBEDDED_ACCESS_CHECKS
    /* Don't show tables where we don't have any privileges */
    if (db && !(col_access & TABLE_ACLS))
    {
      table_list.db= (char*) db;
      table_list.db_length= strlen(db);
      table_list.table_name= uname;
      table_list.table_name_length= file_name_len;
      table_list.grant.privilege=col_access;
      if (check_grant(thd, TABLE_ACLS, &table_list, 1, 1, 1))
        continue;
    }
#endif
    if (!(file_name=
          thd->make_lex_string(file_name, uname, file_name_len, TRUE)) ||
        files->push_back(file_name))
    {
      my_dirend(dirp);
      DBUG_RETURN(FIND_FILES_OOM);
    }
  }
  DBUG_PRINT("info",("found: %d files", files->elements));
  my_dirend(dirp);

  VOID(ha_find_files(thd, db, path, wild, dir, files));

  DBUG_RETURN(FIND_FILES_OK);
}


bool
mysqld_show_create(THD *thd, TABLE_LIST *table_list)
{
  Protocol *protocol= thd->protocol;
  char buff[2048];
  String buffer(buff, sizeof(buff), system_charset_info);
  DBUG_ENTER("mysqld_show_create");
  DBUG_PRINT("enter",("db: %s  table: %s",table_list->db,
                      table_list->table_name));

  /* We want to preserve the tree for views. */
  thd->lex->view_prepare_mode= TRUE;

  /* Only one table for now, but VIEW can involve several tables */
  if (open_normal_and_derived_tables(thd, table_list, 0))
  {
    if (!table_list->view ||
        thd->is_error() && thd->main_da.sql_errno() != ER_VIEW_INVALID)
      DBUG_RETURN(TRUE);

    /*
      Clear all messages with 'error' level status and
      issue a warning with 'warning' level status in
      case of invalid view and last error is ER_VIEW_INVALID
    */
    mysql_reset_errors(thd, true);
    thd->clear_error();

    push_warning_printf(thd,MYSQL_ERROR::WARN_LEVEL_WARN,
                        ER_VIEW_INVALID,
                        ER(ER_VIEW_INVALID),
                        table_list->view_db.str,
                        table_list->view_name.str);
  }

  /* TODO: add environment variables show when it become possible */
  if (thd->lex->only_view && !table_list->view)
  {
    my_error(ER_WRONG_OBJECT, MYF(0),
             table_list->db, table_list->table_name, "VIEW");
    DBUG_RETURN(TRUE);
  }

  buffer.length(0);

  if (table_list->view)
    buffer.set_charset(table_list->view_creation_ctx->get_client_cs());

  if ((table_list->view ?
       view_store_create_info(thd, table_list, &buffer) :
       store_create_info(thd, table_list, &buffer, NULL)))
    DBUG_RETURN(TRUE);

  List<Item> field_list;
  if (table_list->view)
  {
    field_list.push_back(new Item_empty_string("View",NAME_CHAR_LEN));
    field_list.push_back(new Item_empty_string("Create View",
                                               max(buffer.length(),1024)));
    field_list.push_back(new Item_empty_string("character_set_client",
                                               MY_CS_NAME_SIZE));
    field_list.push_back(new Item_empty_string("collation_connection",
                                               MY_CS_NAME_SIZE));
  }
  else
  {
    field_list.push_back(new Item_empty_string("Table",NAME_CHAR_LEN));
    // 1024 is for not to confuse old clients
    field_list.push_back(new Item_empty_string("Create Table",
                                               max(buffer.length(),1024)));
  }

  if (protocol->send_fields(&field_list,
                            Protocol::SEND_NUM_ROWS | Protocol::SEND_EOF))
    DBUG_RETURN(TRUE);
  protocol->prepare_for_resend();
  if (table_list->view)
    protocol->store(table_list->view_name.str, system_charset_info);
  else
  {
    if (table_list->schema_table)
      protocol->store(table_list->schema_table->table_name,
                      system_charset_info);
    else
      protocol->store(table_list->table->alias, system_charset_info);
  }

  if (table_list->view)
  {
    protocol->store(buffer.ptr(), buffer.length(),
                    table_list->view_creation_ctx->get_client_cs());

    protocol->store(table_list->view_creation_ctx->get_client_cs()->csname,
                    system_charset_info);

    protocol->store(table_list->view_creation_ctx->get_connection_cl()->name,
                    system_charset_info);
  }
  else
    protocol->store(buffer.ptr(), buffer.length(), buffer.charset());

  if (protocol->write())
    DBUG_RETURN(TRUE);

  send_eof(thd);
  DBUG_RETURN(FALSE);
}

bool mysqld_show_create_db(THD *thd, char *dbname,
                           HA_CREATE_INFO *create_info)
{
  char buff[2048];
  String buffer(buff, sizeof(buff), system_charset_info);
#ifndef NO_EMBEDDED_ACCESS_CHECKS
  Security_context *sctx= thd->security_ctx;
  uint db_access;
#endif
  HA_CREATE_INFO create;
  uint create_options = create_info ? create_info->options : 0;
  Protocol *protocol=thd->protocol;
  DBUG_ENTER("mysql_show_create_db");

#ifndef NO_EMBEDDED_ACCESS_CHECKS
  if (test_all_bits(sctx->master_access, DB_ACLS))
    db_access=DB_ACLS;
  else
    db_access= (acl_get(sctx->host, sctx->ip, sctx->priv_user, dbname, 0) |
		sctx->master_access);
  if (!(db_access & DB_ACLS) && check_grant_db(thd,dbname))
  {
    my_error(ER_DBACCESS_DENIED_ERROR, MYF(0),
             sctx->priv_user, sctx->host_or_ip, dbname);
    general_log_print(thd,COM_INIT_DB,ER(ER_DBACCESS_DENIED_ERROR),
                      sctx->priv_user, sctx->host_or_ip, dbname);
    DBUG_RETURN(TRUE);
  }
#endif
  if (!my_strcasecmp(system_charset_info, dbname,
                     INFORMATION_SCHEMA_NAME.str))
  {
    dbname= INFORMATION_SCHEMA_NAME.str;
    create.default_table_charset= system_charset_info;
  }
  else
  {
    if (check_db_dir_existence(dbname))
    {
      my_error(ER_BAD_DB_ERROR, MYF(0), dbname);
      DBUG_RETURN(TRUE);
    }

    load_db_opt_by_name(thd, dbname, &create);
  }
  List<Item> field_list;
  field_list.push_back(new Item_empty_string("Database",NAME_CHAR_LEN));
  field_list.push_back(new Item_empty_string("Create Database",1024));

  if (protocol->send_fields(&field_list,
                            Protocol::SEND_NUM_ROWS | Protocol::SEND_EOF))
    DBUG_RETURN(TRUE);

  protocol->prepare_for_resend();
  protocol->store(dbname, strlen(dbname), system_charset_info);
  buffer.length(0);
  buffer.append(STRING_WITH_LEN("CREATE DATABASE "));
  if (create_options & HA_LEX_CREATE_IF_NOT_EXISTS)
    buffer.append(STRING_WITH_LEN("/*!32312 IF NOT EXISTS*/ "));
  append_identifier(thd, &buffer, dbname, strlen(dbname));

  if (create.default_table_charset)
  {
    buffer.append(STRING_WITH_LEN(" /*!40100"));
    buffer.append(STRING_WITH_LEN(" DEFAULT CHARACTER SET "));
    buffer.append(create.default_table_charset->csname);
    if (!(create.default_table_charset->state & MY_CS_PRIMARY))
    {
      buffer.append(STRING_WITH_LEN(" COLLATE "));
      buffer.append(create.default_table_charset->name);
    }
    buffer.append(STRING_WITH_LEN(" */"));
  }
  protocol->store(buffer.ptr(), buffer.length(), buffer.charset());

  if (protocol->write())
    DBUG_RETURN(TRUE);
  send_eof(thd);
  DBUG_RETURN(FALSE);
}



/****************************************************************************
  Return only fields for API mysql_list_fields
  Use "show table wildcard" in mysql instead of this
****************************************************************************/

void
mysqld_list_fields(THD *thd, TABLE_LIST *table_list, const char *wild)
{
  TABLE *table;
  DBUG_ENTER("mysqld_list_fields");
  DBUG_PRINT("enter",("table: %s",table_list->table_name));

  if (open_normal_and_derived_tables(thd, table_list, 0))
    DBUG_VOID_RETURN;
  table= table_list->table;

  List<Item> field_list;

  Field **ptr,*field;
  for (ptr=table->field ; (field= *ptr); ptr++)
  {
    if (!wild || !wild[0] ||
        !wild_case_compare(system_charset_info, field->field_name,wild))
    {
      if (table_list->view)
        field_list.push_back(new Item_ident_for_show(field,
                                                     table_list->view_db.str,
                                                     table_list->view_name.str));
      else
        field_list.push_back(new Item_field(field));
    }
  }
  restore_record(table, s->default_values);              // Get empty record
  table->use_all_columns();
  if (thd->protocol->send_fields(&field_list, Protocol::SEND_DEFAULTS))
    DBUG_VOID_RETURN;
  send_eof(thd);
  DBUG_VOID_RETURN;
}


int
mysqld_dump_create_info(THD *thd, TABLE_LIST *table_list, int fd)
{
  Protocol *protocol= thd->protocol;
  String *packet= protocol->storage_packet();
  DBUG_ENTER("mysqld_dump_create_info");
  DBUG_PRINT("enter",("table: %s",table_list->table->s->table_name.str));

  protocol->prepare_for_resend();
  if (store_create_info(thd, table_list, packet, NULL))
    DBUG_RETURN(-1);

  if (fd < 0)
  {
    if (protocol->write())
      DBUG_RETURN(-1);
    protocol->flush();
  }
  else
  {
    if (my_write(fd, (const uchar*) packet->ptr(), packet->length(),
		 MYF(MY_WME)))
      DBUG_RETURN(-1);
  }
  DBUG_RETURN(0);
}

/*
  Go through all character combinations and ensure that sql_lex.cc can
  parse it as an identifier.

  SYNOPSIS
  require_quotes()
  name			attribute name
  name_length		length of name

  RETURN
    #	Pointer to conflicting character
    0	No conflicting character
*/

static const char *require_quotes(const char *name, uint name_length)
{
  uint length;
  bool pure_digit= TRUE;
  const char *end= name + name_length;

  for (; name < end ; name++)
  {
    uchar chr= (uchar) *name;
    length= my_mbcharlen(system_charset_info, chr);
    if (length == 1 && !system_charset_info->ident_map[chr])
      return name;
    if (length == 1 && (chr < '0' || chr > '9'))
      pure_digit= FALSE;
  }
  if (pure_digit)
    return name;
  return 0;
}


/*
  Quote the given identifier if needed and append it to the target string.
  If the given identifier is empty, it will be quoted.

  SYNOPSIS
  append_identifier()
  thd                   thread handler
  packet                target string
  name                  the identifier to be appended
  name_length           length of the appending identifier
*/

void
append_identifier(THD *thd, String *packet, const char *name, uint length)
{
  const char *name_end;
  char quote_char;
  int q= get_quote_char_for_identifier(thd, name, length);

  if (q == EOF)
  {
    packet->append(name, length, packet->charset());
    return;
  }

  /*
    The identifier must be quoted as it includes a quote character or
   it's a keyword
  */

  VOID(packet->reserve(length*2 + 2));
  quote_char= (char) q;
  packet->append(&quote_char, 1, system_charset_info);

  for (name_end= name+length ; name < name_end ; name+= length)
  {
    uchar chr= (uchar) *name;
    length= my_mbcharlen(system_charset_info, chr);
    /*
      my_mbcharlen can return 0 on a wrong multibyte
      sequence. It is possible when upgrading from 4.0,
      and identifier contains some accented characters.
      The manual says it does not work. So we'll just
      change length to 1 not to hang in the endless loop.
    */
    if (!length)
      length= 1;
    if (length == 1 && chr == (uchar) quote_char)
      packet->append(&quote_char, 1, system_charset_info);
    packet->append(name, length, system_charset_info);
  }
  packet->append(&quote_char, 1, system_charset_info);
}


/*
  Get the quote character for displaying an identifier.

  SYNOPSIS
    get_quote_char_for_identifier()
    thd		Thread handler
    name	name to quote
    length	length of name

  IMPLEMENTATION
    Force quoting in the following cases:
      - name is empty (for one, it is possible when we use this function for
        quoting user and host names for DEFINER clause);
      - name is a keyword;
      - name includes a special character;
    Otherwise identifier is quoted only if the option OPTION_QUOTE_SHOW_CREATE
    is set.

  RETURN
    EOF	  No quote character is needed
    #	  Quote character
*/

int get_quote_char_for_identifier(THD *thd, const char *name, uint length)
{
  if (length &&
      !is_keyword(name,length) &&
      !require_quotes(name, length) &&
      !(thd->options & OPTION_QUOTE_SHOW_CREATE))
    return EOF;
  if (thd->variables.sql_mode & MODE_ANSI_QUOTES)
    return '"';
  return '`';
}


/* Append directory name (if exists) to CREATE INFO */

static void append_directory(THD *thd, String *packet, const char *dir_type,
			     const char *filename)
{
  if (filename && !(thd->variables.sql_mode & MODE_NO_DIR_IN_CREATE))
  {
    uint length= dirname_length(filename);
    packet->append(' ');
    packet->append(dir_type);
    packet->append(STRING_WITH_LEN(" DIRECTORY='"));
#ifdef __WIN__
    /* Convert \ to / to be able to create table on unix */
    char *winfilename= (char*) thd->memdup(filename, length);
    char *pos, *end;
    for (pos= winfilename, end= pos+length ; pos < end ; pos++)
    {
      if (*pos == '\\')
        *pos = '/';
    }
    filename= winfilename;
#endif
    packet->append(filename, length);
    packet->append('\'');
  }
}


#define LIST_PROCESS_HOST_LEN 64

static bool get_field_default_value(THD *thd, TABLE *table,
                                    Field *field, String *def_value,
                                    bool quoted)
{
  bool has_default;
  bool has_now_default;

  /*
     We are using CURRENT_TIMESTAMP instead of NOW because it is
     more standard
  */
  has_now_default= table->timestamp_field == field &&
    field->unireg_check != Field::TIMESTAMP_UN_FIELD;

  has_default= (field->type() != FIELD_TYPE_BLOB &&
                !(field->flags & NO_DEFAULT_VALUE_FLAG) &&
                field->unireg_check != Field::NEXT_NUMBER &&
                !((thd->variables.sql_mode & (MODE_MYSQL323 | MODE_MYSQL40))
                  && has_now_default));

  def_value->length(0);
  if (has_default)
  {
    if (has_now_default)
      def_value->append(STRING_WITH_LEN("CURRENT_TIMESTAMP"));
    else if (!field->is_null())
    {                                             // Not null by default
      char tmp[MAX_FIELD_WIDTH];
      String type(tmp, sizeof(tmp), field->charset());
      field->val_str(&type);
      if (type.length())
      {
        String def_val;
        uint dummy_errors;
        /* convert to system_charset_info == utf8 */
        def_val.copy(type.ptr(), type.length(), field->charset(),
                     system_charset_info, &dummy_errors);
        if (quoted)
          append_unescaped(def_value, def_val.ptr(), def_val.length());
        else
          def_value->append(def_val.ptr(), def_val.length());
      }
      else if (quoted)
        def_value->append(STRING_WITH_LEN("''"));
    }
    else if (field->maybe_null() && quoted)
      def_value->append(STRING_WITH_LEN("NULL"));    // Null as default
    else
      return 0;

  }
  return has_default;
}

/*
  Build a CREATE TABLE statement for a table.

  SYNOPSIS
    store_create_info()
    thd               The thread
    table_list        A list containing one table to write statement
                      for.
    packet            Pointer to a string where statement will be
                      written.
    create_info_arg   Pointer to create information that can be used
                      to tailor the format of the statement.  Can be
                      NULL, in which case only SQL_MODE is considered
                      when building the statement.

  NOTE
    Currently always return 0, but might return error code in the
    future.

  RETURN
    0       OK
 */

int store_create_info(THD *thd, TABLE_LIST *table_list, String *packet,
                      HA_CREATE_INFO *create_info_arg)
{
  List<Item> field_list;
  char tmp[MAX_FIELD_WIDTH], *for_str, buff[128], def_value_buf[MAX_FIELD_WIDTH];
  const char *alias;
  String type(tmp, sizeof(tmp), system_charset_info);
  String def_value(def_value_buf, sizeof(def_value_buf), system_charset_info);
  Field **ptr,*field;
  uint primary_key;
  KEY *key_info;
  TABLE *table= table_list->table;
  handler *file= table->file;
  TABLE_SHARE *share= table->s;
  HA_CREATE_INFO create_info;
  bool show_table_options= FALSE;
  bool foreign_db_mode=  (thd->variables.sql_mode & (MODE_POSTGRESQL |
                                                     MODE_ORACLE |
                                                     MODE_MSSQL |
                                                     MODE_DB2 |
                                                     MODE_MAXDB |
                                                     MODE_ANSI)) != 0;
  bool limited_mysql_mode= (thd->variables.sql_mode & (MODE_NO_FIELD_OPTIONS |
                                                       MODE_MYSQL323 |
                                                       MODE_MYSQL40)) != 0;
  my_bitmap_map *old_map;
  DBUG_ENTER("store_create_info");
  DBUG_PRINT("enter",("table: %s", table->s->table_name.str));

  restore_record(table, s->default_values); // Get empty record

  if (share->tmp_table)
    packet->append(STRING_WITH_LEN("CREATE TEMPORARY TABLE "));
  else
    packet->append(STRING_WITH_LEN("CREATE TABLE "));
  if (create_info_arg &&
      (create_info_arg->options & HA_LEX_CREATE_IF_NOT_EXISTS))
    packet->append(STRING_WITH_LEN("IF NOT EXISTS "));
  if (table_list->schema_table)
    alias= table_list->schema_table->table_name;
  else
  {
    if (lower_case_table_names == 2)
      alias= table->alias;
    else
    {
      alias= share->table_name.str;
    }
  }
  append_identifier(thd, packet, alias, strlen(alias));
  packet->append(STRING_WITH_LEN(" (\n"));
  /*
    We need this to get default values from the table
    We have to restore the read_set if we are called from insert in case
    of row based replication.
  */
  old_map= tmp_use_all_columns(table, table->read_set);

  for (ptr=table->field ; (field= *ptr); ptr++)
  {
    uint flags = field->flags;

    if (ptr != table->field)
      packet->append(STRING_WITH_LEN(",\n"));

    packet->append(STRING_WITH_LEN("  "));
    append_identifier(thd,packet,field->field_name, strlen(field->field_name));
    packet->append(' ');
    // check for surprises from the previous call to Field::sql_type()
    if (type.ptr() != tmp)
      type.set(tmp, sizeof(tmp), system_charset_info);
    else
      type.set_charset(system_charset_info);

    field->sql_type(type);
    packet->append(type.ptr(), type.length(), system_charset_info);

    if (field->has_charset() &&
        !(thd->variables.sql_mode & (MODE_MYSQL323 | MODE_MYSQL40)))
    {
      if (field->charset() != share->table_charset)
      {
	packet->append(STRING_WITH_LEN(" CHARACTER SET "));
	packet->append(field->charset()->csname);
      }
      /*
	For string types dump collation name only if
	collation is not primary for the given charset
      */
      if (!(field->charset()->state & MY_CS_PRIMARY))
      {
	packet->append(STRING_WITH_LEN(" COLLATE "));
	packet->append(field->charset()->name);
      }
    }

    if (flags & NOT_NULL_FLAG)
      packet->append(STRING_WITH_LEN(" NOT NULL"));
    else if (field->type() == MYSQL_TYPE_TIMESTAMP)
    {
      /*
        TIMESTAMP field require explicit NULL flag, because unlike
        all other fields they are treated as NOT NULL by default.
      */
      packet->append(STRING_WITH_LEN(" NULL"));
    }

    if (get_field_default_value(thd, table, field, &def_value, 1))
    {
      packet->append(STRING_WITH_LEN(" DEFAULT "));
      packet->append(def_value.ptr(), def_value.length(), system_charset_info);
    }

    if (!limited_mysql_mode && table->timestamp_field == field &&
        field->unireg_check != Field::TIMESTAMP_DN_FIELD)
      packet->append(STRING_WITH_LEN(" ON UPDATE CURRENT_TIMESTAMP"));

    if (field->unireg_check == Field::NEXT_NUMBER &&
        !(thd->variables.sql_mode & MODE_NO_FIELD_OPTIONS))
      packet->append(STRING_WITH_LEN(" AUTO_INCREMENT"));

    if (field->comment.length)
    {
      packet->append(STRING_WITH_LEN(" COMMENT "));
      append_unescaped(packet, field->comment.str, field->comment.length);
    }
  }

  key_info= table->key_info;
  bzero((char*) &create_info, sizeof(create_info));
  /* Allow update_create_info to update row type */
  create_info.row_type= share->row_type;
  file->update_create_info(&create_info);
  primary_key= share->primary_key;

  for (uint i=0 ; i < share->keys ; i++,key_info++)
  {
    KEY_PART_INFO *key_part= key_info->key_part;
    bool found_primary=0;
    packet->append(STRING_WITH_LEN(",\n  "));

    if (i == primary_key && !strcmp(key_info->name, primary_key_name))
    {
      found_primary=1;
      /*
        No space at end, because a space will be added after where the
        identifier would go, but that is not added for primary key.
      */
      packet->append(STRING_WITH_LEN("PRIMARY KEY"));
    }
    else if (key_info->flags & HA_NOSAME)
      packet->append(STRING_WITH_LEN("UNIQUE KEY "));
    else if (key_info->flags & HA_FULLTEXT)
      packet->append(STRING_WITH_LEN("FULLTEXT KEY "));
    else if (key_info->flags & HA_SPATIAL)
      packet->append(STRING_WITH_LEN("SPATIAL KEY "));
    else
      packet->append(STRING_WITH_LEN("KEY "));

    if (!found_primary)
     append_identifier(thd, packet, key_info->name, strlen(key_info->name));

    packet->append(STRING_WITH_LEN(" ("));

    for (uint j=0 ; j < key_info->key_parts ; j++,key_part++)
    {
      if (j)
        packet->append(',');

      if (key_part->field)
        append_identifier(thd,packet,key_part->field->field_name,
			  strlen(key_part->field->field_name));
      if (key_part->field &&
          (key_part->length !=
           table->field[key_part->fieldnr-1]->key_length() &&
           !(key_info->flags & (HA_FULLTEXT | HA_SPATIAL))))
      {
        char *end;
        buff[0] = '(';
        end= int10_to_str((long) key_part->length /
                          key_part->field->charset()->mbmaxlen,
                          buff + 1,10);
        *end++ = ')';
        packet->append(buff,(uint) (end-buff));
      }
    }
    packet->append(')');
    store_key_options(thd, packet, table, key_info);
    if (key_info->parser)
    {
      LEX_STRING *parser_name= plugin_name(key_info->parser);
      packet->append(STRING_WITH_LEN(" /*!50100 WITH PARSER "));
      append_identifier(thd, packet, parser_name->str, parser_name->length);
      packet->append(STRING_WITH_LEN(" */ "));
    }
  }

  /*
    Get possible foreign key definitions stored in InnoDB and append them
    to the CREATE TABLE statement
  */

  if ((for_str= file->get_foreign_key_create_info()))
  {
    packet->append(for_str, strlen(for_str));
    file->free_foreign_key_create_info(for_str);
  }

  packet->append(STRING_WITH_LEN("\n)"));
  if (!(thd->variables.sql_mode & MODE_NO_TABLE_OPTIONS) && !foreign_db_mode)
  {
    show_table_options= TRUE;
    /*
      Get possible table space definitions and append them
      to the CREATE TABLE statement
    */

    if ((for_str= file->get_tablespace_name(thd,0,0)))
    {
      packet->append(STRING_WITH_LEN(" /*!50100 TABLESPACE "));
      packet->append(for_str, strlen(for_str));
      packet->append(STRING_WITH_LEN(" STORAGE DISK */"));
      my_free(for_str, MYF(0));
    }

    /*
      IF   check_create_info
      THEN add ENGINE only if it was used when creating the table
    */
    if (!create_info_arg ||
        (create_info_arg->used_fields & HA_CREATE_USED_ENGINE))
    {
      if (thd->variables.sql_mode & (MODE_MYSQL323 | MODE_MYSQL40))
        packet->append(STRING_WITH_LEN(" TYPE="));
      else
        packet->append(STRING_WITH_LEN(" ENGINE="));
#ifdef WITH_PARTITION_STORAGE_ENGINE
    if (table->part_info)
      packet->append(ha_resolve_storage_engine_name(
                        table->part_info->default_engine_type));
    else
      packet->append(file->table_type());
#else
      packet->append(file->table_type());
#endif
    }

    /*
      Add AUTO_INCREMENT=... if there is an AUTO_INCREMENT column,
      and NEXT_ID > 1 (the default).  We must not print the clause
      for engines that do not support this as it would break the
      import of dumps, but as of this writing, the test for whether
      AUTO_INCREMENT columns are allowed and wether AUTO_INCREMENT=...
      is supported is identical, !(file->table_flags() & HA_NO_AUTO_INCREMENT))
      Because of that, we do not explicitly test for the feature,
      but may extrapolate its existence from that of an AUTO_INCREMENT column.
    */

    if (create_info.auto_increment_value > 1)
    {
      char *end;
      packet->append(STRING_WITH_LEN(" AUTO_INCREMENT="));
      end= longlong10_to_str(create_info.auto_increment_value, buff,10);
      packet->append(buff, (uint) (end - buff));
    }


    if (share->table_charset &&
	!(thd->variables.sql_mode & MODE_MYSQL323) &&
	!(thd->variables.sql_mode & MODE_MYSQL40))
    {
      /*
        IF   check_create_info
        THEN add DEFAULT CHARSET only if it was used when creating the table
      */
      if (!create_info_arg ||
          (create_info_arg->used_fields & HA_CREATE_USED_DEFAULT_CHARSET))
      {
        packet->append(STRING_WITH_LEN(" DEFAULT CHARSET="));
        packet->append(share->table_charset->csname);
        if (!(share->table_charset->state & MY_CS_PRIMARY))
        {
          packet->append(STRING_WITH_LEN(" COLLATE="));
          packet->append(table->s->table_charset->name);
        }
      }
    }

    if (share->min_rows)
    {
      char *end;
      packet->append(STRING_WITH_LEN(" MIN_ROWS="));
      end= longlong10_to_str(share->min_rows, buff, 10);
      packet->append(buff, (uint) (end- buff));
    }

    if (share->max_rows && !table_list->schema_table)
    {
      char *end;
      packet->append(STRING_WITH_LEN(" MAX_ROWS="));
      end= longlong10_to_str(share->max_rows, buff, 10);
      packet->append(buff, (uint) (end - buff));
    }

    if (share->avg_row_length)
    {
      char *end;
      packet->append(STRING_WITH_LEN(" AVG_ROW_LENGTH="));
      end= longlong10_to_str(share->avg_row_length, buff,10);
      packet->append(buff, (uint) (end - buff));
    }

    if (share->db_create_options & HA_OPTION_PACK_KEYS)
      packet->append(STRING_WITH_LEN(" PACK_KEYS=1"));
    if (share->db_create_options & HA_OPTION_NO_PACK_KEYS)
      packet->append(STRING_WITH_LEN(" PACK_KEYS=0"));
    /* We use CHECKSUM, instead of TABLE_CHECKSUM, for backward compability */
    if (share->db_create_options & HA_OPTION_CHECKSUM)
      packet->append(STRING_WITH_LEN(" CHECKSUM=1"));
    if (share->page_checksum != HA_CHOICE_UNDEF)
    {
      packet->append(STRING_WITH_LEN(" PAGE_CHECKSUM="));
      packet->append(ha_choice_values[(uint) share->page_checksum], 1);
    }
    if (share->db_create_options & HA_OPTION_DELAY_KEY_WRITE)
      packet->append(STRING_WITH_LEN(" DELAY_KEY_WRITE=1"));
    if (create_info.row_type != ROW_TYPE_DEFAULT)
    {
      packet->append(STRING_WITH_LEN(" ROW_FORMAT="));
      packet->append(ha_row_type[(uint) create_info.row_type]);
    }
    if (share->transactional != HA_CHOICE_UNDEF)
    {
      packet->append(STRING_WITH_LEN(" TRANSACTIONAL="));
      packet->append(ha_choice_values[(uint) share->transactional], 1);
    }
    if (table->s->key_block_size)
    {
      char *end;
      packet->append(STRING_WITH_LEN(" KEY_BLOCK_SIZE="));
      end= longlong10_to_str(table->s->key_block_size, buff, 10);
      packet->append(buff, (uint) (end - buff));
    }
    table->file->append_create_info(packet);
    if (share->comment.length)
    {
      packet->append(STRING_WITH_LEN(" COMMENT="));
      append_unescaped(packet, share->comment.str, share->comment.length);
    }
    if (share->connect_string.length)
    {
      packet->append(STRING_WITH_LEN(" CONNECTION="));
      append_unescaped(packet, share->connect_string.str, share->connect_string.length);
    }
    append_directory(thd, packet, "DATA",  create_info.data_file_name);
    append_directory(thd, packet, "INDEX", create_info.index_file_name);
  }
#ifdef WITH_PARTITION_STORAGE_ENGINE
  {
    /*
      Partition syntax for CREATE TABLE is at the end of the syntax.
    */
    uint part_syntax_len;
    char *part_syntax;
    if (table->part_info &&
        (!table->part_info->is_auto_partitioned) &&
        ((part_syntax= generate_partition_syntax(table->part_info,
                                                  &part_syntax_len,
                                                  FALSE,
                                                  show_table_options))))
    {
       packet->append(STRING_WITH_LEN(" /*!50100"));
       packet->append(part_syntax, part_syntax_len);
       packet->append(STRING_WITH_LEN(" */"));
       my_free(part_syntax, MYF(0));
    }
  }
#endif
  tmp_restore_column_map(table->read_set, old_map);
  DBUG_RETURN(0);
}


static void store_key_options(THD *thd, String *packet, TABLE *table,
                              KEY *key_info)
{
  bool limited_mysql_mode= (thd->variables.sql_mode &
                            (MODE_NO_FIELD_OPTIONS | MODE_MYSQL323 |
                             MODE_MYSQL40)) != 0;
  bool foreign_db_mode=  (thd->variables.sql_mode & (MODE_POSTGRESQL |
                                                     MODE_ORACLE |
                                                     MODE_MSSQL |
                                                     MODE_DB2 |
                                                     MODE_MAXDB |
                                                     MODE_ANSI)) != 0;
  char *end, buff[32];

  if (!(thd->variables.sql_mode & MODE_NO_KEY_OPTIONS) &&
      !limited_mysql_mode && !foreign_db_mode)
  {

    if (key_info->algorithm == HA_KEY_ALG_BTREE)
      packet->append(STRING_WITH_LEN(" USING BTREE"));

    if (key_info->algorithm == HA_KEY_ALG_HASH)
      packet->append(STRING_WITH_LEN(" USING HASH"));

    /* send USING only in non-default case: non-spatial rtree */
    if ((key_info->algorithm == HA_KEY_ALG_RTREE) &&
        !(key_info->flags & HA_SPATIAL))
      packet->append(STRING_WITH_LEN(" USING RTREE"));

    if ((key_info->flags & HA_USES_BLOCK_SIZE) &&
        table->s->key_block_size != key_info->block_size)
    {
      packet->append(STRING_WITH_LEN(" KEY_BLOCK_SIZE="));
      end= longlong10_to_str(key_info->block_size, buff, 10);
      packet->append(buff, (uint) (end - buff));
    }
  }
}


void
view_store_options(THD *thd, TABLE_LIST *table, String *buff)
{
  append_algorithm(table, buff);
  append_definer(thd, buff, &table->definer.user, &table->definer.host);
  if (table->view_suid)
    buff->append(STRING_WITH_LEN("SQL SECURITY DEFINER "));
  else
    buff->append(STRING_WITH_LEN("SQL SECURITY INVOKER "));
}


/*
  Append DEFINER clause to the given buffer.

  SYNOPSIS
    append_definer()
    thd           [in] thread handle
    buffer        [inout] buffer to hold DEFINER clause
    definer_user  [in] user name part of definer
    definer_host  [in] host name part of definer
*/

static void append_algorithm(TABLE_LIST *table, String *buff)
{
  buff->append(STRING_WITH_LEN("ALGORITHM="));
  switch ((int8)table->algorithm) {
  case VIEW_ALGORITHM_UNDEFINED:
    buff->append(STRING_WITH_LEN("UNDEFINED "));
    break;
  case VIEW_ALGORITHM_TMPTABLE:
    buff->append(STRING_WITH_LEN("TEMPTABLE "));
    break;
  case VIEW_ALGORITHM_MERGE:
    buff->append(STRING_WITH_LEN("MERGE "));
    break;
  default:
    DBUG_ASSERT(0); // never should happen
  }
}

/*
  Append DEFINER clause to the given buffer.

  SYNOPSIS
    append_definer()
    thd           [in] thread handle
    buffer        [inout] buffer to hold DEFINER clause
    definer_user  [in] user name part of definer
    definer_host  [in] host name part of definer
*/

void append_definer(THD *thd, String *buffer, const LEX_STRING *definer_user,
                    const LEX_STRING *definer_host)
{
  buffer->append(STRING_WITH_LEN("DEFINER="));
  append_identifier(thd, buffer, definer_user->str, definer_user->length);
  buffer->append('@');
  append_identifier(thd, buffer, definer_host->str, definer_host->length);
  buffer->append(' ');
}


int
view_store_create_info(THD *thd, TABLE_LIST *table, String *buff)
{
  my_bool foreign_db_mode= (thd->variables.sql_mode & (MODE_POSTGRESQL |
                                                       MODE_ORACLE |
                                                       MODE_MSSQL |
                                                       MODE_DB2 |
                                                       MODE_MAXDB |
                                                       MODE_ANSI)) != 0;
  /*
     Compact output format for view can be used
     - if user has db of this view as current db
     - if this view only references table inside it's own db
  */
  if (!thd->db || strcmp(thd->db, table->view_db.str))
    table->compact_view_format= FALSE;
  else
  {
    TABLE_LIST *tbl;
    table->compact_view_format= TRUE;
    for (tbl= thd->lex->query_tables;
         tbl;
         tbl= tbl->next_global)
    {
      if (strcmp(table->view_db.str, tbl->view ? tbl->view_db.str :tbl->db)!= 0)
      {
        table->compact_view_format= FALSE;
        break;
      }
    }
  }

  buff->append(STRING_WITH_LEN("CREATE "));
  if (!foreign_db_mode)
  {
    view_store_options(thd, table, buff);
  }
  buff->append(STRING_WITH_LEN("VIEW "));
  if (!table->compact_view_format)
  {
    append_identifier(thd, buff, table->view_db.str, table->view_db.length);
    buff->append('.');
  }
  append_identifier(thd, buff, table->view_name.str, table->view_name.length);
  buff->append(STRING_WITH_LEN(" AS "));

  /*
    We can't just use table->query, because our SQL_MODE may trigger
    a different syntax, like when ANSI_QUOTES is defined.
  */
  table->view->unit.print(buff);

  if (table->with_check != VIEW_CHECK_NONE)
  {
    if (table->with_check == VIEW_CHECK_LOCAL)
      buff->append(STRING_WITH_LEN(" WITH LOCAL CHECK OPTION"));
    else
      buff->append(STRING_WITH_LEN(" WITH CASCADED CHECK OPTION"));
  }
  return 0;
}


/****************************************************************************
  Return info about all processes
  returns for each thread: thread id, user, host, db, command, info
****************************************************************************/

class thread_info :public ilink {
public:
  static void *operator new(size_t size)
  {
    return (void*) sql_alloc((uint) size);
  }
  static void operator delete(void *ptr __attribute__((unused)),
                              size_t size __attribute__((unused)))
  { TRASH(ptr, size); }

  ulong thread_id;
  time_t start_time;
  uint   command;
  const char *user,*host,*db,*proc_info,*state_info;
  char *query;
};

#ifdef HAVE_EXPLICIT_TEMPLATE_INSTANTIATION
template class I_List<thread_info>;
#endif

void mysqld_list_processes(THD *thd,const char *user, bool verbose)
{
  Item *field;
  List<Item> field_list;
  I_List<thread_info> thread_infos;
  ulong max_query_length= (verbose ? thd->variables.max_allowed_packet :
			   PROCESS_LIST_WIDTH);
  Protocol *protocol= thd->protocol;
  DBUG_ENTER("mysqld_list_processes");

  field_list.push_back(new Item_int("Id", 0, MY_INT32_NUM_DECIMAL_DIGITS));
  field_list.push_back(new Item_empty_string("User",16));
  field_list.push_back(new Item_empty_string("Host",LIST_PROCESS_HOST_LEN));
  field_list.push_back(field=new Item_empty_string("db",NAME_CHAR_LEN));
  field->maybe_null=1;
  field_list.push_back(new Item_empty_string("Command",16));
  field_list.push_back(new Item_return_int("Time",7, MYSQL_TYPE_LONG));
  field_list.push_back(field=new Item_empty_string("State",30));
  field->maybe_null=1;
  field_list.push_back(field=new Item_empty_string("Info",max_query_length));
  field->maybe_null=1;
  if (protocol->send_fields(&field_list,
                            Protocol::SEND_NUM_ROWS | Protocol::SEND_EOF))
    DBUG_VOID_RETURN;

  VOID(pthread_mutex_lock(&LOCK_thread_count)); // For unlink from list
  if (!thd->killed)
  {
    I_List_iterator<THD> it(threads);
    THD *tmp;
    while ((tmp=it++))
    {
      Security_context *tmp_sctx= tmp->security_ctx;
      struct st_my_thread_var *mysys_var;
      if ((tmp->vio_ok() || tmp->system_thread) &&
          (!user || (tmp_sctx->user && !strcmp(tmp_sctx->user, user))))
      {
        thread_info *thd_info= new thread_info;

        thd_info->thread_id=tmp->thread_id;
        thd_info->user= thd->strdup(tmp_sctx->user ? tmp_sctx->user :
                                    (tmp->system_thread ?
                                     "system user" : "unauthenticated user"));
	if (tmp->peer_port && (tmp_sctx->host || tmp_sctx->ip) &&
            thd->security_ctx->host_or_ip[0])
	{
	  if ((thd_info->host= (char*) thd->alloc(LIST_PROCESS_HOST_LEN+1)))
	    my_snprintf((char *) thd_info->host, LIST_PROCESS_HOST_LEN,
			"%s:%u", tmp_sctx->host_or_ip, tmp->peer_port);
	}
	else
	  thd_info->host= thd->strdup(tmp_sctx->host_or_ip[0] ?
                                      tmp_sctx->host_or_ip :
                                      tmp_sctx->host ? tmp_sctx->host : "");
        if ((thd_info->db=tmp->db))             // Safe test
          thd_info->db=thd->strdup(thd_info->db);
        thd_info->command=(int) tmp->command;
        if ((mysys_var= tmp->mysys_var))
          pthread_mutex_lock(&mysys_var->mutex);
        thd_info->proc_info= (char*) (tmp->killed == THD::KILL_CONNECTION? "Killed" : 0);
#ifndef EMBEDDED_LIBRARY
        thd_info->state_info= (char*) (tmp->locked ? "Locked" :
                                       tmp->net.reading_or_writing ?
                                       (tmp->net.reading_or_writing == 2 ?
                                        "Writing to net" :
                                        thd_info->command == COM_SLEEP ? "" :
                                        "Reading from net") :
                                       tmp->proc_info ? tmp->proc_info :
                                       tmp->mysys_var &&
                                       tmp->mysys_var->current_cond ?
                                       "Waiting on cond" : NullS);
#else
        thd_info->state_info= (char*)"Writing to net";
#endif
        if (mysys_var)
          pthread_mutex_unlock(&mysys_var->mutex);

        thd_info->start_time= tmp->start_time;
        thd_info->query=0;
        if (tmp->query)
        {
	  /*
            query_length is always set to 0 when we set query = NULL; see
	    the comment in sql_class.h why this prevents crashes in possible
            races with query_length
          */
          uint length= min(max_query_length, tmp->query_length);
          thd_info->query=(char*) thd->strmake(tmp->query,length);
        }
        thread_infos.append(thd_info);
      }
    }
  }
  VOID(pthread_mutex_unlock(&LOCK_thread_count));

  thread_info *thd_info;
  time_t now= my_time(0);
  while ((thd_info=thread_infos.get()))
  {
    protocol->prepare_for_resend();
    protocol->store((ulonglong) thd_info->thread_id);
    protocol->store(thd_info->user, system_charset_info);
    protocol->store(thd_info->host, system_charset_info);
    protocol->store(thd_info->db, system_charset_info);
    if (thd_info->proc_info)
      protocol->store(thd_info->proc_info, system_charset_info);
    else
      protocol->store(command_name[thd_info->command].str, system_charset_info);
    if (thd_info->start_time)
      protocol->store((uint32) (now - thd_info->start_time));
    else
      protocol->store_null();
    protocol->store(thd_info->state_info, system_charset_info);
    protocol->store(thd_info->query, system_charset_info);
    if (protocol->write())
      break; /* purecov: inspected */
  }
  send_eof(thd);
  DBUG_VOID_RETURN;
}

int fill_schema_processlist(THD* thd, TABLE_LIST* tables, COND* cond)
{
  TABLE *table= tables->table;
  CHARSET_INFO *cs= system_charset_info;
  char *user;
  time_t now= my_time(0);
  DBUG_ENTER("fill_process_list");

  user= thd->security_ctx->master_access & PROCESS_ACL ?
        NullS : thd->security_ctx->priv_user;

  VOID(pthread_mutex_lock(&LOCK_thread_count));

  if (!thd->killed)
  {
    I_List_iterator<THD> it(threads);
    THD* tmp;

    while ((tmp= it++))
    {
      Security_context *tmp_sctx= tmp->security_ctx;
      struct st_my_thread_var *mysys_var;
      const char *val;

      if ((!tmp->vio_ok() && !tmp->system_thread) ||
          (user && (!tmp_sctx->user || strcmp(tmp_sctx->user, user))))
        continue;

      restore_record(table, s->default_values);
      /* ID */
      table->field[0]->store((longlong) tmp->thread_id, TRUE);
      /* USER */
      val= tmp_sctx->user ? tmp_sctx->user :
            (tmp->system_thread ? "system user" : "unauthenticated user");
      table->field[1]->store(val, strlen(val), cs);
      /* HOST */
      if (tmp->peer_port && (tmp_sctx->host || tmp_sctx->ip) &&
          thd->security_ctx->host_or_ip[0])
      {
        char host[LIST_PROCESS_HOST_LEN + 1];
        my_snprintf(host, LIST_PROCESS_HOST_LEN, "%s:%u",
                    tmp_sctx->host_or_ip, tmp->peer_port);
        table->field[2]->store(host, strlen(host), cs);
      }
      else
        table->field[2]->store(tmp_sctx->host_or_ip,
                               strlen(tmp_sctx->host_or_ip), cs);
      /* DB */
      if (tmp->db)
      {
        table->field[3]->store(tmp->db, strlen(tmp->db), cs);
        table->field[3]->set_notnull();
      }

      if ((mysys_var= tmp->mysys_var))
        pthread_mutex_lock(&mysys_var->mutex);
      /* COMMAND */
      if ((val= (char *) (tmp->killed == THD::KILL_CONNECTION? "Killed" : 0)))
        table->field[4]->store(val, strlen(val), cs);
      else
        table->field[4]->store(command_name[tmp->command].str,
                               command_name[tmp->command].length, cs);
      /* MYSQL_TIME */
      table->field[5]->store((uint32)(tmp->start_time ?
                                      now - tmp->start_time : 0), TRUE);
      /* STATE */
#ifndef EMBEDDED_LIBRARY
      val= (char*) (tmp->locked ? "Locked" :
                    tmp->net.reading_or_writing ?
                    (tmp->net.reading_or_writing == 2 ?
                     "Writing to net" :
                     tmp->command == COM_SLEEP ? "" :
                     "Reading from net") :
                    tmp->proc_info ? tmp->proc_info :
                    tmp->mysys_var &&
                    tmp->mysys_var->current_cond ?
                    "Waiting on cond" : NullS);
#else
      val= (char *) "Writing to net";
#endif
      if (val)
      {
        table->field[6]->store(val, strlen(val), cs);
        table->field[6]->set_notnull();
      }

      if (mysys_var)
        pthread_mutex_unlock(&mysys_var->mutex);

      /* INFO */
      if (tmp->query)
      {
        table->field[7]->store(tmp->query,
                               min(PROCESS_LIST_INFO_WIDTH,
                                   tmp->query_length), cs);
        table->field[7]->set_notnull();
      }

      if (schema_table_store_record(thd, table))
      {
        VOID(pthread_mutex_unlock(&LOCK_thread_count));
        DBUG_RETURN(1);
      }
    }
  }

  VOID(pthread_mutex_unlock(&LOCK_thread_count));
  DBUG_RETURN(0);
}

/*****************************************************************************
  Status functions
*****************************************************************************/

static DYNAMIC_ARRAY all_status_vars;
static bool status_vars_inited= 0;
static int show_var_cmp(const void *var1, const void *var2)
{
  return strcmp(((SHOW_VAR*)var1)->name, ((SHOW_VAR*)var2)->name);
}

/*
  deletes all the SHOW_UNDEF elements from the array and calls
  delete_dynamic() if it's completely empty.
*/
static void shrink_var_array(DYNAMIC_ARRAY *array)
{
  uint a,b;
  SHOW_VAR *all= dynamic_element(array, 0, SHOW_VAR *);

  for (a= b= 0; b < array->elements; b++)
    if (all[b].type != SHOW_UNDEF)
      all[a++]= all[b];
  if (a)
  {
    bzero(all+a, sizeof(SHOW_VAR)); // writing NULL-element to the end
    array->elements= a;
  }
  else // array is completely empty - delete it
    delete_dynamic(array);
}

/*
  Adds an array of SHOW_VAR entries to the output of SHOW STATUS

  SYNOPSIS
    add_status_vars(SHOW_VAR *list)
    list - an array of SHOW_VAR entries to add to all_status_vars
           the last entry must be {0,0,SHOW_UNDEF}

  NOTE
    The handling of all_status_vars[] is completely internal, it's allocated
    automatically when something is added to it, and deleted completely when
    the last entry is removed.

    As a special optimization, if add_status_vars() is called before
    init_status_vars(), it assumes "startup mode" - neither concurrent access
    to the array nor SHOW STATUS are possible (thus it skips locks and qsort)

    The last entry of the all_status_vars[] should always be {0,0,SHOW_UNDEF}
*/
int add_status_vars(SHOW_VAR *list)
{
  int res= 0;
  if (status_vars_inited)
    pthread_mutex_lock(&LOCK_status);
  if (!all_status_vars.buffer && // array is not allocated yet - do it now
      my_init_dynamic_array(&all_status_vars, sizeof(SHOW_VAR), 200, 20))
  {
    res= 1;
    goto err;
  }
  while (list->name)
    res|= insert_dynamic(&all_status_vars, (uchar*)list++);
  res|= insert_dynamic(&all_status_vars, (uchar*)list); // appending NULL-element
  all_status_vars.elements--; // but next insert_dynamic should overwite it
  if (status_vars_inited)
    sort_dynamic(&all_status_vars, show_var_cmp);
err:
  if (status_vars_inited)
    pthread_mutex_unlock(&LOCK_status);
  return res;
}

/*
  Make all_status_vars[] usable for SHOW STATUS

  NOTE
    See add_status_vars(). Before init_status_vars() call, add_status_vars()
    works in a special fast "startup" mode. Thus init_status_vars()
    should be called as late as possible but before enabling multi-threading.
*/
void init_status_vars()
{
  status_vars_inited=1;
  sort_dynamic(&all_status_vars, show_var_cmp);
}

void reset_status_vars()
{
  SHOW_VAR *ptr= (SHOW_VAR*) all_status_vars.buffer;
  SHOW_VAR *last= ptr + all_status_vars.elements;
  for (; ptr < last; ptr++)
  {
    /* Note that SHOW_LONG_NOFLUSH variables are not reset */
    if (ptr->type == SHOW_LONG)
      *(ulong*) ptr->value= 0;
  }
}

/*
  catch-all cleanup function, cleans up everything no matter what

  DESCRIPTION
    This function is not strictly required if all add_to_status/
    remove_status_vars are properly paired, but it's a safety measure that
    deletes everything from the all_status_vars[] even if some
    remove_status_vars were forgotten
*/
void free_status_vars()
{
  delete_dynamic(&all_status_vars);
}

/*
  Removes an array of SHOW_VAR entries from the output of SHOW STATUS

  SYNOPSIS
    remove_status_vars(SHOW_VAR *list)
    list - an array of SHOW_VAR entries to remove to all_status_vars
           the last entry must be {0,0,SHOW_UNDEF}

  NOTE
    there's lots of room for optimizing this, especially in non-sorted mode,
    but nobody cares - it may be called only in case of failed plugin
    initialization in the mysqld startup.
*/

void remove_status_vars(SHOW_VAR *list)
{
  if (status_vars_inited)
  {
    pthread_mutex_lock(&LOCK_status);
    SHOW_VAR *all= dynamic_element(&all_status_vars, 0, SHOW_VAR *);
    int a= 0, b= all_status_vars.elements, c= (a+b)/2;

    for (; list->name; list++)
    {
      int res= 0;
      for (a= 0, b= all_status_vars.elements; b-a > 1; c= (a+b)/2)
      {
        res= show_var_cmp(list, all+c);
        if (res < 0)
          b= c;
        else if (res > 0)
          a= c;
        else
          break;
      }
      if (res == 0)
        all[c].type= SHOW_UNDEF;
    }
    shrink_var_array(&all_status_vars);
    pthread_mutex_unlock(&LOCK_status);
  }
  else
  {
    SHOW_VAR *all= dynamic_element(&all_status_vars, 0, SHOW_VAR *);
    uint i;
    for (; list->name; list++)
    {
      for (i= 0; i < all_status_vars.elements; i++)
      {
        if (show_var_cmp(list, all+i))
          continue;
        all[i].type= SHOW_UNDEF;
        break;
      }
    }
    shrink_var_array(&all_status_vars);
  }
}

inline void make_upper(char *buf)
{
  for (; *buf; buf++)
    *buf= my_toupper(system_charset_info, *buf);
}

static bool show_status_array(THD *thd, const char *wild,
                              SHOW_VAR *variables,
                              enum enum_var_type value_type,
                              struct system_status_var *status_var,
                              const char *prefix, TABLE *table,
                              bool ucase_names)
{
  MY_ALIGNED_BYTE_ARRAY(buff_data, SHOW_VAR_FUNC_BUFF_SIZE, long);
  char * const buff= (char *) &buff_data;
  char *prefix_end;
  /* the variable name should not be longer than 64 characters */
  char name_buffer[64];
  int len;
  LEX_STRING null_lex_str;
  SHOW_VAR tmp, *var;
  DBUG_ENTER("show_status_array");

  null_lex_str.str= 0;				// For sys_var->value_ptr()
  null_lex_str.length= 0;

  prefix_end=strnmov(name_buffer, prefix, sizeof(name_buffer)-1);
  if (*prefix)
    *prefix_end++= '_';
  len=name_buffer + sizeof(name_buffer) - prefix_end;

  for (; variables->name; variables++)
  {
    strnmov(prefix_end, variables->name, len);
    name_buffer[sizeof(name_buffer)-1]=0;       /* Safety */
    if (ucase_names)
      make_upper(name_buffer);

    /*
      if var->type is SHOW_FUNC, call the function.
      Repeat as necessary, if new var is again SHOW_FUNC
    */
    for (var=variables; var->type == SHOW_FUNC; var= &tmp)
      ((mysql_show_var_func)(var->value))(thd, &tmp, buff);

    SHOW_TYPE show_type=var->type;
    if (show_type == SHOW_ARRAY)
    {
      show_status_array(thd, wild, (SHOW_VAR *) var->value, value_type,
                        status_var, name_buffer, table, ucase_names);
    }
    else
    {
      if (!(wild && wild[0] && wild_case_compare(system_charset_info,
                                                 name_buffer, wild)))
      {
        char *value=var->value;
        const char *pos, *end;                  // We assign a lot of const's

        pthread_mutex_lock(&LOCK_global_system_variables);

        if (show_type == SHOW_SYS)
        {
          show_type= ((sys_var*) value)->show_type();
          value=     (char*) ((sys_var*) value)->value_ptr(thd, value_type,
                                                           &null_lex_str);
        }

        pos= end= buff;
        /*
          note that value may be == buff. All SHOW_xxx code below
          should still work in this case
        */
        switch (show_type) {
        case SHOW_DOUBLE_STATUS:
          value= ((char *) status_var + (ulong) value);
          /* fall through */
        case SHOW_DOUBLE:
          end= buff + my_sprintf(buff, (buff, "%f", *(double*) value));
          break;
        case SHOW_LONG_STATUS:
          value= ((char *) status_var + (ulong) value);
          /* fall through */
        case SHOW_LONG:
        case SHOW_LONG_NOFLUSH: // the difference lies in refresh_status()
          end= int10_to_str(*(long*) value, buff, 10);
          break;
        case SHOW_LONGLONG_STATUS:
          value= ((char *) status_var + (ulonglong) value);
          /* fall through */
        case SHOW_LONGLONG:
          end= longlong10_to_str(*(longlong*) value, buff, 10);
          break;
        case SHOW_HA_ROWS:
          end= longlong10_to_str((longlong) *(ha_rows*) value, buff, 10);
          break;
        case SHOW_BOOL:
          end= strmov(buff, *(bool*) value ? "ON" : "OFF");
          break;
        case SHOW_MY_BOOL:
          end= strmov(buff, *(my_bool*) value ? "ON" : "OFF");
          break;
        case SHOW_INT:
          end= int10_to_str((long) *(uint32*) value, buff, 10);
          break;
        case SHOW_HAVE:
        {
          SHOW_COMP_OPTION tmp= *(SHOW_COMP_OPTION*) value;
          pos= show_comp_option_name[(int) tmp];
          end= strend(pos);
          break;
        }
        case SHOW_CHAR:
        {
          if (!(pos= value))
            pos= "";
          end= strend(pos);
          break;
        }
       case SHOW_CHAR_PTR:
        {
          if (!(pos= *(char**) value))
            pos= "";
          end= strend(pos);
          break;
        }
        case SHOW_KEY_CACHE_LONG:
          value= (char*) dflt_key_cache + (ulong)value;
          end= int10_to_str(*(long*) value, buff, 10);
          break;
        case SHOW_KEY_CACHE_LONGLONG:
          value= (char*) dflt_key_cache + (ulong)value;
	  end= longlong10_to_str(*(longlong*) value, buff, 10);
	  break;
        case SHOW_UNDEF:
          break;                                        // Return empty string
        case SHOW_SYS:                                  // Cannot happen
        default:
          DBUG_ASSERT(0);
          break;
        }
        restore_record(table, s->default_values);
        table->field[0]->store(name_buffer, strlen(name_buffer),
                               system_charset_info);
        table->field[1]->store(pos, (uint32) (end - pos), system_charset_info);
        table->field[1]->set_notnull();

        pthread_mutex_unlock(&LOCK_global_system_variables);

        if (schema_table_store_record(thd, table))
          DBUG_RETURN(TRUE);
      }
    }
  }

  DBUG_RETURN(FALSE);
}


/* collect status for all running threads */

void calc_sum_of_all_status(STATUS_VAR *to)
{
  DBUG_ENTER("calc_sum_of_all_status");

  /* Ensure that thread id not killed during loop */
  VOID(pthread_mutex_lock(&LOCK_thread_count)); // For unlink from list

  I_List_iterator<THD> it(threads);
  THD *tmp;

  /* Get global values as base */
  *to= global_status_var;

  /* Add to this status from existing threads */
  while ((tmp= it++))
    add_to_status(to, &tmp->status_var);

  VOID(pthread_mutex_unlock(&LOCK_thread_count));
  DBUG_VOID_RETURN;
}


/* This is only used internally, but we need it here as a forward reference */
extern ST_SCHEMA_TABLE schema_tables[];

typedef struct st_lookup_field_values
{
  LEX_STRING db_value, table_value;
  bool wild_db_value, wild_table_value;
} LOOKUP_FIELD_VALUES;


/*
  Store record to I_S table, convert HEAP table
  to MyISAM if necessary

  SYNOPSIS
    schema_table_store_record()
    thd                   thread handler
    table                 Information schema table to be updated

  RETURN
    0	                  success
    1	                  error
*/

bool schema_table_store_record(THD *thd, TABLE *table)
{
  int error;
  if ((error= table->file->ha_write_row(table->record[0])))
  {
    if (create_internal_tmp_table_from_heap(thd, table,
                                table->pos_in_table_list->schema_table_param,
                                error, 0))
      return 1;
  }
  return 0;
}


int make_table_list(THD *thd, SELECT_LEX *sel,
                    LEX_STRING *db_name, LEX_STRING *table_name)
{
  Table_ident *table_ident;
  table_ident= new Table_ident(thd, *db_name, *table_name, 1);
  sel->init_query();
  if (!sel->add_table_to_list(thd, table_ident, 0, 0, TL_READ))
    return 1;
  return 0;
}


/**
  @brief    Get lookup value from the part of 'WHERE' condition

  @details This function gets lookup value from
           the part of 'WHERE' condition if it's possible and
           fill appropriate lookup_field_vals struct field
           with this value.

  @param[in]      thd                   thread handler
  @param[in]      item_func             part of WHERE condition
  @param[in]      table                 I_S table
  @param[in, out] lookup_field_vals     Struct which holds lookup values

  @return
    0             success
    1             error, there can be no matching records for the condition
*/

bool get_lookup_value(THD *thd, Item_func *item_func,
                      TABLE_LIST *table,
                      LOOKUP_FIELD_VALUES *lookup_field_vals)
{
  ST_SCHEMA_TABLE *schema_table= table->schema_table;
  ST_FIELD_INFO *field_info= schema_table->fields_info;
  const char *field_name1= schema_table->idx_field1 >= 0 ?
    field_info[schema_table->idx_field1].field_name : "";
  const char *field_name2= schema_table->idx_field2 >= 0 ?
    field_info[schema_table->idx_field2].field_name : "";

  if (item_func->functype() == Item_func::EQ_FUNC ||
      item_func->functype() == Item_func::EQUAL_FUNC)
  {
    int idx_field, idx_val;
    char tmp[MAX_FIELD_WIDTH];
    String *tmp_str, str_buff(tmp, sizeof(tmp), system_charset_info);
    Item_field *item_field;
    CHARSET_INFO *cs= system_charset_info;

    if (item_func->arguments()[0]->type() == Item::FIELD_ITEM &&
        item_func->arguments()[1]->const_item())
    {
      idx_field= 0;
      idx_val= 1;
    }
    else if (item_func->arguments()[1]->type() == Item::FIELD_ITEM &&
             item_func->arguments()[0]->const_item())
    {
      idx_field= 1;
      idx_val= 0;
    }
    else
      return 0;

    item_field= (Item_field*) item_func->arguments()[idx_field];
    if (table->table != item_field->field->table)
      return 0;
    tmp_str= item_func->arguments()[idx_val]->val_str(&str_buff);

    /* impossible value */
    if (!tmp_str)
      return 1;

    /* Lookup value is database name */
    if (!cs->coll->strnncollsp(cs, (uchar *) field_name1, strlen(field_name1),
                               (uchar *) item_field->field_name,
                               strlen(item_field->field_name), 0))
    {
      thd->make_lex_string(&lookup_field_vals->db_value, tmp_str->ptr(),
                           tmp_str->length(), FALSE);
    }
    /* Lookup value is table name */
    else if (!cs->coll->strnncollsp(cs, (uchar *) field_name2,
                                    strlen(field_name2),
                                    (uchar *) item_field->field_name,
                                    strlen(item_field->field_name), 0))
    {
      thd->make_lex_string(&lookup_field_vals->table_value, tmp_str->ptr(),
                           tmp_str->length(), FALSE);
    }
  }
  return 0;
}


/**
  @brief    Calculates lookup values from 'WHERE' condition

  @details This function calculates lookup value(database name, table name)
           from 'WHERE' condition if it's possible and
           fill lookup_field_vals struct fields with these values.

  @param[in]      thd                   thread handler
  @param[in]      cond                  WHERE condition
  @param[in]      table                 I_S table
  @param[in, out] lookup_field_vals     Struct which holds lookup values

  @return
    0             success
    1             error, there can be no matching records for the condition
*/

bool calc_lookup_values_from_cond(THD *thd, COND *cond, TABLE_LIST *table,
                                  LOOKUP_FIELD_VALUES *lookup_field_vals)
{
  if (!cond)
    return 0;

  if (cond->type() == Item::COND_ITEM)
  {
    if (((Item_cond*) cond)->functype() == Item_func::COND_AND_FUNC)
    {
      List_iterator<Item> li(*((Item_cond*) cond)->argument_list());
      Item *item;
      while ((item= li++))
      {
        if (item->type() == Item::FUNC_ITEM)
        {
          if (get_lookup_value(thd, (Item_func*)item, table, lookup_field_vals))
            return 1;
        }
        else
        {
          if (calc_lookup_values_from_cond(thd, item, table, lookup_field_vals))
            return 1;
        }
      }
    }
    return 0;
  }
  else if (cond->type() == Item::FUNC_ITEM &&
           get_lookup_value(thd, (Item_func*) cond, table, lookup_field_vals))
    return 1;
  return 0;
}


bool uses_only_table_name_fields(Item *item, TABLE_LIST *table)
{
  if (item->type() == Item::FUNC_ITEM)
  {
    Item_func *item_func= (Item_func*)item;
    for (uint i=0; i<item_func->argument_count(); i++)
    {
      if (!uses_only_table_name_fields(item_func->arguments()[i], table))
        return 0;
    }
  }
  else if (item->type() == Item::FIELD_ITEM)
  {
    Item_field *item_field= (Item_field*)item;
    CHARSET_INFO *cs= system_charset_info;
    ST_SCHEMA_TABLE *schema_table= table->schema_table;
    ST_FIELD_INFO *field_info= schema_table->fields_info;
    const char *field_name1= schema_table->idx_field1 >= 0 ?
      field_info[schema_table->idx_field1].field_name : "";
    const char *field_name2= schema_table->idx_field2 >= 0 ?
      field_info[schema_table->idx_field2].field_name : "";
    if (table->table != item_field->field->table ||
        (cs->coll->strnncollsp(cs, (uchar *) field_name1, strlen(field_name1),
                               (uchar *) item_field->field_name,
                               strlen(item_field->field_name), 0) &&
         cs->coll->strnncollsp(cs, (uchar *) field_name2, strlen(field_name2),
                               (uchar *) item_field->field_name,
                               strlen(item_field->field_name), 0)))
      return 0;
  }
  else if (item->type() == Item::REF_ITEM)
    return uses_only_table_name_fields(item->real_item(), table);

  if (item->type() == Item::SUBSELECT_ITEM && !item->const_item())
    return 0;

  return 1;
}


static COND * make_cond_for_info_schema(COND *cond, TABLE_LIST *table)
{
  if (!cond)
    return (COND*) 0;
  if (cond->type() == Item::COND_ITEM)
  {
    if (((Item_cond*) cond)->functype() == Item_func::COND_AND_FUNC)
    {
      /* Create new top level AND item */
      Item_cond_and *new_cond=new Item_cond_and;
      if (!new_cond)
	return (COND*) 0;
      List_iterator<Item> li(*((Item_cond*) cond)->argument_list());
      Item *item;
      while ((item=li++))
      {
	Item *fix= make_cond_for_info_schema(item, table);
	if (fix)
	  new_cond->argument_list()->push_back(fix);
      }
      switch (new_cond->argument_list()->elements) {
      case 0:
	return (COND*) 0;
      case 1:
	return new_cond->argument_list()->head();
      default:
	new_cond->quick_fix_field();
	return new_cond;
      }
    }
    else
    {						// Or list
      Item_cond_or *new_cond=new Item_cond_or;
      if (!new_cond)
	return (COND*) 0;
      List_iterator<Item> li(*((Item_cond*) cond)->argument_list());
      Item *item;
      while ((item=li++))
      {
	Item *fix=make_cond_for_info_schema(item, table);
	if (!fix)
	  return (COND*) 0;
	new_cond->argument_list()->push_back(fix);
      }
      new_cond->quick_fix_field();
      new_cond->top_level_item();
      return new_cond;
    }
  }

  if (!uses_only_table_name_fields(cond, table))
    return (COND*) 0;
  return cond;
}


/**
  @brief   Calculate lookup values(database name, table name)

  @details This function calculates lookup values(database name, table name)
           from 'WHERE' condition or wild values (for 'SHOW' commands only)
           from LEX struct and fill lookup_field_vals struct field
           with these values.

  @param[in]      thd                   thread handler
  @param[in]      cond                  WHERE condition
  @param[in]      tables                I_S table
  @param[in, out] lookup_field_values   Struct which holds lookup values

  @return
    0             success
    1             error, there can be no matching records for the condition
*/

bool get_lookup_field_values(THD *thd, COND *cond, TABLE_LIST *tables,
                             LOOKUP_FIELD_VALUES *lookup_field_values)
{
  LEX *lex= thd->lex;
  const char *wild= lex->wild ? lex->wild->ptr() : NullS;
  bzero((char*) lookup_field_values, sizeof(LOOKUP_FIELD_VALUES));
  switch (lex->sql_command) {
  case SQLCOM_SHOW_DATABASES:
    if (wild)
    {
      lookup_field_values->db_value.str= (char*) wild;
      lookup_field_values->db_value.length= strlen(wild);
      lookup_field_values->wild_db_value= 1;
    }
    return 0;
  case SQLCOM_SHOW_TABLES:
  case SQLCOM_SHOW_TABLE_STATUS:
  case SQLCOM_SHOW_TRIGGERS:
  case SQLCOM_SHOW_EVENTS:
    lookup_field_values->db_value.str= lex->select_lex.db;
    lookup_field_values->db_value.length=strlen(lex->select_lex.db);
    if (wild)
    {
      lookup_field_values->table_value.str= (char*)wild;
      lookup_field_values->table_value.length= strlen(wild);
      lookup_field_values->wild_table_value= 1;
    }
    return 0;
  default:
    /*
      The "default" is for queries over I_S.
      All previous cases handle SHOW commands.
    */
    return calc_lookup_values_from_cond(thd, cond, tables, lookup_field_values);
  }
}


enum enum_schema_tables get_schema_table_idx(ST_SCHEMA_TABLE *schema_table)
{
  return (enum enum_schema_tables) (schema_table - &schema_tables[0]);
}


/*
  Create db names list. Information schema name always is first in list

  SYNOPSIS
    make_db_list()
    thd                   thread handler
    files                 list of db names
    wild                  wild string
    idx_field_vals        idx_field_vals->db_name contains db name or
                          wild string
    with_i_schema         returns 1 if we added 'IS' name to list
                          otherwise returns 0

  RETURN
    zero                  success
    non-zero              error
*/

int make_db_list(THD *thd, List<LEX_STRING> *files,
                 LOOKUP_FIELD_VALUES *lookup_field_vals,
                 bool *with_i_schema)
{
  LEX_STRING *i_s_name_copy= 0;
  i_s_name_copy= thd->make_lex_string(i_s_name_copy,
                                      INFORMATION_SCHEMA_NAME.str,
                                      INFORMATION_SCHEMA_NAME.length, TRUE);
  *with_i_schema= 0;
  if (lookup_field_vals->wild_db_value)
  {
    /*
      This part of code is only for SHOW DATABASES command.
      idx_field_vals->db_value can be 0 when we don't use
      LIKE clause (see also get_index_field_values() function)
    */
    if (!lookup_field_vals->db_value.str ||
        !wild_case_compare(system_charset_info,
                           INFORMATION_SCHEMA_NAME.str,
                           lookup_field_vals->db_value.str))
    {
      *with_i_schema= 1;
      if (files->push_back(i_s_name_copy))
        return 1;
    }
    return (find_files(thd, files, NullS, mysql_data_home,
                       lookup_field_vals->db_value.str, 1) != FIND_FILES_OK);
  }


  /*
    If we have db lookup vaule we just add it to list and
    exit from the function
  */
  if (lookup_field_vals->db_value.str)
  {
    if (!my_strcasecmp(system_charset_info, INFORMATION_SCHEMA_NAME.str,
                       lookup_field_vals->db_value.str))
    {
      *with_i_schema= 1;
      if (files->push_back(i_s_name_copy))
        return 1;
      return 0;
    }
    if (files->push_back(&lookup_field_vals->db_value))
      return 1;
    return 0;
  }

  /*
    Create list of existing databases. It is used in case
    of select from information schema table
  */
  if (files->push_back(i_s_name_copy))
    return 1;
  *with_i_schema= 1;
  return (find_files(thd, files, NullS,
                     mysql_data_home, NullS, 1) != FIND_FILES_OK);
}


struct st_add_schema_table
{
  List<LEX_STRING> *files;
  const char *wild;
};


static my_bool add_schema_table(THD *thd, plugin_ref plugin,
                                void* p_data)
{
  LEX_STRING *file_name= 0;
  st_add_schema_table *data= (st_add_schema_table *)p_data;
  List<LEX_STRING> *file_list= data->files;
  const char *wild= data->wild;
  ST_SCHEMA_TABLE *schema_table= plugin_data(plugin, ST_SCHEMA_TABLE *);
  DBUG_ENTER("add_schema_table");

  if (schema_table->hidden)
      DBUG_RETURN(0);
  if (wild)
  {
    if (lower_case_table_names)
    {
      if (wild_case_compare(files_charset_info,
                            schema_table->table_name,
                            wild))
        DBUG_RETURN(0);
    }
    else if (wild_compare(schema_table->table_name, wild, 0))
      DBUG_RETURN(0);
  }

  if ((file_name= thd->make_lex_string(file_name, schema_table->table_name,
                                       strlen(schema_table->table_name),
                                       TRUE)) &&
      !file_list->push_back(file_name))
    DBUG_RETURN(0);
  DBUG_RETURN(1);
}


int schema_tables_add(THD *thd, List<LEX_STRING> *files, const char *wild)
{
  LEX_STRING *file_name= 0;
  ST_SCHEMA_TABLE *tmp_schema_table= schema_tables;
  st_add_schema_table add_data;
  DBUG_ENTER("schema_tables_add");

  for (; tmp_schema_table->table_name; tmp_schema_table++)
  {
    if (tmp_schema_table->hidden)
      continue;
    if (wild)
    {
      if (lower_case_table_names)
      {
        if (wild_case_compare(files_charset_info,
                              tmp_schema_table->table_name,
                              wild))
          continue;
      }
      else if (wild_compare(tmp_schema_table->table_name, wild, 0))
        continue;
    }
    if ((file_name=
         thd->make_lex_string(file_name, tmp_schema_table->table_name,
                              strlen(tmp_schema_table->table_name), TRUE)) &&
        !files->push_back(file_name))
      continue;
    DBUG_RETURN(1);
  }

  add_data.files= files;
  add_data.wild= wild;
  if (plugin_foreach(thd, add_schema_table,
                     MYSQL_INFORMATION_SCHEMA_PLUGIN, &add_data))
      DBUG_RETURN(1);

  DBUG_RETURN(0);
}


/**
  @brief          Create table names list

  @details        The function creates the list of table names in
                  database

  @param[in]      thd                   thread handler
  @param[in]      table_names           List of table names in database
  @param[in]      lex                   pointer to LEX struct
  @param[in]      lookup_field_vals     pointer to LOOKUP_FIELD_VALUE struct
  @param[in]      with_i_schema         TRUE means that we add I_S tables to list
  @param[in]      db_name               database name

  @return         Operation status
    @retval       0           ok
    @retval       1           fatal error
    @retval       2           Not fatal error; Safe to ignore this file list
*/

static int
make_table_name_list(THD *thd, List<LEX_STRING> *table_names, LEX *lex,
                     LOOKUP_FIELD_VALUES *lookup_field_vals,
                     bool with_i_schema, LEX_STRING *db_name)
{
  char path[FN_REFLEN];
  build_table_filename(path, sizeof(path), db_name->str, "", "", 0);
  if (!lookup_field_vals->wild_table_value &&
      lookup_field_vals->table_value.str)
  {
    if (with_i_schema)
    {
      if (find_schema_table(thd, lookup_field_vals->table_value.str))
      {
        if (table_names->push_back(&lookup_field_vals->table_value))
          return 1;
      }
    }
    else
    {
      if (table_names->push_back(&lookup_field_vals->table_value))
        return 1;
      /*
        Check that table is relevant in current transaction.
        (used for ndb engine, see ndbcluster_find_files(), ha_ndbcluster.cc)
      */
      VOID(ha_find_files(thd, db_name->str, path,
                         lookup_field_vals->table_value.str, 0,
                         table_names));
    }
    return 0;
  }

  /*
    This call will add all matching the wildcards (if specified) IS tables
    to the list
  */
  if (with_i_schema)
    return (schema_tables_add(thd, table_names,
                              lookup_field_vals->table_value.str));

  find_files_result res= find_files(thd, table_names, db_name->str, path,
                                    lookup_field_vals->table_value.str, 0);
  if (res != FIND_FILES_OK)
  {
    /*
      Downgrade errors about problems with database directory to
      warnings if this is not a 'SHOW' command.  Another thread
      may have dropped database, and we may still have a name
      for that directory.
    */
    if (res == FIND_FILES_DIR)
    {
      if (lex->sql_command != SQLCOM_SELECT)
        return 1;
      thd->clear_error();
      return 2;
    }
    return 1;
  }
  return 0;
}


/**
  @brief          Fill I_S table for SHOW COLUMNS|INDEX commands

  @param[in]      thd                      thread handler
  @param[in]      tables                   TABLE_LIST for I_S table
  @param[in]      schema_table             pointer to I_S structure
  @param[in]      open_tables_state_backup pointer to Open_tables_state object
                                           which is used to save|restore original
                                           status of variables related to
                                           open tables state

  @return         Operation status
    @retval       0           success
    @retval       1           error
*/

static int
fill_schema_show_cols_or_idxs(THD *thd, TABLE_LIST *tables,
                              ST_SCHEMA_TABLE *schema_table,
                              Open_tables_state *open_tables_state_backup)
{
  LEX *lex= thd->lex;
  bool res;
  LEX_STRING tmp_lex_string, tmp_lex_string1, *db_name, *table_name;
  enum_sql_command save_sql_command= lex->sql_command;
  TABLE_LIST *show_table_list= (TABLE_LIST*) tables->schema_select_lex->
    table_list.first;
  TABLE *table= tables->table;
  int error= 1;
  DBUG_ENTER("fill_schema_show");

  lex->all_selects_list= tables->schema_select_lex;
  /*
    Restore thd->temporary_tables to be able to process
    temporary tables(only for 'show index' & 'show columns').
    This should be changed when processing of temporary tables for
    I_S tables will be done.
  */
  thd->temporary_tables= open_tables_state_backup->temporary_tables;
  /*
    Let us set fake sql_command so views won't try to merge
    themselves into main statement. If we don't do this,
    SELECT * from information_schema.xxxx will cause problems.
    SQLCOM_SHOW_FIELDS is used because it satisfies 'only_view_structure()'
  */
  lex->sql_command= SQLCOM_SHOW_FIELDS;
  res= open_normal_and_derived_tables(thd, show_table_list,
                                      MYSQL_LOCK_IGNORE_FLUSH);
  lex->sql_command= save_sql_command;
  /*
    get_all_tables() returns 1 on failure and 0 on success thus
    return only these and not the result code of ::process_table()

    We should use show_table_list->alias instead of
    show_table_list->table_name because table_name
    could be changed during opening of I_S tables. It's safe
    to use alias because alias contains original table name
    in this case(this part of code is used only for
    'show columns' & 'show statistics' commands).
  */
   table_name= thd->make_lex_string(&tmp_lex_string1, show_table_list->alias,
                                    strlen(show_table_list->alias), FALSE);
   if (!show_table_list->view)
     db_name= thd->make_lex_string(&tmp_lex_string, show_table_list->db,
                                   show_table_list->db_length, FALSE);
   else
     db_name= &show_table_list->view_db;


   error= test(schema_table->process_table(thd, show_table_list,
                                           table, res, db_name,
                                           table_name));
   thd->temporary_tables= 0;
   close_tables_for_reopen(thd, &show_table_list);
   DBUG_RETURN(error);
}


/**
  @brief          Fill I_S table for SHOW TABLE NAMES commands

  @param[in]      thd                      thread handler
  @param[in]      table                    TABLE struct for I_S table
  @param[in]      db_name                  database name
  @param[in]      table_name               table name
  @param[in]      with_i_schema            I_S table if TRUE

  @return         Operation status
    @retval       0           success
    @retval       1           error
*/

static int fill_schema_table_names(THD *thd, TABLE *table,
                                   LEX_STRING *db_name, LEX_STRING *table_name,
                                   bool with_i_schema)
{
  if (with_i_schema)
  {
    table->field[3]->store(STRING_WITH_LEN("SYSTEM VIEW"),
                           system_charset_info);
  }
  else
  {
    enum legacy_db_type not_used;
    char path[FN_REFLEN];
    (void) build_table_filename(path, sizeof(path), db_name->str,
                                table_name->str, reg_ext, 0);
    switch (mysql_frm_type(thd, path, &not_used)) {
    case FRMTYPE_ERROR:
      table->field[3]->store(STRING_WITH_LEN("ERROR"),
                             system_charset_info);
      break;
    case FRMTYPE_TABLE:
      table->field[3]->store(STRING_WITH_LEN("BASE TABLE"),
                             system_charset_info);
      break;
    case FRMTYPE_VIEW:
      table->field[3]->store(STRING_WITH_LEN("VIEW"),
                             system_charset_info);
      break;
    default:
      DBUG_ASSERT(0);
    }
    if (thd->is_error() && thd->main_da.sql_errno() == ER_NO_SUCH_TABLE)
    {
      thd->clear_error();
      return 0;
    }
  }
  if (schema_table_store_record(thd, table))
    return 1;
  return 0;
}


/**
  @brief          Get open table method

  @details        The function calculates the method which will be used
                  for table opening:
                  SKIP_OPEN_TABLE - do not open table
                  OPEN_FRM_ONLY   - open FRM file only
                  OPEN_FULL_TABLE - open FRM, data, index files
  @param[in]      tables               I_S table table_list
  @param[in]      schema_table         I_S table struct
  @param[in]      schema_table_idx     I_S table index

  @return         return a set of flags
    @retval       SKIP_OPEN_TABLE | OPEN_FRM_ONLY | OPEN_FULL_TABLE
*/

static uint get_table_open_method(TABLE_LIST *tables,
                                  ST_SCHEMA_TABLE *schema_table,
                                  enum enum_schema_tables schema_table_idx)
{
  /*
    determine which method will be used for table opening
  */
  if (schema_table->i_s_requested_object & OPTIMIZE_I_S_TABLE)
  {
    Field **ptr, *field;
    int table_open_method= 0, field_indx= 0;
    for (ptr=tables->table->field; (field= *ptr) ; ptr++)
    {
      if (bitmap_is_set(tables->table->read_set, field->field_index))
        table_open_method|= schema_table->fields_info[field_indx].open_method;
      field_indx++;
    }
    return table_open_method;
  }
  /* I_S tables which use get_all_tables but can not be optimized */
  return (uint) OPEN_FULL_TABLE;
}


/**
  @brief          Fill I_S table with data from FRM file only

  @param[in]      thd                      thread handler
  @param[in]      table                    TABLE struct for I_S table
  @param[in]      schema_table             I_S table struct
  @param[in]      db_name                  database name
  @param[in]      table_name               table name
  @param[in]      schema_table_idx         I_S table index

  @return         Operation status
    @retval       0           Table is processed and we can continue
                              with new table
    @retval       1           It's view and we have to use
                              open_tables function for this table
*/

static int fill_schema_table_from_frm(THD *thd,TABLE *table,
                                      ST_SCHEMA_TABLE *schema_table,
                                      LEX_STRING *db_name,
                                      LEX_STRING *table_name,
                                      enum enum_schema_tables schema_table_idx)
{
  TABLE_SHARE *share;
  TABLE tbl;
  TABLE_LIST table_list;
  uint res= 0;
  int error;
  char key[MAX_DBKEY_LENGTH];
  uint key_length;

  bzero((char*) &table_list, sizeof(TABLE_LIST));
  bzero((char*) &tbl, sizeof(TABLE));

  table_list.table_name= table_name->str;
  table_list.db= db_name->str;
  key_length= create_table_def_key(thd, key, &table_list, 0);
  pthread_mutex_lock(&LOCK_open);
  share= get_table_share(thd, &table_list, key,
                         key_length, OPEN_VIEW, &error);
  if (!share)
  {
    res= 0;
    goto err;
  }

  if (share->is_view)
  {
    if (schema_table->i_s_requested_object & OPEN_TABLE_ONLY)
    {
      /* skip view processing */
      res= 0;
      goto err1;
    }
    else if (schema_table->i_s_requested_object & OPEN_VIEW_FULL)
    {
      /*
        tell get_all_tables() to fall back to
        open_normal_and_derived_tables()
      */
      res= 1;
      goto err1;
    }
  }

  if (share->is_view ||
      !open_table_from_share(thd, share, table_name->str, 0,
                             (READ_KEYINFO | COMPUTE_TYPES |
                              EXTRA_RECORD | OPEN_FRM_FILE_ONLY),
                             thd->open_options, &tbl, FALSE))
  {
    tbl.s= share;
    table_list.table= &tbl;
    table_list.view= (st_lex*) share->is_view;
    res= schema_table->process_table(thd, &table_list, table,
                                     res, db_name, table_name);
    closefrm(&tbl, true);
    goto err;
  }

err1:
  release_table_share(share, RELEASE_NORMAL);

err:
  pthread_mutex_unlock(&LOCK_open);
  thd->clear_error();
  return res;
}



/**
  @brief          Fill I_S tables whose data are retrieved
                  from frm files and storage engine

  @details        The information schema tables are internally represented as
                  temporary tables that are filled at query execution time.
                  Those I_S tables whose data are retrieved
                  from frm files and storage engine are filled by the function
                  get_all_tables().

  @param[in]      thd                      thread handler
  @param[in]      tables                   I_S table
  @param[in]      cond                     'WHERE' condition

  @return         Operation status
    @retval       0                        success
    @retval       1                        error
*/

int get_all_tables(THD *thd, TABLE_LIST *tables, COND *cond)
{
  LEX *lex= thd->lex;
  TABLE *table= tables->table;
  SELECT_LEX *old_all_select_lex= lex->all_selects_list;
  enum_sql_command save_sql_command= lex->sql_command;
  SELECT_LEX *lsel= tables->schema_select_lex;
  ST_SCHEMA_TABLE *schema_table= tables->schema_table;
  SELECT_LEX sel;
  LOOKUP_FIELD_VALUES lookup_field_vals;
  LEX_STRING *db_name, *table_name;
  bool with_i_schema;
  enum enum_schema_tables schema_table_idx;
  List<LEX_STRING> db_names;
  List_iterator_fast<LEX_STRING> it(db_names);
  COND *partial_cond= 0;
  uint derived_tables= lex->derived_tables;
  int error= 1;
  Open_tables_state open_tables_state_backup;
  bool save_view_prepare_mode= lex->view_prepare_mode;
  Query_tables_list query_tables_list_backup;
#ifndef NO_EMBEDDED_ACCESS_CHECKS
  Security_context *sctx= thd->security_ctx;
#endif
  uint table_open_method;
  DBUG_ENTER("get_all_tables");

  lex->view_prepare_mode= TRUE;
  lex->reset_n_backup_query_tables_list(&query_tables_list_backup);

  /*
    We should not introduce deadlocks even if we already have some
    tables open and locked, since we won't lock tables which we will
    open and will ignore possible name-locks for these tables.
  */
  thd->reset_n_backup_open_tables_state(&open_tables_state_backup);

  /*
    this branch processes SHOW FIELDS, SHOW INDEXES commands.
    see sql_parse.cc, prepare_schema_table() function where
    this values are initialized
  */
  if (lsel && lsel->table_list.first)
  {
    error= fill_schema_show_cols_or_idxs(thd, tables, schema_table,
                                         &open_tables_state_backup);
    goto err;
  }

  schema_table_idx= get_schema_table_idx(schema_table);
  if (get_lookup_field_values(thd, cond, tables, &lookup_field_vals))
  {
    error= 0;
    goto err;
  }
  DBUG_PRINT("INDEX VALUES",("db_name='%s', table_name='%s'",
                             STR_OR_NIL(lookup_field_vals.db_value.str),
                             STR_OR_NIL(lookup_field_vals.table_value.str)));

  if (!lookup_field_vals.wild_db_value && !lookup_field_vals.wild_table_value)
  {
    /*
      if lookup value is empty string then
      it's impossible table name or db name
    */
    if (lookup_field_vals.db_value.str &&
        !lookup_field_vals.db_value.str[0] ||
        lookup_field_vals.table_value.str &&
        !lookup_field_vals.table_value.str[0])
    {
      error= 0;
      goto err;
    }
  }

  if (lookup_field_vals.db_value.length &&
      !lookup_field_vals.wild_db_value)
    tables->has_db_lookup_value= TRUE;
  if (lookup_field_vals.table_value.length &&
      !lookup_field_vals.wild_table_value)
    tables->has_table_lookup_value= TRUE;

  if (tables->has_db_lookup_value && tables->has_table_lookup_value)
    partial_cond= 0;
  else
    partial_cond= make_cond_for_info_schema(cond, tables);

  tables->table_open_method= table_open_method=
    get_table_open_method(tables, schema_table, schema_table_idx);

  if (lex->describe)
  {
    /* EXPLAIN SELECT */
    error= 0;
    goto err;
  }

  if (make_db_list(thd, &db_names, &lookup_field_vals, &with_i_schema))
    goto err;
  it.rewind(); /* To get access to new elements in basis list */
  while ((db_name= it++))
  {
#ifndef NO_EMBEDDED_ACCESS_CHECKS
    if (!check_access(thd,SELECT_ACL, db_name->str,
                      &thd->col_access, 0, 1, with_i_schema) ||
        sctx->master_access & (DB_ACLS | SHOW_DB_ACL) ||
	acl_get(sctx->host, sctx->ip, sctx->priv_user, db_name->str, 0) ||
	!check_grant_db(thd, db_name->str))
#endif
    {
      thd->no_warnings_for_error= 1;
      List<LEX_STRING> table_names;
      int res= make_table_name_list(thd, &table_names, lex,
                                    &lookup_field_vals,
                                    with_i_schema, db_name);
      if (res == 2)   /* Not fatal error, continue */
        continue;
      if (res)
        goto err;

      List_iterator_fast<LEX_STRING> it_files(table_names);
      while ((table_name= it_files++))
      {
	restore_record(table, s->default_values);
        table->field[schema_table->idx_field1]->
          store(db_name->str, db_name->length, system_charset_info);
        table->field[schema_table->idx_field2]->
          store(table_name->str, table_name->length, system_charset_info);

        if (!partial_cond || partial_cond->val_int())
        {
          /*
            If table is I_S.tables and open_table_method is 0 (eg SKIP_OPEN)
            we can skip table opening and we don't have lookup value for
            table name or lookup value is wild string(table name list is
            already created by make_table_name_list() function).
          */
          if (!table_open_method && schema_table_idx == SCH_TABLES &&
              (!lookup_field_vals.table_value.length ||
               lookup_field_vals.wild_table_value))
          {
            if (schema_table_store_record(thd, table))
              goto err;      /* Out of space in temporary table */
            continue;
          }

          /* SHOW TABLE NAMES command */
          if (schema_table_idx == SCH_TABLE_NAMES)
          {
            if (fill_schema_table_names(thd, tables->table, db_name,
                                        table_name, with_i_schema))
              continue;
          }
          else
          {
            if (!(table_open_method & ~OPEN_FRM_ONLY) &&
                !with_i_schema)
            {
              if (!fill_schema_table_from_frm(thd, table, schema_table, db_name,
                                              table_name, schema_table_idx))
                continue;
            }

            int res;
            LEX_STRING tmp_lex_string, orig_db_name;
            /*
              Set the parent lex of 'sel' because it is needed by
              sel.init_query() which is called inside make_table_list.
            */
            thd->no_warnings_for_error= 1;
            sel.parent_lex= lex;
            /* db_name can be changed in make_table_list() func */
            if (!thd->make_lex_string(&orig_db_name, db_name->str,
                                      db_name->length, FALSE))
              goto err;
            if (make_table_list(thd, &sel, db_name, table_name))
              goto err;
            TABLE_LIST *show_table_list= (TABLE_LIST*) sel.table_list.first;
            lex->all_selects_list= &sel;
            lex->derived_tables= 0;
            lex->sql_command= SQLCOM_SHOW_FIELDS;
            show_table_list->i_s_requested_object=
              schema_table->i_s_requested_object;
            res= open_normal_and_derived_tables(thd, show_table_list,
                                                MYSQL_LOCK_IGNORE_FLUSH);
            lex->sql_command= save_sql_command;
<<<<<<< HEAD
            /*
              XXX:  show_table_list has a flag i_is_requested,
              and when it's set, open_normal_and_derived_tables()
              can return an error without setting an error message
              in THD, which is a hack. This is why we have to
              check for res, then for thd->is_error() only then
              for thd->main_da.sql_errno().
            */
            if (res && thd->is_error() &&
                thd->main_da.sql_errno() == ER_NO_SUCH_TABLE)
=======

            if (thd->net.last_errno == ER_NO_SUCH_TABLE)
>>>>>>> 17bda90a
            {
              /*
                Hide error for not existing table.
                This error can occur for example when we use
                where condition with db name and table name and this
                table does not exist.
              */
              res= 0;
              thd->clear_error();
            }
            else
            {
              /*
                We should use show_table_list->alias instead of
                show_table_list->table_name because table_name
                could be changed during opening of I_S tables. It's safe
                to use alias because alias contains original table name
                in this case.
              */
              thd->make_lex_string(&tmp_lex_string, show_table_list->alias,
                                   strlen(show_table_list->alias), FALSE);
              res= schema_table->process_table(thd, show_table_list, table,
                                               res, &orig_db_name,
                                               &tmp_lex_string);
              close_tables_for_reopen(thd, &show_table_list);
            }
            DBUG_ASSERT(!lex->query_tables_own_last);
            if (res)
              goto err;
          }
        }
      }
      /*
        If we have information schema its always the first table and only
        the first table. Reset for other tables.
      */
      with_i_schema= 0;
    }
  }

  error= 0;
err:
  thd->restore_backup_open_tables_state(&open_tables_state_backup);
  lex->restore_backup_query_tables_list(&query_tables_list_backup);
  lex->derived_tables= derived_tables;
  lex->all_selects_list= old_all_select_lex;
  lex->view_prepare_mode= save_view_prepare_mode;
  lex->sql_command= save_sql_command;
  DBUG_RETURN(error);
}


bool store_schema_shemata(THD* thd, TABLE *table, LEX_STRING *db_name,
                          CHARSET_INFO *cs)
{
  restore_record(table, s->default_values);
  table->field[1]->store(db_name->str, db_name->length, system_charset_info);
  table->field[2]->store(cs->csname, strlen(cs->csname), system_charset_info);
  table->field[3]->store(cs->name, strlen(cs->name), system_charset_info);
  return schema_table_store_record(thd, table);
}


int fill_schema_schemata(THD *thd, TABLE_LIST *tables, COND *cond)
{
  /*
    TODO: fill_schema_shemata() is called when new client is connected.
    Returning error status in this case leads to client hangup.
  */

  LOOKUP_FIELD_VALUES lookup_field_vals;
  List<LEX_STRING> db_names;
  LEX_STRING *db_name;
  bool with_i_schema;
  HA_CREATE_INFO create;
  TABLE *table= tables->table;
#ifndef NO_EMBEDDED_ACCESS_CHECKS
  Security_context *sctx= thd->security_ctx;
#endif
  DBUG_ENTER("fill_schema_shemata");

  if (get_lookup_field_values(thd, cond, tables, &lookup_field_vals))
    DBUG_RETURN(0);
  DBUG_PRINT("INDEX VALUES",("db_name='%s', table_name='%s'",
                             lookup_field_vals.db_value.str,
                             lookup_field_vals.table_value.str));
  if (make_db_list(thd, &db_names, &lookup_field_vals,
                   &with_i_schema))
    DBUG_RETURN(1);

  /*
    If we have lookup db value we should check that the database exists
  */
  if(lookup_field_vals.db_value.str && !lookup_field_vals.wild_db_value &&
     !with_i_schema)
  {
    char path[FN_REFLEN+16];
    uint path_len;
    MY_STAT stat_info;
    if (!lookup_field_vals.db_value.str[0])
      DBUG_RETURN(0);
    path_len= build_table_filename(path, sizeof(path),
                                   lookup_field_vals.db_value.str, "", "", 0);
    path[path_len-1]= 0;
    if (!my_stat(path,&stat_info,MYF(0)))
      DBUG_RETURN(0);
  }

  List_iterator_fast<LEX_STRING> it(db_names);
  while ((db_name=it++))
  {
    if (with_i_schema)       // information schema name is always first in list
    {
      if (store_schema_shemata(thd, table, db_name,
                               system_charset_info))
        DBUG_RETURN(1);
      with_i_schema= 0;
      continue;
    }
#ifndef NO_EMBEDDED_ACCESS_CHECKS
    if (sctx->master_access & (DB_ACLS | SHOW_DB_ACL) ||
	acl_get(sctx->host, sctx->ip, sctx->priv_user, db_name->str, 0) ||
	!check_grant_db(thd, db_name->str))
#endif
    {
      load_db_opt_by_name(thd, db_name->str, &create);
      if (store_schema_shemata(thd, table, db_name,
                               create.default_table_charset))
        DBUG_RETURN(1);
    }
  }
  DBUG_RETURN(0);
}


static int get_schema_tables_record(THD *thd, TABLE_LIST *tables,
				    TABLE *table, bool res,
				    LEX_STRING *db_name,
				    LEX_STRING *table_name)
{
  const char *tmp_buff;
  MYSQL_TIME time;
  CHARSET_INFO *cs= system_charset_info;
  DBUG_ENTER("get_schema_tables_record");

  restore_record(table, s->default_values);
  table->field[1]->store(db_name->str, db_name->length, cs);
  table->field[2]->store(table_name->str, table_name->length, cs);
  if (res)
  {
    /*
      there was errors during opening tables
    */
    const char *error= thd->main_da.message();
    if (tables->view)
      table->field[3]->store(STRING_WITH_LEN("VIEW"), cs);
    else if (tables->schema_table)
      table->field[3]->store(STRING_WITH_LEN("SYSTEM VIEW"), cs);
    else
      table->field[3]->store(STRING_WITH_LEN("BASE TABLE"), cs);
    table->field[20]->store(error, strlen(error), cs);
    thd->clear_error();
  }
  else if (tables->view)
  {
    table->field[3]->store(STRING_WITH_LEN("VIEW"), cs);
    table->field[20]->store(STRING_WITH_LEN("VIEW"), cs);
  }
  else
  {
    char option_buff[350],*ptr;
    TABLE *show_table= tables->table;
    TABLE_SHARE *share= show_table->s;
    handler *file= show_table->file;
    handlerton *tmp_db_type= share->db_type();
    if (share->tmp_table == SYSTEM_TMP_TABLE)
      table->field[3]->store(STRING_WITH_LEN("SYSTEM VIEW"), cs);
    else if (share->tmp_table)
      table->field[3]->store(STRING_WITH_LEN("LOCAL TEMPORARY"), cs);
    else
      table->field[3]->store(STRING_WITH_LEN("BASE TABLE"), cs);

    for (int i= 4; i < 20; i++)
    {
      if (i == 7 || (i > 12 && i < 17) || i == 18)
        continue;
      table->field[i]->set_notnull();
    }
#ifdef WITH_PARTITION_STORAGE_ENGINE
    if (share->db_type() == partition_hton &&
        share->partition_info_len)
      tmp_db_type= share->default_part_db_type;
#endif
    tmp_buff= (char *) ha_resolve_storage_engine_name(tmp_db_type);
    table->field[4]->store(tmp_buff, strlen(tmp_buff), cs);
    table->field[5]->store((longlong) share->frm_version, TRUE);

    ptr=option_buff;
    if (share->min_rows)
    {
      ptr=strmov(ptr," min_rows=");
      ptr=longlong10_to_str(share->min_rows,ptr,10);
    }
    if (share->max_rows)
    {
      ptr=strmov(ptr," max_rows=");
      ptr=longlong10_to_str(share->max_rows,ptr,10);
    }
    if (share->avg_row_length)
    {
      ptr=strmov(ptr," avg_row_length=");
      ptr=longlong10_to_str(share->avg_row_length,ptr,10);
    }
    if (share->db_create_options & HA_OPTION_PACK_KEYS)
      ptr=strmov(ptr," pack_keys=1");
    if (share->db_create_options & HA_OPTION_NO_PACK_KEYS)
      ptr=strmov(ptr," pack_keys=0");
    /* We use CHECKSUM, instead of TABLE_CHECKSUM, for backward compability */
    if (share->db_create_options & HA_OPTION_CHECKSUM)
      ptr=strmov(ptr," checksum=1");
    if (share->page_checksum != HA_CHOICE_UNDEF)
      ptr= strxmov(ptr, " page_checksum=",
                   ha_choice_values[(uint) share->page_checksum], NullS);
    if (share->db_create_options & HA_OPTION_DELAY_KEY_WRITE)
      ptr=strmov(ptr," delay_key_write=1");
    if (share->row_type != ROW_TYPE_DEFAULT)
      ptr=strxmov(ptr, " row_format=",
                  ha_row_type[(uint) share->row_type],
                  NullS);
    if (share->transactional != HA_CHOICE_UNDEF)
    {
      ptr= strxmov(ptr, " TRANSACTIONAL=",
                   (share->transactional == HA_CHOICE_YES ? "1" : "0"),
                   NullS);
    }
#ifdef WITH_PARTITION_STORAGE_ENGINE
    if (show_table->s->db_type() == partition_hton &&
        show_table->part_info != NULL &&
        show_table->part_info->no_parts > 0)
      ptr= strmov(ptr, " partitioned");
#endif
    if (share->transactional != HA_CHOICE_UNDEF)
      ptr= strxmov(ptr, " transactional=",
                   ha_choice_values[(uint) share->transactional], NullS);
    table->field[19]->store(option_buff+1,
                            (ptr == option_buff ? 0 :
                             (uint) (ptr-option_buff)-1), cs);

    tmp_buff= (share->table_charset ?
               share->table_charset->name : "default");
    table->field[17]->store(tmp_buff, strlen(tmp_buff), cs);

    if (share->comment.str)
      table->field[20]->store(share->comment.str, share->comment.length, cs);

    if(file)
    {
      file->info(HA_STATUS_VARIABLE | HA_STATUS_TIME | HA_STATUS_AUTO |
                 HA_STATUS_NO_LOCK);
      enum row_type row_type = file->get_row_type();
      switch (row_type) {
      case ROW_TYPE_NOT_USED:
      case ROW_TYPE_DEFAULT:
        tmp_buff= ((share->db_options_in_use &
                    HA_OPTION_COMPRESS_RECORD) ? "Compressed" :
                   (share->db_options_in_use & HA_OPTION_PACK_RECORD) ?
                   "Dynamic" : "Fixed");
        break;
      case ROW_TYPE_FIXED:
        tmp_buff= "Fixed";
        break;
      case ROW_TYPE_DYNAMIC:
        tmp_buff= "Dynamic";
        break;
      case ROW_TYPE_COMPRESSED:
        tmp_buff= "Compressed";
        break;
      case ROW_TYPE_REDUNDANT:
        tmp_buff= "Redundant";
        break;
      case ROW_TYPE_COMPACT:
        tmp_buff= "Compact";
        break;
      case ROW_TYPE_PAGE:
        tmp_buff= "Paged";
        break;
      }
      table->field[6]->store(tmp_buff, strlen(tmp_buff), cs);
      if (!tables->schema_table)
      {
        table->field[7]->store((longlong) file->stats.records, TRUE);
        table->field[7]->set_notnull();
      }
      table->field[8]->store((longlong) file->stats.mean_rec_length, TRUE);
      table->field[9]->store((longlong) file->stats.data_file_length, TRUE);
      if (file->stats.max_data_file_length)
      {
        table->field[10]->store((longlong) file->stats.max_data_file_length,
                                TRUE);
      }
      table->field[11]->store((longlong) file->stats.index_file_length, TRUE);
      table->field[12]->store((longlong) file->stats.delete_length, TRUE);
      if (show_table->found_next_number_field)
      {
        table->field[13]->store((longlong) file->stats.auto_increment_value,
                                TRUE);
        table->field[13]->set_notnull();
      }
      if (file->stats.create_time)
      {
        thd->variables.time_zone->gmt_sec_to_TIME(&time,
                                                  (my_time_t) file->stats.create_time);
        table->field[14]->store_time(&time, MYSQL_TIMESTAMP_DATETIME);
        table->field[14]->set_notnull();
      }
      if (file->stats.update_time)
      {
        thd->variables.time_zone->gmt_sec_to_TIME(&time,
                                                  (my_time_t) file->stats.update_time);
        table->field[15]->store_time(&time, MYSQL_TIMESTAMP_DATETIME);
        table->field[15]->set_notnull();
      }
      if (file->stats.check_time)
      {
        thd->variables.time_zone->gmt_sec_to_TIME(&time,
                                                  (my_time_t) file->stats.check_time);
        table->field[16]->store_time(&time, MYSQL_TIMESTAMP_DATETIME);
        table->field[16]->set_notnull();
      }
      if (file->ha_table_flags() & (ulong) HA_HAS_CHECKSUM)
      {
        table->field[18]->store((longlong) file->checksum(), TRUE);
        table->field[18]->set_notnull();
      }
    }
  }
  DBUG_RETURN(schema_table_store_record(thd, table));
}


static int get_schema_column_record(THD *thd, TABLE_LIST *tables,
				    TABLE *table, bool res,
				    LEX_STRING *db_name,
				    LEX_STRING *table_name)
{
  LEX *lex= thd->lex;
  const char *wild= lex->wild ? lex->wild->ptr() : NullS;
  CHARSET_INFO *cs= system_charset_info;
  TABLE *show_table;
  Field **ptr,*field;
  int count;
  DBUG_ENTER("get_schema_column_record");

  if (res)
  {
    if (lex->sql_command != SQLCOM_SHOW_FIELDS)
    {
      /*
        I.e. we are in SELECT FROM INFORMATION_SCHEMA.COLUMS
        rather than in SHOW COLUMNS
      */
      push_warning(thd, MYSQL_ERROR::WARN_LEVEL_WARN,
                   thd->main_da.sql_errno(), thd->main_da.message());
      thd->clear_error();
      res= 0;
    }
    DBUG_RETURN(res);
  }

  show_table= tables->table;
  count= 0;
  restore_record(show_table, s->default_values);
  show_table->use_all_columns();               // Required for default

  for (ptr= show_table->field; (field= *ptr) ; ptr++)
  {
    const char *tmp_buff;
    uchar *pos;
    bool is_blob;
    uint flags=field->flags;
    char tmp[MAX_FIELD_WIDTH];
    String type(tmp,sizeof(tmp), system_charset_info);
    char *end;
    int decimals, field_length;

    if (wild && wild[0] &&
        wild_case_compare(system_charset_info, field->field_name,wild))
      continue;

    flags= field->flags;
    count++;
    /* Get default row, with all NULL fields set to NULL */
    restore_record(table, s->default_values);

#ifndef NO_EMBEDDED_ACCESS_CHECKS
    uint col_access;
    check_access(thd,SELECT_ACL | EXTRA_ACL, db_name->str,
                 &tables->grant.privilege, 0, 0, test(tables->schema_table));
    col_access= get_column_grant(thd, &tables->grant,
                                 db_name->str, table_name->str,
                                 field->field_name) & COL_ACLS;
    if (!tables->schema_table && !col_access)
      continue;
    end= tmp;
    for (uint bitnr=0; col_access ; col_access>>=1,bitnr++)
    {
      if (col_access & 1)
      {
        *end++=',';
        end=strmov(end,grant_types.type_names[bitnr]);
      }
    }
    table->field[17]->store(tmp+1,end == tmp ? 0 : (uint) (end-tmp-1), cs);

#endif
    table->field[1]->store(db_name->str, db_name->length, cs);
    table->field[2]->store(table_name->str, table_name->length, cs);
    table->field[3]->store(field->field_name, strlen(field->field_name),
                           cs);
    table->field[4]->store((longlong) count, TRUE);
    field->sql_type(type);
    table->field[14]->store(type.ptr(), type.length(), cs);
    tmp_buff= strchr(type.ptr(), '(');
    table->field[7]->store(type.ptr(),
                           (tmp_buff ? tmp_buff - type.ptr() :
                            type.length()), cs);

    if (get_field_default_value(thd, show_table, field, &type, 0))
    {
      table->field[5]->store(type.ptr(), type.length(), cs);
      table->field[5]->set_notnull();
    }
    pos=(uchar*) ((flags & NOT_NULL_FLAG) ?  "NO" : "YES");
    table->field[6]->store((const char*) pos,
                           strlen((const char*) pos), cs);
    is_blob= (field->type() == MYSQL_TYPE_BLOB);
    if (field->has_charset() || is_blob ||
        field->real_type() == MYSQL_TYPE_VARCHAR ||  // For varbinary type
        field->real_type() == MYSQL_TYPE_STRING)     // For binary type
    {
      uint32 octet_max_length= field->max_display_length();
      if (is_blob && octet_max_length != (uint32) 4294967295U)
        octet_max_length /= field->charset()->mbmaxlen;
      longlong char_max_len= is_blob ?
        (longlong) octet_max_length / field->charset()->mbminlen :
        (longlong) octet_max_length / field->charset()->mbmaxlen;
      table->field[8]->store(char_max_len, TRUE);
      table->field[8]->set_notnull();
      table->field[9]->store((longlong) octet_max_length, TRUE);
      table->field[9]->set_notnull();
    }

    /*
      Calculate field_length and decimals.
      They are set to -1 if they should not be set (we should return NULL)
    */

    decimals= field->decimals();
    switch (field->type()) {
    case MYSQL_TYPE_NEWDECIMAL:
      field_length= ((Field_new_decimal*) field)->precision;
      break;
    case MYSQL_TYPE_DECIMAL:
      field_length= field->field_length - (decimals  ? 2 : 1);
      break;
    case MYSQL_TYPE_TINY:
    case MYSQL_TYPE_SHORT:
    case MYSQL_TYPE_LONG:
    case MYSQL_TYPE_LONGLONG:
    case MYSQL_TYPE_INT24:
      field_length= field->max_display_length() - 1;
      break;
    case MYSQL_TYPE_BIT:
      field_length= field->max_display_length();
      decimals= -1;                             // return NULL
      break;
    case MYSQL_TYPE_FLOAT:
    case MYSQL_TYPE_DOUBLE:
      field_length= field->field_length;
      if (decimals == NOT_FIXED_DEC)
        decimals= -1;                           // return NULL
    break;
    default:
      field_length= decimals= -1;
      break;
    }

    if (field_length >= 0)
    {
      table->field[10]->store((longlong) field_length, TRUE);
      table->field[10]->set_notnull();
    }
    if (decimals >= 0)
    {
      table->field[11]->store((longlong) decimals, TRUE);
      table->field[11]->set_notnull();
    }

    if (field->has_charset())
    {
      pos=(uchar*) field->charset()->csname;
      table->field[12]->store((const char*) pos,
                              strlen((const char*) pos), cs);
      table->field[12]->set_notnull();
      pos=(uchar*) field->charset()->name;
      table->field[13]->store((const char*) pos,
                              strlen((const char*) pos), cs);
      table->field[13]->set_notnull();
    }
    pos=(uchar*) ((field->flags & PRI_KEY_FLAG) ? "PRI" :
                 (field->flags & UNIQUE_KEY_FLAG) ? "UNI" :
                 (field->flags & MULTIPLE_KEY_FLAG) ? "MUL":"");
    table->field[15]->store((const char*) pos,
                            strlen((const char*) pos), cs);

    end= tmp;
    if (field->unireg_check == Field::NEXT_NUMBER)
      table->field[16]->store(STRING_WITH_LEN("auto_increment"), cs);
    if (show_table->timestamp_field == field &&
        field->unireg_check != Field::TIMESTAMP_DN_FIELD)
      table->field[16]->store(STRING_WITH_LEN("on update CURRENT_TIMESTAMP"),
                              cs);

    table->field[18]->store(field->comment.str, field->comment.length, cs);
    if (schema_table_store_record(thd, table))
      DBUG_RETURN(1);
  }
  DBUG_RETURN(0);
}



int fill_schema_charsets(THD *thd, TABLE_LIST *tables, COND *cond)
{
  CHARSET_INFO **cs;
  const char *wild= thd->lex->wild ? thd->lex->wild->ptr() : NullS;
  TABLE *table= tables->table;
  CHARSET_INFO *scs= system_charset_info;

  for (cs= all_charsets ; cs < all_charsets+255 ; cs++)
  {
    CHARSET_INFO *tmp_cs= cs[0];
    if (tmp_cs && (tmp_cs->state & MY_CS_PRIMARY) &&
        (tmp_cs->state & MY_CS_AVAILABLE) &&
        !(tmp_cs->state & MY_CS_HIDDEN) &&
        !(wild && wild[0] &&
	  wild_case_compare(scs, tmp_cs->csname,wild)))
    {
      const char *comment;
      restore_record(table, s->default_values);
      table->field[0]->store(tmp_cs->csname, strlen(tmp_cs->csname), scs);
      table->field[1]->store(tmp_cs->name, strlen(tmp_cs->name), scs);
      comment= tmp_cs->comment ? tmp_cs->comment : "";
      table->field[2]->store(comment, strlen(comment), scs);
      table->field[3]->store((longlong) tmp_cs->mbmaxlen, TRUE);
      if (schema_table_store_record(thd, table))
        return 1;
    }
  }
  return 0;
}


static my_bool iter_schema_engines(THD *thd, plugin_ref plugin,
                                   void *ptable)
{
  TABLE *table= (TABLE *) ptable;
  handlerton *hton= plugin_data(plugin, handlerton *);
  const char *wild= thd->lex->wild ? thd->lex->wild->ptr() : NullS;
  CHARSET_INFO *scs= system_charset_info;
  handlerton *default_type= ha_default_handlerton(thd);
  DBUG_ENTER("iter_schema_engines");

  if (!(hton->flags & HTON_HIDDEN))
  {
    LEX_STRING *name= plugin_name(plugin);
    if (!(wild && wild[0] &&
          wild_case_compare(scs, name->str,wild)))
    {
      LEX_STRING yesno[2]= {{ C_STRING_WITH_LEN("NO") },
                            { C_STRING_WITH_LEN("YES") }};
      LEX_STRING *tmp;
      const char *option_name= show_comp_option_name[(int) hton->state];
      restore_record(table, s->default_values);

      table->field[0]->store(name->str, name->length, scs);
      if (hton->state == SHOW_OPTION_YES && default_type == hton)
        option_name= "DEFAULT";
      table->field[1]->store(option_name, strlen(option_name), scs);
      table->field[2]->store(plugin_decl(plugin)->descr,
                             strlen(plugin_decl(plugin)->descr), scs);
      tmp= &yesno[test(hton->commit)];
      table->field[3]->store(tmp->str, tmp->length, scs);
      tmp= &yesno[test(hton->prepare)];
      table->field[4]->store(tmp->str, tmp->length, scs);
      tmp= &yesno[test(hton->savepoint_set)];
      table->field[5]->store(tmp->str, tmp->length, scs);

      if (schema_table_store_record(thd, table))
        DBUG_RETURN(1);
    }
  }
  DBUG_RETURN(0);
}


int fill_schema_engines(THD *thd, TABLE_LIST *tables, COND *cond)
{
  return plugin_foreach(thd, iter_schema_engines,
                        MYSQL_STORAGE_ENGINE_PLUGIN, tables->table);
}


int fill_schema_collation(THD *thd, TABLE_LIST *tables, COND *cond)
{
  CHARSET_INFO **cs;
  const char *wild= thd->lex->wild ? thd->lex->wild->ptr() : NullS;
  TABLE *table= tables->table;
  CHARSET_INFO *scs= system_charset_info;
  for (cs= all_charsets ; cs < all_charsets+255 ; cs++ )
  {
    CHARSET_INFO **cl;
    CHARSET_INFO *tmp_cs= cs[0];
    if (!tmp_cs || !(tmp_cs->state & MY_CS_AVAILABLE) ||
         (tmp_cs->state & MY_CS_HIDDEN) ||
        !(tmp_cs->state & MY_CS_PRIMARY))
      continue;
    for (cl= all_charsets; cl < all_charsets+255 ;cl ++)
    {
      CHARSET_INFO *tmp_cl= cl[0];
      if (!tmp_cl || !(tmp_cl->state & MY_CS_AVAILABLE) ||
          !my_charset_same(tmp_cs, tmp_cl))
	continue;
      if (!(wild && wild[0] &&
	  wild_case_compare(scs, tmp_cl->name,wild)))
      {
	const char *tmp_buff;
	restore_record(table, s->default_values);
	table->field[0]->store(tmp_cl->name, strlen(tmp_cl->name), scs);
        table->field[1]->store(tmp_cl->csname , strlen(tmp_cl->csname), scs);
        table->field[2]->store((longlong) tmp_cl->number, TRUE);
        tmp_buff= (tmp_cl->state & MY_CS_PRIMARY) ? "Yes" : "";
	table->field[3]->store(tmp_buff, strlen(tmp_buff), scs);
        tmp_buff= (tmp_cl->state & MY_CS_COMPILED)? "Yes" : "";
	table->field[4]->store(tmp_buff, strlen(tmp_buff), scs);
        table->field[5]->store((longlong) tmp_cl->strxfrm_multiply, TRUE);
        if (schema_table_store_record(thd, table))
          return 1;
      }
    }
  }
  return 0;
}


int fill_schema_coll_charset_app(THD *thd, TABLE_LIST *tables, COND *cond)
{
  CHARSET_INFO **cs;
  TABLE *table= tables->table;
  CHARSET_INFO *scs= system_charset_info;
  for (cs= all_charsets ; cs < all_charsets+255 ; cs++ )
  {
    CHARSET_INFO **cl;
    CHARSET_INFO *tmp_cs= cs[0];
    if (!tmp_cs || !(tmp_cs->state & MY_CS_AVAILABLE) ||
        !(tmp_cs->state & MY_CS_PRIMARY))
      continue;
    for (cl= all_charsets; cl < all_charsets+255 ;cl ++)
    {
      CHARSET_INFO *tmp_cl= cl[0];
      if (!tmp_cl || !(tmp_cl->state & MY_CS_AVAILABLE) ||
          !my_charset_same(tmp_cs,tmp_cl))
	continue;
      restore_record(table, s->default_values);
      table->field[0]->store(tmp_cl->name, strlen(tmp_cl->name), scs);
      table->field[1]->store(tmp_cl->csname , strlen(tmp_cl->csname), scs);
      if (schema_table_store_record(thd, table))
        return 1;
    }
  }
  return 0;
}


bool store_schema_proc(THD *thd, TABLE *table, TABLE *proc_table,
                       const char *wild, bool full_access, const char *sp_user)
{
  String tmp_string;
  String sp_db, sp_name, definer;
  MYSQL_TIME time;
  LEX *lex= thd->lex;
  CHARSET_INFO *cs= system_charset_info;
  get_field(thd->mem_root, proc_table->field[0], &sp_db);
  get_field(thd->mem_root, proc_table->field[1], &sp_name);
  get_field(thd->mem_root, proc_table->field[11], &definer);
  if (!full_access)
    full_access= !strcmp(sp_user, definer.ptr());
  if (!full_access && check_some_routine_access(thd, sp_db.ptr(),
                                                sp_name.ptr(),
                                                proc_table->field[2]->
                                                val_int() ==
                                                TYPE_ENUM_PROCEDURE))
    return 0;

  if (lex->sql_command == SQLCOM_SHOW_STATUS_PROC &&
      proc_table->field[2]->val_int() == TYPE_ENUM_PROCEDURE ||
      lex->sql_command == SQLCOM_SHOW_STATUS_FUNC &&
      proc_table->field[2]->val_int() == TYPE_ENUM_FUNCTION ||
      (sql_command_flags[lex->sql_command] & CF_STATUS_COMMAND) == 0)
  {
    restore_record(table, s->default_values);
    if (!wild || !wild[0] || !wild_compare(sp_name.ptr(), wild, 0))
    {
      int enum_idx= (int) proc_table->field[5]->val_int();
      table->field[3]->store(sp_name.ptr(), sp_name.length(), cs);
      get_field(thd->mem_root, proc_table->field[3], &tmp_string);
      table->field[0]->store(tmp_string.ptr(), tmp_string.length(), cs);
      table->field[2]->store(sp_db.ptr(), sp_db.length(), cs);
      get_field(thd->mem_root, proc_table->field[2], &tmp_string);
      table->field[4]->store(tmp_string.ptr(), tmp_string.length(), cs);
      if (proc_table->field[2]->val_int() == TYPE_ENUM_FUNCTION)
      {
        get_field(thd->mem_root, proc_table->field[9], &tmp_string);
        table->field[5]->store(tmp_string.ptr(), tmp_string.length(), cs);
        table->field[5]->set_notnull();
      }
      if (full_access)
      {
        get_field(thd->mem_root, proc_table->field[19], &tmp_string);
        table->field[7]->store(tmp_string.ptr(), tmp_string.length(), cs);
        table->field[7]->set_notnull();
      }
      table->field[6]->store(STRING_WITH_LEN("SQL"), cs);
      table->field[10]->store(STRING_WITH_LEN("SQL"), cs);
      get_field(thd->mem_root, proc_table->field[6], &tmp_string);
      table->field[11]->store(tmp_string.ptr(), tmp_string.length(), cs);
      table->field[12]->store(sp_data_access_name[enum_idx].str,
                              sp_data_access_name[enum_idx].length , cs);
      get_field(thd->mem_root, proc_table->field[7], &tmp_string);
      table->field[14]->store(tmp_string.ptr(), tmp_string.length(), cs);
      bzero((char *)&time, sizeof(time));
      ((Field_timestamp *) proc_table->field[12])->get_time(&time);
      table->field[15]->store_time(&time, MYSQL_TIMESTAMP_DATETIME);
      bzero((char *)&time, sizeof(time));
      ((Field_timestamp *) proc_table->field[13])->get_time(&time);
      table->field[16]->store_time(&time, MYSQL_TIMESTAMP_DATETIME);
      get_field(thd->mem_root, proc_table->field[14], &tmp_string);
      table->field[17]->store(tmp_string.ptr(), tmp_string.length(), cs);
      get_field(thd->mem_root, proc_table->field[15], &tmp_string);
      table->field[18]->store(tmp_string.ptr(), tmp_string.length(), cs);
      table->field[19]->store(definer.ptr(), definer.length(), cs);

      get_field(thd->mem_root, proc_table->field[16], &tmp_string);
      table->field[20]->store(tmp_string.ptr(), tmp_string.length(), cs);

      get_field(thd->mem_root, proc_table->field[17], &tmp_string);
      table->field[21]->store(tmp_string.ptr(), tmp_string.length(), cs);

      get_field(thd->mem_root, proc_table->field[18], &tmp_string);
      table->field[22]->store(tmp_string.ptr(), tmp_string.length(), cs);

      return schema_table_store_record(thd, table);
    }
  }
  return 0;
}


int fill_schema_proc(THD *thd, TABLE_LIST *tables, COND *cond)
{
  TABLE *proc_table;
  TABLE_LIST proc_tables;
  const char *wild= thd->lex->wild ? thd->lex->wild->ptr() : NullS;
  int res= 0;
  TABLE *table= tables->table;
  bool full_access;
  char definer[USER_HOST_BUFF_SIZE];
  Open_tables_state open_tables_state_backup;
  DBUG_ENTER("fill_schema_proc");

  strxmov(definer, thd->security_ctx->priv_user, "@",
          thd->security_ctx->priv_host, NullS);
  /* We use this TABLE_LIST instance only for checking of privileges. */
  bzero((char*) &proc_tables,sizeof(proc_tables));
  proc_tables.db= (char*) "mysql";
  proc_tables.db_length= 5;
  proc_tables.table_name= proc_tables.alias= (char*) "proc";
  proc_tables.table_name_length= 4;
  proc_tables.lock_type= TL_READ;
  full_access= !check_table_access(thd, SELECT_ACL, &proc_tables, 1);
  if (!(proc_table= open_proc_table_for_read(thd, &open_tables_state_backup)))
  {
    DBUG_RETURN(1);
  }
  proc_table->file->ha_index_init(0, 1);
  if ((res= proc_table->file->index_first(proc_table->record[0])))
  {
    res= (res == HA_ERR_END_OF_FILE) ? 0 : 1;
    goto err;
  }
  if (store_schema_proc(thd, table, proc_table, wild, full_access, definer))
  {
    res= 1;
    goto err;
  }
  while (!proc_table->file->index_next(proc_table->record[0]))
  {
    if (store_schema_proc(thd, table, proc_table, wild, full_access, definer))
    {
      res= 1;
      goto err;
    }
  }

err:
  proc_table->file->ha_index_end();
  close_system_tables(thd, &open_tables_state_backup);
  DBUG_RETURN(res);
}


static int get_schema_stat_record(THD *thd, TABLE_LIST *tables,
				  TABLE *table, bool res,
				  LEX_STRING *db_name,
				  LEX_STRING *table_name)
{
  CHARSET_INFO *cs= system_charset_info;
  DBUG_ENTER("get_schema_stat_record");
  if (res)
  {
    if (thd->lex->sql_command != SQLCOM_SHOW_KEYS)
    {
      /*
        I.e. we are in SELECT FROM INFORMATION_SCHEMA.STATISTICS
        rather than in SHOW KEYS
      */
      if (thd->is_error())
        push_warning(thd, MYSQL_ERROR::WARN_LEVEL_WARN,
                     thd->main_da.sql_errno(), thd->main_da.message());
      thd->clear_error();
      res= 0;
    }
    DBUG_RETURN(res);
  }
  else if (!tables->view)
  {
    TABLE *show_table= tables->table;
    KEY *key_info=show_table->s->key_info;
    if (show_table->file)
      show_table->file->info(HA_STATUS_VARIABLE |
                             HA_STATUS_NO_LOCK |
                             HA_STATUS_TIME);
    for (uint i=0 ; i < show_table->s->keys ; i++,key_info++)
    {
      KEY_PART_INFO *key_part= key_info->key_part;
      const char *str;
      for (uint j=0 ; j < key_info->key_parts ; j++,key_part++)
      {
        restore_record(table, s->default_values);
        table->field[1]->store(db_name->str, db_name->length, cs);
        table->field[2]->store(table_name->str, table_name->length, cs);
        table->field[3]->store((longlong) ((key_info->flags &
                                            HA_NOSAME) ? 0 : 1), TRUE);
        table->field[4]->store(db_name->str, db_name->length, cs);
        table->field[5]->store(key_info->name, strlen(key_info->name), cs);
        table->field[6]->store((longlong) (j+1), TRUE);
        str=(key_part->field ? key_part->field->field_name :
             "?unknown field?");
        table->field[7]->store(str, strlen(str), cs);
        if (show_table->file)
        {
          if (show_table->file->index_flags(i, j, 0) & HA_READ_ORDER)
          {
            table->field[8]->store(((key_part->key_part_flag &
                                     HA_REVERSE_SORT) ?
                                    "D" : "A"), 1, cs);
            table->field[8]->set_notnull();
          }
          KEY *key=show_table->key_info+i;
          if (key->rec_per_key[j])
          {
            ha_rows records=(show_table->file->stats.records /
                             key->rec_per_key[j]);
            table->field[9]->store((longlong) records, TRUE);
            table->field[9]->set_notnull();
          }
          str= show_table->file->index_type(i);
          table->field[13]->store(str, strlen(str), cs);
        }
        if (!(key_info->flags & HA_FULLTEXT) &&
            (key_part->field &&
             key_part->length !=
             show_table->s->field[key_part->fieldnr-1]->key_length()))
        {
          table->field[10]->store((longlong) key_part->length /
                                  key_part->field->charset()->mbmaxlen, TRUE);
          table->field[10]->set_notnull();
        }
        uint flags= key_part->field ? key_part->field->flags : 0;
        const char *pos=(char*) ((flags & NOT_NULL_FLAG) ? "" : "YES");
        table->field[12]->store(pos, strlen(pos), cs);
        if (!show_table->s->keys_in_use.is_set(i))
          table->field[14]->store(STRING_WITH_LEN("disabled"), cs);
        else
          table->field[14]->store("", 0, cs);
        table->field[14]->set_notnull();
        if (schema_table_store_record(thd, table))
          DBUG_RETURN(1);
      }
    }
  }
  DBUG_RETURN(res);
}


static int get_schema_views_record(THD *thd, TABLE_LIST *tables,
				   TABLE *table, bool res,
				   LEX_STRING *db_name,
				   LEX_STRING *table_name)
{
  CHARSET_INFO *cs= system_charset_info;
  DBUG_ENTER("get_schema_views_record");
  LEX_STRING *tmp_db_name, *tmp_table_name;
  char definer[USER_HOST_BUFF_SIZE];
  uint definer_len;
  bool updatable_view;
  /*
    if SELECT FROM I_S.VIEWS uses only fields
    which have OPEN_FRM_ONLY flag then 'tables'
    structure is zeroed and only tables->view is set.
    (see fill_schema_table_from_frm() function).
    So we should disable other fields filling.
  */
  bool only_share= !tables->definer.user.str;

  if (tables->view)
  {
    Security_context *sctx= thd->security_ctx;
    if (!only_share && !tables->allowed_show)
    {
      if (!my_strcasecmp(system_charset_info, tables->definer.user.str,
                         sctx->priv_user) &&
          !my_strcasecmp(system_charset_info, tables->definer.host.str,
                         sctx->priv_host))
        tables->allowed_show= TRUE;
    }
    restore_record(table, s->default_values);
    tmp_db_name= &tables->view_db;
    tmp_table_name= &tables->view_name;
    if (only_share)
    {
      tmp_db_name= db_name;
      tmp_table_name= table_name;
    }
    table->field[1]->store(tmp_db_name->str, tmp_db_name->length, cs);
    table->field[2]->store(tmp_table_name->str, tmp_table_name->length, cs);
    if (!only_share)
    {
      if (tables->allowed_show)
      {
        table->field[3]->store(tables->view_body_utf8.str,
                               tables->view_body_utf8.length,
                               cs);
      }

      if (tables->with_check != VIEW_CHECK_NONE)
      {
        if (tables->with_check == VIEW_CHECK_LOCAL)
          table->field[4]->store(STRING_WITH_LEN("LOCAL"), cs);
        else
          table->field[4]->store(STRING_WITH_LEN("CASCADED"), cs);
      }
      else
        table->field[4]->store(STRING_WITH_LEN("NONE"), cs);

      updatable_view= 0;
      if (tables->algorithm != VIEW_ALGORITHM_TMPTABLE)
      {
        /*
          We should use tables->view->select_lex.item_list here and
          can not use Field_iterator_view because the view always uses
          temporary algorithm during opening for I_S and
          TABLE_LIST fields 'field_translation' & 'field_translation_end'
          are uninitialized is this case.
        */
        List<Item> *fields= &tables->view->select_lex.item_list;
        List_iterator<Item> it(*fields);
        Item *item;
        Item_field *field;
        /*
          check that at least one column in view is updatable
        */
        while ((item= it++))
        {
          if ((field= item->filed_for_view_update()) && field->field &&
              !field->field->table->pos_in_table_list->schema_table)
          {
            updatable_view= 1;
            break;
          }
        }
        if (updatable_view && !tables->view->can_be_merged())
          updatable_view= 0;
      }
      if (updatable_view)
        table->field[5]->store(STRING_WITH_LEN("YES"), cs);
      else
        table->field[5]->store(STRING_WITH_LEN("NO"), cs);
      definer_len= (strxmov(definer, tables->definer.user.str, "@",
                            tables->definer.host.str, NullS) - definer);
      table->field[6]->store(definer, definer_len, cs);
      if (tables->view_suid)
        table->field[7]->store(STRING_WITH_LEN("DEFINER"), cs);
      else
        table->field[7]->store(STRING_WITH_LEN("INVOKER"), cs);

      table->field[8]->store(tables->view_creation_ctx->get_client_cs()->csname,
                             strlen(tables->view_creation_ctx->
                                    get_client_cs()->csname), cs);

      table->field[9]->store(tables->view_creation_ctx->
                             get_connection_cl()->name,
                             strlen(tables->view_creation_ctx->
                                    get_connection_cl()->name), cs);
    }

    if (schema_table_store_record(thd, table))
      DBUG_RETURN(1);
<<<<<<< HEAD
    if (res && thd->is_error())
      push_warning(thd, MYSQL_ERROR::WARN_LEVEL_WARN, 
                   thd->main_da.sql_errno(), thd->main_da.message());
=======
    if (res && thd->net.last_errno)
      push_warning(thd, MYSQL_ERROR::WARN_LEVEL_WARN,
                   thd->net.last_errno, thd->net.last_error);
>>>>>>> 17bda90a
  }
  if (res)
    thd->clear_error();
  DBUG_RETURN(0);
}


bool store_constraints(THD *thd, TABLE *table, LEX_STRING *db_name,
                       LEX_STRING *table_name, const char *key_name,
                       uint key_len, const char *con_type, uint con_len)
{
  CHARSET_INFO *cs= system_charset_info;
  restore_record(table, s->default_values);
  table->field[1]->store(db_name->str, db_name->length, cs);
  table->field[2]->store(key_name, key_len, cs);
  table->field[3]->store(db_name->str, db_name->length, cs);
  table->field[4]->store(table_name->str, table_name->length, cs);
  table->field[5]->store(con_type, con_len, cs);
  return schema_table_store_record(thd, table);
}


static int get_schema_constraints_record(THD *thd, TABLE_LIST *tables,
					 TABLE *table, bool res,
					 LEX_STRING *db_name,
					 LEX_STRING *table_name)
{
  DBUG_ENTER("get_schema_constraints_record");
  if (res)
  {
    if (thd->is_error())
      push_warning(thd, MYSQL_ERROR::WARN_LEVEL_WARN,
                   thd->main_da.sql_errno(), thd->main_da.message());
    thd->clear_error();
    DBUG_RETURN(0);
  }
  else if (!tables->view)
  {
    List<FOREIGN_KEY_INFO> f_key_list;
    TABLE *show_table= tables->table;
    KEY *key_info=show_table->key_info;
    uint primary_key= show_table->s->primary_key;
    show_table->file->info(HA_STATUS_VARIABLE |
                           HA_STATUS_NO_LOCK |
                           HA_STATUS_TIME);
    for (uint i=0 ; i < show_table->s->keys ; i++, key_info++)
    {
      if (i != primary_key && !(key_info->flags & HA_NOSAME))
        continue;

      if (i == primary_key && !strcmp(key_info->name, primary_key_name))
      {
        if (store_constraints(thd, table, db_name, table_name, key_info->name,
                              strlen(key_info->name),
                              STRING_WITH_LEN("PRIMARY KEY")))
          DBUG_RETURN(1);
      }
      else if (key_info->flags & HA_NOSAME)
      {
        if (store_constraints(thd, table, db_name, table_name, key_info->name,
                              strlen(key_info->name),
                              STRING_WITH_LEN("UNIQUE")))
          DBUG_RETURN(1);
      }
    }

    show_table->file->get_foreign_key_list(thd, &f_key_list);
    FOREIGN_KEY_INFO *f_key_info;
    List_iterator_fast<FOREIGN_KEY_INFO> it(f_key_list);
    while ((f_key_info=it++))
    {
      if (store_constraints(thd, table, db_name, table_name,
                            f_key_info->forein_id->str,
                            strlen(f_key_info->forein_id->str),
                            "FOREIGN KEY", 11))
        DBUG_RETURN(1);
    }
  }
  DBUG_RETURN(res);
}


static bool store_trigger(THD *thd, TABLE *table, LEX_STRING *db_name,
                          LEX_STRING *table_name, LEX_STRING *trigger_name,
                          enum trg_event_type event,
                          enum trg_action_time_type timing,
                          LEX_STRING *trigger_stmt,
                          ulong sql_mode,
                          LEX_STRING *definer_buffer,
                          LEX_STRING *client_cs_name,
                          LEX_STRING *connection_cl_name,
                          LEX_STRING *db_cl_name)
{
  CHARSET_INFO *cs= system_charset_info;
  LEX_STRING sql_mode_rep;

  restore_record(table, s->default_values);
  table->field[1]->store(db_name->str, db_name->length, cs);
  table->field[2]->store(trigger_name->str, trigger_name->length, cs);
  table->field[3]->store(trg_event_type_names[event].str,
                         trg_event_type_names[event].length, cs);
  table->field[5]->store(db_name->str, db_name->length, cs);
  table->field[6]->store(table_name->str, table_name->length, cs);
  table->field[9]->store(trigger_stmt->str, trigger_stmt->length, cs);
  table->field[10]->store(STRING_WITH_LEN("ROW"), cs);
  table->field[11]->store(trg_action_time_type_names[timing].str,
                          trg_action_time_type_names[timing].length, cs);
  table->field[14]->store(STRING_WITH_LEN("OLD"), cs);
  table->field[15]->store(STRING_WITH_LEN("NEW"), cs);

  sys_var_thd_sql_mode::symbolic_mode_representation(thd, sql_mode,
                                                     &sql_mode_rep);
  table->field[17]->store(sql_mode_rep.str, sql_mode_rep.length, cs);
  table->field[18]->store(definer_buffer->str, definer_buffer->length, cs);
  table->field[19]->store(client_cs_name->str, client_cs_name->length, cs);
  table->field[20]->store(connection_cl_name->str,
                          connection_cl_name->length, cs);
  table->field[21]->store(db_cl_name->str, db_cl_name->length, cs);

  return schema_table_store_record(thd, table);
}


static int get_schema_triggers_record(THD *thd, TABLE_LIST *tables,
				      TABLE *table, bool res,
				      LEX_STRING *db_name,
				      LEX_STRING *table_name)
{
  DBUG_ENTER("get_schema_triggers_record");
  /*
    res can be non zero value when processed table is a view or
    error happened during opening of processed table.
  */
  if (res)
  {
    if (thd->is_error())
      push_warning(thd, MYSQL_ERROR::WARN_LEVEL_WARN,
                   thd->main_da.sql_errno(), thd->main_da.message());
    thd->clear_error();
    DBUG_RETURN(0);
  }
  if (!tables->view && tables->table->triggers)
  {
    Table_triggers_list *triggers= tables->table->triggers;
    int event, timing;

#ifndef NO_EMBEDDED_ACCESS_CHECKS
    if (check_table_access(thd, TRIGGER_ACL, tables, 1))
      goto ret;
#endif

    for (event= 0; event < (int)TRG_EVENT_MAX; event++)
    {
      for (timing= 0; timing < (int)TRG_ACTION_MAX; timing++)
      {
        LEX_STRING trigger_name;
        LEX_STRING trigger_stmt;
        ulong sql_mode;
        char definer_holder[USER_HOST_BUFF_SIZE];
        LEX_STRING definer_buffer;
        LEX_STRING client_cs_name;
        LEX_STRING connection_cl_name;
        LEX_STRING db_cl_name;

        definer_buffer.str= definer_holder;
        if (triggers->get_trigger_info(thd, (enum trg_event_type) event,
                                       (enum trg_action_time_type)timing,
                                       &trigger_name, &trigger_stmt,
                                       &sql_mode,
                                       &definer_buffer,
                                       &client_cs_name,
                                       &connection_cl_name,
                                       &db_cl_name))
          continue;

        if (store_trigger(thd, table, db_name, table_name, &trigger_name,
                         (enum trg_event_type) event,
                         (enum trg_action_time_type) timing, &trigger_stmt,
                         sql_mode,
                         &definer_buffer,
                         &client_cs_name,
                         &connection_cl_name,
                         &db_cl_name))
          DBUG_RETURN(1);
      }
    }
  }
#ifndef NO_EMBEDDED_ACCESS_CHECKS
ret:
#endif
  DBUG_RETURN(0);
}


void store_key_column_usage(TABLE *table, LEX_STRING *db_name,
                            LEX_STRING *table_name, const char *key_name,
                            uint key_len, const char *con_type, uint con_len,
                            longlong idx)
{
  CHARSET_INFO *cs= system_charset_info;
  table->field[1]->store(db_name->str, db_name->length, cs);
  table->field[2]->store(key_name, key_len, cs);
  table->field[4]->store(db_name->str, db_name->length, cs);
  table->field[5]->store(table_name->str, table_name->length, cs);
  table->field[6]->store(con_type, con_len, cs);
  table->field[7]->store((longlong) idx, TRUE);
}


static int get_schema_key_column_usage_record(THD *thd,
					      TABLE_LIST *tables,
					      TABLE *table, bool res,
					      LEX_STRING *db_name,
					      LEX_STRING *table_name)
{
  DBUG_ENTER("get_schema_key_column_usage_record");
  if (res)
  {
    if (thd->is_error())
      push_warning(thd, MYSQL_ERROR::WARN_LEVEL_WARN,
                   thd->main_da.sql_errno(), thd->main_da.message());
    thd->clear_error();
    DBUG_RETURN(0);
  }
  else if (!tables->view)
  {
    List<FOREIGN_KEY_INFO> f_key_list;
    TABLE *show_table= tables->table;
    KEY *key_info=show_table->key_info;
    uint primary_key= show_table->s->primary_key;
    show_table->file->info(HA_STATUS_VARIABLE |
                           HA_STATUS_NO_LOCK |
                           HA_STATUS_TIME);
    for (uint i=0 ; i < show_table->s->keys ; i++, key_info++)
    {
      if (i != primary_key && !(key_info->flags & HA_NOSAME))
        continue;
      uint f_idx= 0;
      KEY_PART_INFO *key_part= key_info->key_part;
      for (uint j=0 ; j < key_info->key_parts ; j++,key_part++)
      {
        if (key_part->field)
        {
          f_idx++;
          restore_record(table, s->default_values);
          store_key_column_usage(table, db_name, table_name,
                                 key_info->name,
                                 strlen(key_info->name),
                                 key_part->field->field_name,
                                 strlen(key_part->field->field_name),
                                 (longlong) f_idx);
          if (schema_table_store_record(thd, table))
            DBUG_RETURN(1);
        }
      }
    }

    show_table->file->get_foreign_key_list(thd, &f_key_list);
    FOREIGN_KEY_INFO *f_key_info;
    List_iterator_fast<FOREIGN_KEY_INFO> fkey_it(f_key_list);
    while ((f_key_info= fkey_it++))
    {
      LEX_STRING *f_info;
      LEX_STRING *r_info;
      List_iterator_fast<LEX_STRING> it(f_key_info->foreign_fields),
        it1(f_key_info->referenced_fields);
      uint f_idx= 0;
      while ((f_info= it++))
      {
        r_info= it1++;
        f_idx++;
        restore_record(table, s->default_values);
        store_key_column_usage(table, db_name, table_name,
                               f_key_info->forein_id->str,
                               f_key_info->forein_id->length,
                               f_info->str, f_info->length,
                               (longlong) f_idx);
        table->field[8]->store((longlong) f_idx, TRUE);
        table->field[8]->set_notnull();
        table->field[9]->store(f_key_info->referenced_db->str,
                               f_key_info->referenced_db->length,
                               system_charset_info);
        table->field[9]->set_notnull();
        table->field[10]->store(f_key_info->referenced_table->str,
                                f_key_info->referenced_table->length,
                                system_charset_info);
        table->field[10]->set_notnull();
        table->field[11]->store(r_info->str, r_info->length,
                                system_charset_info);
        table->field[11]->set_notnull();
        if (schema_table_store_record(thd, table))
          DBUG_RETURN(1);
      }
    }
  }
  DBUG_RETURN(res);
}


#ifdef WITH_PARTITION_STORAGE_ENGINE
static void collect_partition_expr(List<char> &field_list, String *str)
{
  List_iterator<char> part_it(field_list);
  ulong no_fields= field_list.elements;
  const char *field_str;
  str->length(0);
  while ((field_str= part_it++))
  {
    str->append(field_str);
    if (--no_fields != 0)
      str->append(",");
  }
  return;
}
#endif


static void store_schema_partitions_record(THD *thd, TABLE *schema_table,
                                           TABLE *showing_table,
                                           partition_element *part_elem,
                                           handler *file, uint part_id)
{
  TABLE* table= schema_table;
  CHARSET_INFO *cs= system_charset_info;
  PARTITION_INFO stat_info;
  MYSQL_TIME time;
  file->get_dynamic_partition_info(&stat_info, part_id);
  table->field[12]->store((longlong) stat_info.records, TRUE);
  table->field[13]->store((longlong) stat_info.mean_rec_length, TRUE);
  table->field[14]->store((longlong) stat_info.data_file_length, TRUE);
  if (stat_info.max_data_file_length)
  {
    table->field[15]->store((longlong) stat_info.max_data_file_length, TRUE);
    table->field[15]->set_notnull();
  }
  table->field[16]->store((longlong) stat_info.index_file_length, TRUE);
  table->field[17]->store((longlong) stat_info.delete_length, TRUE);
  if (stat_info.create_time)
  {
    thd->variables.time_zone->gmt_sec_to_TIME(&time,
                                              (my_time_t)stat_info.create_time);
    table->field[18]->store_time(&time, MYSQL_TIMESTAMP_DATETIME);
    table->field[18]->set_notnull();
  }
  if (stat_info.update_time)
  {
    thd->variables.time_zone->gmt_sec_to_TIME(&time,
                                              (my_time_t)stat_info.update_time);
    table->field[19]->store_time(&time, MYSQL_TIMESTAMP_DATETIME);
    table->field[19]->set_notnull();
  }
  if (stat_info.check_time)
  {
    thd->variables.time_zone->gmt_sec_to_TIME(&time,
                                              (my_time_t)stat_info.check_time);
    table->field[20]->store_time(&time, MYSQL_TIMESTAMP_DATETIME);
    table->field[20]->set_notnull();
  }
  if (file->ha_table_flags() & (ulong) HA_HAS_CHECKSUM)
  {
    table->field[21]->store((longlong) stat_info.check_sum, TRUE);
    table->field[21]->set_notnull();
  }
  if (part_elem)
  {
    if (part_elem->part_comment)
      table->field[22]->store(part_elem->part_comment,
                              strlen(part_elem->part_comment), cs);
    else
      table->field[22]->store(STRING_WITH_LEN(""), cs);
    if (part_elem->nodegroup_id != UNDEF_NODEGROUP)
      table->field[23]->store((longlong) part_elem->nodegroup_id, TRUE);
    else
      table->field[23]->store(STRING_WITH_LEN("default"), cs);

    table->field[24]->set_notnull();
    if (part_elem->tablespace_name)
      table->field[24]->store(part_elem->tablespace_name,
                              strlen(part_elem->tablespace_name), cs);
    else
    {
      char *ts= showing_table->file->get_tablespace_name(thd,0,0);
      if(ts)
      {
        table->field[24]->store(ts, strlen(ts), cs);
        my_free(ts, MYF(0));
      }
      else
        table->field[24]->set_null();
    }
  }
  return;
}


static int get_schema_partitions_record(THD *thd, TABLE_LIST *tables,
                                        TABLE *table, bool res,
                                        LEX_STRING *db_name,
                                        LEX_STRING *table_name)
{
  CHARSET_INFO *cs= system_charset_info;
  char buff[61];
  String tmp_res(buff, sizeof(buff), cs);
  String tmp_str;
  TABLE *show_table= tables->table;
  handler *file;
#ifdef WITH_PARTITION_STORAGE_ENGINE
  partition_info *part_info;
#endif
  DBUG_ENTER("get_schema_partitions_record");

  if (res)
  {
    if (thd->is_error())
      push_warning(thd, MYSQL_ERROR::WARN_LEVEL_WARN,
                   thd->main_da.sql_errno(), thd->main_da.message());
    thd->clear_error();
    DBUG_RETURN(0);
  }
  file= show_table->file;
#ifdef WITH_PARTITION_STORAGE_ENGINE
  part_info= show_table->part_info;
  if (part_info)
  {
    partition_element *part_elem;
    List_iterator<partition_element> part_it(part_info->partitions);
    uint part_pos= 0, part_id= 0;

    restore_record(table, s->default_values);
    table->field[1]->store(db_name->str, db_name->length, cs);
    table->field[2]->store(table_name->str, table_name->length, cs);


    /* Partition method*/
    switch (part_info->part_type) {
    case RANGE_PARTITION:
      table->field[7]->store(partition_keywords[PKW_RANGE].str,
                             partition_keywords[PKW_RANGE].length, cs);
      break;
    case LIST_PARTITION:
      table->field[7]->store(partition_keywords[PKW_LIST].str,
                             partition_keywords[PKW_LIST].length, cs);
      break;
    case HASH_PARTITION:
      tmp_res.length(0);
      if (part_info->linear_hash_ind)
        tmp_res.append(partition_keywords[PKW_LINEAR].str,
                       partition_keywords[PKW_LINEAR].length);
      if (part_info->list_of_part_fields)
        tmp_res.append(partition_keywords[PKW_KEY].str,
                       partition_keywords[PKW_KEY].length);
      else
        tmp_res.append(partition_keywords[PKW_HASH].str,
                       partition_keywords[PKW_HASH].length);
      table->field[7]->store(tmp_res.ptr(), tmp_res.length(), cs);
      break;
    default:
      DBUG_ASSERT(0);
      my_error(ER_OUT_OF_RESOURCES, MYF(0));
      current_thd->fatal_error();
      DBUG_RETURN(1);
    }
    table->field[7]->set_notnull();

    /* Partition expression */
    if (part_info->part_expr)
    {
      table->field[9]->store(part_info->part_func_string,
                             part_info->part_func_len, cs);
    }
    else if (part_info->list_of_part_fields)
    {
      collect_partition_expr(part_info->part_field_list, &tmp_str);
      table->field[9]->store(tmp_str.ptr(), tmp_str.length(), cs);
    }
    table->field[9]->set_notnull();

    if (part_info->is_sub_partitioned())
    {
      /* Subpartition method */
      tmp_res.length(0);
      if (part_info->linear_hash_ind)
        tmp_res.append(partition_keywords[PKW_LINEAR].str,
                       partition_keywords[PKW_LINEAR].length);
      if (part_info->list_of_subpart_fields)
        tmp_res.append(partition_keywords[PKW_KEY].str,
                       partition_keywords[PKW_KEY].length);
      else
        tmp_res.append(partition_keywords[PKW_HASH].str,
                       partition_keywords[PKW_HASH].length);
      table->field[8]->store(tmp_res.ptr(), tmp_res.length(), cs);
      table->field[8]->set_notnull();

      /* Subpartition expression */
      if (part_info->subpart_expr)
      {
        table->field[10]->store(part_info->subpart_func_string,
                                part_info->subpart_func_len, cs);
      }
      else if (part_info->list_of_subpart_fields)
      {
        collect_partition_expr(part_info->subpart_field_list, &tmp_str);
        table->field[10]->store(tmp_str.ptr(), tmp_str.length(), cs);
      }
      table->field[10]->set_notnull();
    }

    while ((part_elem= part_it++))
    {
      table->field[3]->store(part_elem->partition_name,
                             strlen(part_elem->partition_name), cs);
      table->field[3]->set_notnull();
      /* PARTITION_ORDINAL_POSITION */
      table->field[5]->store((longlong) ++part_pos, TRUE);
      table->field[5]->set_notnull();

      /* Partition description */
      if (part_info->part_type == RANGE_PARTITION)
      {
        if (part_elem->range_value != LONGLONG_MAX)
          table->field[11]->store((longlong) part_elem->range_value, FALSE);
        else
          table->field[11]->store(partition_keywords[PKW_MAXVALUE].str,
                                 partition_keywords[PKW_MAXVALUE].length, cs);
        table->field[11]->set_notnull();
      }
      else if (part_info->part_type == LIST_PARTITION)
      {
        List_iterator<part_elem_value> list_val_it(part_elem->list_val_list);
        part_elem_value *list_value;
        uint no_items= part_elem->list_val_list.elements;
        tmp_str.length(0);
        tmp_res.length(0);
        if (part_elem->has_null_value)
        {
          tmp_str.append("NULL");
          if (no_items > 0)
            tmp_str.append(",");
        }
        while ((list_value= list_val_it++))
        {
          if (!list_value->unsigned_flag)
            tmp_res.set(list_value->value, cs);
          else
            tmp_res.set((ulonglong)list_value->value, cs);
          tmp_str.append(tmp_res);
          if (--no_items != 0)
            tmp_str.append(",");
        };
        table->field[11]->store(tmp_str.ptr(), tmp_str.length(), cs);
        table->field[11]->set_notnull();
      }

      if (part_elem->subpartitions.elements)
      {
        List_iterator<partition_element> sub_it(part_elem->subpartitions);
        partition_element *subpart_elem;
        uint subpart_pos= 0;

        while ((subpart_elem= sub_it++))
        {
          table->field[4]->store(subpart_elem->partition_name,
                                 strlen(subpart_elem->partition_name), cs);
          table->field[4]->set_notnull();
          /* SUBPARTITION_ORDINAL_POSITION */
          table->field[6]->store((longlong) ++subpart_pos, TRUE);
          table->field[6]->set_notnull();

          store_schema_partitions_record(thd, table, show_table, subpart_elem,
                                         file, part_id);
          part_id++;
          if(schema_table_store_record(thd, table))
            DBUG_RETURN(1);
        }
      }
      else
      {
        store_schema_partitions_record(thd, table, show_table, part_elem,
                                       file, part_id);
        part_id++;
        if(schema_table_store_record(thd, table))
          DBUG_RETURN(1);
      }
    }
    DBUG_RETURN(0);
  }
  else
#endif
  {
    store_schema_partitions_record(thd, table, show_table, 0, file, 0);
    if(schema_table_store_record(thd, table))
      DBUG_RETURN(1);
  }
  DBUG_RETURN(0);
}


#ifdef NOT_USED
static interval_type get_real_interval_type(interval_type i_type)
{
  switch (i_type) {
  case INTERVAL_YEAR:
    return INTERVAL_YEAR;

  case INTERVAL_QUARTER:
  case INTERVAL_YEAR_MONTH:
  case INTERVAL_MONTH:
    return INTERVAL_MONTH;

  case INTERVAL_WEEK:
  case INTERVAL_DAY:
    return INTERVAL_DAY;

  case INTERVAL_DAY_HOUR:
  case INTERVAL_HOUR:
    return INTERVAL_HOUR;

  case INTERVAL_DAY_MINUTE:
  case INTERVAL_HOUR_MINUTE:
  case INTERVAL_MINUTE:
    return INTERVAL_MINUTE;

  case INTERVAL_DAY_SECOND:
  case INTERVAL_HOUR_SECOND:
  case INTERVAL_MINUTE_SECOND:
  case INTERVAL_SECOND:
    return INTERVAL_SECOND;

  case INTERVAL_DAY_MICROSECOND:
  case INTERVAL_HOUR_MICROSECOND:
  case INTERVAL_MINUTE_MICROSECOND:
  case INTERVAL_SECOND_MICROSECOND:
  case INTERVAL_MICROSECOND:
    return INTERVAL_MICROSECOND;
  case INTERVAL_LAST:
    DBUG_ASSERT(0);
  }
  DBUG_ASSERT(0);
  return INTERVAL_SECOND;
}

#endif


/*
  Loads an event from mysql.event and copies it's data to a row of
  I_S.EVENTS

  Synopsis
    copy_event_to_schema_table()
      thd         Thread
      sch_table   The schema table (information_schema.event)
      event_table The event table to use for loading (mysql.event).

  Returns
    0  OK
    1  Error
*/

int
copy_event_to_schema_table(THD *thd, TABLE *sch_table, TABLE *event_table)
{
  const char *wild= thd->lex->wild ? thd->lex->wild->ptr() : NullS;
  CHARSET_INFO *scs= system_charset_info;
  MYSQL_TIME time;
  Event_timed et;
  DBUG_ENTER("copy_event_to_schema_table");

  restore_record(sch_table, s->default_values);

  if (et.load_from_row(thd, event_table))
  {
    my_error(ER_CANNOT_LOAD_FROM_TABLE, MYF(0), event_table->alias);
    DBUG_RETURN(1);
  }

  if (!(!wild || !wild[0] || !wild_compare(et.name.str, wild, 0)))
    DBUG_RETURN(0);

  /*
    Skip events in schemas one does not have access to. The check is
    optimized. It's guaranteed in case of SHOW EVENTS that the user
    has access.
  */
  if (thd->lex->sql_command != SQLCOM_SHOW_EVENTS &&
      check_access(thd, EVENT_ACL, et.dbname.str, 0, 0, 1,
                   is_schema_db(et.dbname.str)))
    DBUG_RETURN(0);

  /* ->field[0] is EVENT_CATALOG and is by default NULL */

  sch_table->field[ISE_EVENT_SCHEMA]->
                                store(et.dbname.str, et.dbname.length,scs);
  sch_table->field[ISE_EVENT_NAME]->
                                store(et.name.str, et.name.length, scs);
  sch_table->field[ISE_DEFINER]->
                                store(et.definer.str, et.definer.length, scs);
  const String *tz_name= et.time_zone->get_name();
  sch_table->field[ISE_TIME_ZONE]->
                                store(tz_name->ptr(), tz_name->length(), scs);
  sch_table->field[ISE_EVENT_BODY]->
                                store(STRING_WITH_LEN("SQL"), scs);
  sch_table->field[ISE_EVENT_DEFINITION]->store(
    et.body_utf8.str, et.body_utf8.length, scs);

  /* SQL_MODE */
  {
    LEX_STRING sql_mode;
    sys_var_thd_sql_mode::symbolic_mode_representation(thd, et.sql_mode,
                                                       &sql_mode);
    sch_table->field[ISE_SQL_MODE]->
                                store(sql_mode.str, sql_mode.length, scs);
  }

  int not_used=0;

  if (et.expression)
  {
    String show_str;
    /* type */
    sch_table->field[ISE_EVENT_TYPE]->store(STRING_WITH_LEN("RECURRING"), scs);

    if (Events::reconstruct_interval_expression(&show_str, et.interval,
                                                et.expression))
      DBUG_RETURN(1);

    sch_table->field[ISE_INTERVAL_VALUE]->set_notnull();
    sch_table->field[ISE_INTERVAL_VALUE]->
                                store(show_str.ptr(), show_str.length(), scs);

    LEX_STRING *ival= &interval_type_to_name[et.interval];
    sch_table->field[ISE_INTERVAL_FIELD]->set_notnull();
    sch_table->field[ISE_INTERVAL_FIELD]->store(ival->str, ival->length, scs);

    /* starts & ends . STARTS is always set - see sql_yacc.yy */
    et.time_zone->gmt_sec_to_TIME(&time, et.starts);
    sch_table->field[ISE_STARTS]->set_notnull();
    sch_table->field[ISE_STARTS]->
                                store_time(&time, MYSQL_TIMESTAMP_DATETIME);

    if (!et.ends_null)
    {
      et.time_zone->gmt_sec_to_TIME(&time, et.ends);
      sch_table->field[ISE_ENDS]->set_notnull();
      sch_table->field[ISE_ENDS]->
                                store_time(&time, MYSQL_TIMESTAMP_DATETIME);
    }
  }
  else
  {
    /* type */
    sch_table->field[ISE_EVENT_TYPE]->store(STRING_WITH_LEN("ONE TIME"), scs);

    et.time_zone->gmt_sec_to_TIME(&time, et.execute_at);
    sch_table->field[ISE_EXECUTE_AT]->set_notnull();
    sch_table->field[ISE_EXECUTE_AT]->
                          store_time(&time, MYSQL_TIMESTAMP_DATETIME);
  }

  /* status */

  switch (et.status)
  {
    case Event_timed::ENABLED:
      sch_table->field[ISE_STATUS]->store(STRING_WITH_LEN("ENABLED"), scs);
      break;
    case Event_timed::SLAVESIDE_DISABLED:
      sch_table->field[ISE_STATUS]->store(STRING_WITH_LEN("SLAVESIDE_DISABLED"),
                                          scs);
      break;
    case Event_timed::DISABLED:
      sch_table->field[ISE_STATUS]->store(STRING_WITH_LEN("DISABLED"), scs);
      break;
    default:
      DBUG_ASSERT(0);
  }
  sch_table->field[ISE_ORIGINATOR]->store(et.originator, TRUE);

  /* on_completion */
  if (et.on_completion == Event_timed::ON_COMPLETION_DROP)
    sch_table->field[ISE_ON_COMPLETION]->
                                store(STRING_WITH_LEN("NOT PRESERVE"), scs);
  else
    sch_table->field[ISE_ON_COMPLETION]->
                                store(STRING_WITH_LEN("PRESERVE"), scs);

  number_to_datetime(et.created, &time, 0, &not_used);
  DBUG_ASSERT(not_used==0);
  sch_table->field[ISE_CREATED]->store_time(&time, MYSQL_TIMESTAMP_DATETIME);

  number_to_datetime(et.modified, &time, 0, &not_used);
  DBUG_ASSERT(not_used==0);
  sch_table->field[ISE_LAST_ALTERED]->
                                store_time(&time, MYSQL_TIMESTAMP_DATETIME);

  if (et.last_executed)
  {
    et.time_zone->gmt_sec_to_TIME(&time, et.last_executed);
    sch_table->field[ISE_LAST_EXECUTED]->set_notnull();
    sch_table->field[ISE_LAST_EXECUTED]->
                       store_time(&time, MYSQL_TIMESTAMP_DATETIME);
  }

  sch_table->field[ISE_EVENT_COMMENT]->
                      store(et.comment.str, et.comment.length, scs);

  sch_table->field[ISE_CLIENT_CS]->set_notnull();
  sch_table->field[ISE_CLIENT_CS]->store(
    et.creation_ctx->get_client_cs()->csname,
    strlen(et.creation_ctx->get_client_cs()->csname),
    scs);

  sch_table->field[ISE_CONNECTION_CL]->set_notnull();
  sch_table->field[ISE_CONNECTION_CL]->store(
    et.creation_ctx->get_connection_cl()->name,
    strlen(et.creation_ctx->get_connection_cl()->name),
    scs);

  sch_table->field[ISE_DB_CL]->set_notnull();
  sch_table->field[ISE_DB_CL]->store(
    et.creation_ctx->get_db_cl()->name,
    strlen(et.creation_ctx->get_db_cl()->name),
    scs);

  if (schema_table_store_record(thd, sch_table))
    DBUG_RETURN(1);

  DBUG_RETURN(0);
}


int fill_open_tables(THD *thd, TABLE_LIST *tables, COND *cond)
{
  DBUG_ENTER("fill_open_tables");
  const char *wild= thd->lex->wild ? thd->lex->wild->ptr() : NullS;
  TABLE *table= tables->table;
  CHARSET_INFO *cs= system_charset_info;
  OPEN_TABLE_LIST *open_list;
  if (!(open_list=list_open_tables(thd,thd->lex->select_lex.db, wild))
            && thd->is_fatal_error)
    DBUG_RETURN(1);

  for (; open_list ; open_list=open_list->next)
  {
    restore_record(table, s->default_values);
    table->field[0]->store(open_list->db, strlen(open_list->db), cs);
    table->field[1]->store(open_list->table, strlen(open_list->table), cs);
    table->field[2]->store((longlong) open_list->in_use, TRUE);
    table->field[3]->store((longlong) open_list->locked, TRUE);
    if (schema_table_store_record(thd, table))
      DBUG_RETURN(1);
  }
  DBUG_RETURN(0);
}


int fill_variables(THD *thd, TABLE_LIST *tables, COND *cond)
{
  DBUG_ENTER("fill_variables");
  int res= 0;
  LEX *lex= thd->lex;
  const char *wild= lex->wild ? lex->wild->ptr() : NullS;
  enum enum_schema_tables schema_table_idx=
    get_schema_table_idx(tables->schema_table);
  enum enum_var_type option_type= OPT_SESSION;
  bool upper_case_names= (schema_table_idx != SCH_VARIABLES);
  bool sorted_vars= (schema_table_idx == SCH_VARIABLES);

  if (lex->option_type == OPT_GLOBAL ||
      schema_table_idx == SCH_GLOBAL_VARIABLES)
    option_type= OPT_GLOBAL;

  rw_rdlock(&LOCK_system_variables_hash);
  res= show_status_array(thd, wild, enumerate_sys_vars(thd, sorted_vars),
                         option_type, NULL, "", tables->table, upper_case_names);
  rw_unlock(&LOCK_system_variables_hash);
  DBUG_RETURN(res);
}


int fill_status(THD *thd, TABLE_LIST *tables, COND *cond)
{
  DBUG_ENTER("fill_status");
  LEX *lex= thd->lex;
  const char *wild= lex->wild ? lex->wild->ptr() : NullS;
  int res= 0;
  STATUS_VAR *tmp1, tmp;
  enum enum_schema_tables schema_table_idx=
    get_schema_table_idx(tables->schema_table);
  enum enum_var_type option_type;
  bool upper_case_names= (schema_table_idx != SCH_STATUS);

  if (schema_table_idx == SCH_STATUS)
  {
    option_type= lex->option_type;
    if (option_type == OPT_GLOBAL)
      tmp1= &tmp;
    else
      tmp1= thd->initial_status_var;
  }
  else if (schema_table_idx == SCH_GLOBAL_STATUS)
  {
    option_type= OPT_GLOBAL;
    tmp1= &tmp;
  }
  else
  {
    option_type= OPT_SESSION;
    tmp1= &thd->status_var;
  }

  pthread_mutex_lock(&LOCK_status);
  if (option_type == OPT_GLOBAL)
    calc_sum_of_all_status(&tmp);
  res= show_status_array(thd, wild,
                         (SHOW_VAR *)all_status_vars.buffer,
                         option_type, tmp1, "", tables->table,
                         upper_case_names);
  pthread_mutex_unlock(&LOCK_status);
  DBUG_RETURN(res);
}


/*
  Fill and store records into I_S.referential_constraints table

  SYNOPSIS
    get_referential_constraints_record()
    thd                 thread handle
    tables              table list struct(processed table)
    table               I_S table
    res                 1 means the error during opening of the processed table
                        0 means processed table is opened without error
    base_name           db name
    file_name           table name

  RETURN
    0	ok
    #   error
*/

static int
get_referential_constraints_record(THD *thd, TABLE_LIST *tables,
                                   TABLE *table, bool res,
                                   LEX_STRING *db_name, LEX_STRING *table_name)
{
  CHARSET_INFO *cs= system_charset_info;
  DBUG_ENTER("get_referential_constraints_record");

  if (res)
  {
    if (thd->is_error())
      push_warning(thd, MYSQL_ERROR::WARN_LEVEL_WARN,
                   thd->main_da.sql_errno(), thd->main_da.message());
    thd->clear_error();
    DBUG_RETURN(0);
  }
  if (!tables->view)
  {
    List<FOREIGN_KEY_INFO> f_key_list;
    TABLE *show_table= tables->table;
    show_table->file->info(HA_STATUS_VARIABLE |
                           HA_STATUS_NO_LOCK |
                           HA_STATUS_TIME);

    show_table->file->get_foreign_key_list(thd, &f_key_list);
    FOREIGN_KEY_INFO *f_key_info;
    List_iterator_fast<FOREIGN_KEY_INFO> it(f_key_list);
    while ((f_key_info= it++))
    {
      restore_record(table, s->default_values);
      table->field[1]->store(db_name->str, db_name->length, cs);
      table->field[9]->store(table_name->str, table_name->length, cs);
      table->field[2]->store(f_key_info->forein_id->str,
                             f_key_info->forein_id->length, cs);
      table->field[4]->store(f_key_info->referenced_db->str,
                             f_key_info->referenced_db->length, cs);
      table->field[10]->store(f_key_info->referenced_table->str,
                             f_key_info->referenced_table->length, cs);
      table->field[5]->store(f_key_info->referenced_key_name->str,
                             f_key_info->referenced_key_name->length, cs);
      table->field[6]->store(STRING_WITH_LEN("NONE"), cs);
      table->field[7]->store(f_key_info->update_method->str,
                             f_key_info->update_method->length, cs);
      table->field[8]->store(f_key_info->delete_method->str,
                             f_key_info->delete_method->length, cs);
      if (schema_table_store_record(thd, table))
        DBUG_RETURN(1);
    }
  }
  DBUG_RETURN(0);
}

struct schema_table_ref
{
  const char *table_name;
  ST_SCHEMA_TABLE *schema_table;
};


/*
  Find schema_tables elment by name

  SYNOPSIS
    find_schema_table_in_plugin()
    thd                 thread handler
    plugin              plugin
    table_name          table name

  RETURN
    0	table not found
    1   found the schema table
*/
static my_bool find_schema_table_in_plugin(THD *thd, plugin_ref plugin,
                                           void* p_table)
{
  schema_table_ref *p_schema_table= (schema_table_ref *)p_table;
  const char* table_name= p_schema_table->table_name;
  ST_SCHEMA_TABLE *schema_table= plugin_data(plugin, ST_SCHEMA_TABLE *);
  DBUG_ENTER("find_schema_table_in_plugin");

  if (!my_strcasecmp(system_charset_info,
                     schema_table->table_name,
                     table_name)) {
    p_schema_table->schema_table= schema_table;
    DBUG_RETURN(1);
  }

  DBUG_RETURN(0);
}


/*
  Find schema_tables elment by name

  SYNOPSIS
    find_schema_table()
    thd                 thread handler
    table_name          table name

  RETURN
    0	table not found
    #   pointer to 'schema_tables' element
*/

ST_SCHEMA_TABLE *find_schema_table(THD *thd, const char* table_name)
{
  schema_table_ref schema_table_a;
  ST_SCHEMA_TABLE *schema_table= schema_tables;
  DBUG_ENTER("find_schema_table");

  for (; schema_table->table_name; schema_table++)
  {
    if (!my_strcasecmp(system_charset_info,
                       schema_table->table_name,
                       table_name))
      DBUG_RETURN(schema_table);
  }

  schema_table_a.table_name= table_name;
  if (plugin_foreach(thd, find_schema_table_in_plugin,
                     MYSQL_INFORMATION_SCHEMA_PLUGIN, &schema_table_a))
    DBUG_RETURN(schema_table_a.schema_table);

  DBUG_RETURN(NULL);
}


ST_SCHEMA_TABLE *get_schema_table(enum enum_schema_tables schema_table_idx)
{
  return &schema_tables[schema_table_idx];
}


/**
  Create information_schema table using schema_table data.

  @note
    For MYSQL_TYPE_DECIMAL fields only, the field_length member has encoded
    into it two numbers, based on modulus of base-10 numbers.  In the ones
    position is the number of decimals.  Tens position is unused.  In the
    hundreds and thousands position is a two-digit decimal number representing
    length.  Encode this value with  (decimals*100)+length  , where
    0<decimals<10 and 0<=length<100 .

  @param
    thd	       	          thread handler
  @param
    schema_table          pointer to 'shema_tables' element

  @retval  \#             Pointer to created table
  @retval  NULL           Can't create table
*/

TABLE *create_schema_table(THD *thd, TABLE_LIST *table_list)
{
  int field_count= 0;
  Item *item;
  TABLE *table;
  List<Item> field_list;
  ST_SCHEMA_TABLE *schema_table= table_list->schema_table;
  ST_FIELD_INFO *fields_info= schema_table->fields_info;
  CHARSET_INFO *cs= system_charset_info;
  DBUG_ENTER("create_schema_table");

  for (; fields_info->field_name; fields_info++)
  {
    switch (fields_info->field_type) {
    case MYSQL_TYPE_TINY:
    case MYSQL_TYPE_LONG:
    case MYSQL_TYPE_SHORT:
    case MYSQL_TYPE_LONGLONG:
    case MYSQL_TYPE_INT24:
      if (!(item= new Item_return_int(fields_info->field_name,
                                      fields_info->field_length,
                                      fields_info->field_type,
                                      fields_info->value)))
      {
        DBUG_RETURN(0);
      }
      item->unsigned_flag= (fields_info->field_flags & MY_I_S_UNSIGNED);
      break;
    case MYSQL_TYPE_DATE:
    case MYSQL_TYPE_TIME:
    case MYSQL_TYPE_TIMESTAMP:
    case MYSQL_TYPE_DATETIME:
      if (!(item=new Item_return_date_time(fields_info->field_name,
                                           fields_info->field_type)))
      {
        DBUG_RETURN(0);
      }
      break;
    case MYSQL_TYPE_FLOAT:
    case MYSQL_TYPE_DOUBLE:
      if ((item= new Item_float(fields_info->field_name, 0.0, NOT_FIXED_DEC,
                           fields_info->field_length)) == NULL)
        DBUG_RETURN(NULL);
      break;
    case MYSQL_TYPE_DECIMAL:
      if (!(item= new Item_decimal((longlong) fields_info->value, false)))
      {
        DBUG_RETURN(0);
      }
      item->unsigned_flag= (fields_info->field_flags & MY_I_S_UNSIGNED);
      item->decimals= fields_info->field_length%10;
      item->max_length= (fields_info->field_length/100)%100;
      if (item->unsigned_flag == 0)
        item->max_length+= 1;
      if (item->decimals > 0)
        item->max_length+= 1;
      item->set_name(fields_info->field_name,
                     strlen(fields_info->field_name), cs);
      break;
    case MYSQL_TYPE_TINY_BLOB:
    case MYSQL_TYPE_MEDIUM_BLOB:
    case MYSQL_TYPE_LONG_BLOB:
    case MYSQL_TYPE_BLOB:
      if (!(item= new Item_blob(fields_info->field_name,
                                fields_info->field_length)))
      {
        DBUG_RETURN(0);
      }
      break;
    default:
      /* Don't let unimplemented types pass through. Could be a grave error. */
      DBUG_ASSERT(fields_info->field_type == MYSQL_TYPE_STRING);

      if (!(item= new Item_empty_string("", fields_info->field_length, cs)))
      {
        DBUG_RETURN(0);
      }
      item->set_name(fields_info->field_name,
                     strlen(fields_info->field_name), cs);
      break;
    }
    field_list.push_back(item);
    item->maybe_null= (fields_info->field_flags & MY_I_S_MAYBE_NULL);
    field_count++;
  }
  TMP_TABLE_PARAM *tmp_table_param =
    (TMP_TABLE_PARAM*) (thd->alloc(sizeof(TMP_TABLE_PARAM)));
  tmp_table_param->init();
  tmp_table_param->table_charset= cs;
  tmp_table_param->field_count= field_count;
  tmp_table_param->schema_table= 1;
  SELECT_LEX *select_lex= thd->lex->current_select;
  if (!(table= create_tmp_table(thd, tmp_table_param,
                                field_list, (ORDER*) 0, 0, 0,
                                (select_lex->options | thd->options |
                                 TMP_TABLE_ALL_COLUMNS),
                                HA_POS_ERROR, table_list->alias)))
    DBUG_RETURN(0);
  my_bitmap_map* bitmaps=
    (my_bitmap_map*) thd->alloc(bitmap_buffer_size(field_count));
  bitmap_init(&table->def_read_set, (my_bitmap_map*) bitmaps, field_count,
              FALSE);
  table->read_set= &table->def_read_set;
  bitmap_clear_all(table->read_set);
  table_list->schema_table_param= tmp_table_param;
  DBUG_RETURN(table);
}


/*
  For old SHOW compatibility. It is used when
  old SHOW doesn't have generated column names
  Make list of fields for SHOW

  SYNOPSIS
    make_old_format()
    thd			thread handler
    schema_table        pointer to 'schema_tables' element

  RETURN
   1	error
   0	success
*/

int make_old_format(THD *thd, ST_SCHEMA_TABLE *schema_table)
{
  ST_FIELD_INFO *field_info= schema_table->fields_info;
  Name_resolution_context *context= &thd->lex->select_lex.context;
  for (; field_info->field_name; field_info++)
  {
    if (field_info->old_name)
    {
      Item_field *field= new Item_field(context,
                                        NullS, NullS, field_info->field_name);
      if (field)
      {
        field->set_name(field_info->old_name,
                        strlen(field_info->old_name),
                        system_charset_info);
        if (add_item_to_list(thd, field))
          return 1;
      }
    }
  }
  return 0;
}


int make_schemata_old_format(THD *thd, ST_SCHEMA_TABLE *schema_table)
{
  char tmp[128];
  LEX *lex= thd->lex;
  SELECT_LEX *sel= lex->current_select;
  Name_resolution_context *context= &sel->context;

  if (!sel->item_list.elements)
  {
    ST_FIELD_INFO *field_info= &schema_table->fields_info[1];
    String buffer(tmp,sizeof(tmp), system_charset_info);
    Item_field *field= new Item_field(context,
                                      NullS, NullS, field_info->field_name);
    if (!field || add_item_to_list(thd, field))
      return 1;
    buffer.length(0);
    buffer.append(field_info->old_name);
    if (lex->wild && lex->wild->ptr())
    {
      buffer.append(STRING_WITH_LEN(" ("));
      buffer.append(lex->wild->ptr());
      buffer.append(')');
    }
    field->set_name(buffer.ptr(), buffer.length(), system_charset_info);
  }
  return 0;
}


int make_table_names_old_format(THD *thd, ST_SCHEMA_TABLE *schema_table)
{
  char tmp[128];
  String buffer(tmp,sizeof(tmp), thd->charset());
  LEX *lex= thd->lex;
  Name_resolution_context *context= &lex->select_lex.context;

  ST_FIELD_INFO *field_info= &schema_table->fields_info[2];
  buffer.length(0);
  buffer.append(field_info->old_name);
  buffer.append(lex->select_lex.db);
  if (lex->wild && lex->wild->ptr())
  {
    buffer.append(STRING_WITH_LEN(" ("));
    buffer.append(lex->wild->ptr());
    buffer.append(')');
  }
  Item_field *field= new Item_field(context,
                                    NullS, NullS, field_info->field_name);
  if (add_item_to_list(thd, field))
    return 1;
  field->set_name(buffer.ptr(), buffer.length(), system_charset_info);
  if (thd->lex->verbose)
  {
    field->set_name(buffer.ptr(), buffer.length(), system_charset_info);
    field_info= &schema_table->fields_info[3];
    field= new Item_field(context, NullS, NullS, field_info->field_name);
    if (add_item_to_list(thd, field))
      return 1;
    field->set_name(field_info->old_name, strlen(field_info->old_name),
                    system_charset_info);
  }
  return 0;
}


int make_columns_old_format(THD *thd, ST_SCHEMA_TABLE *schema_table)
{
  int fields_arr[]= {3, 14, 13, 6, 15, 5, 16, 17, 18, -1};
  int *field_num= fields_arr;
  ST_FIELD_INFO *field_info;
  Name_resolution_context *context= &thd->lex->select_lex.context;

  for (; *field_num >= 0; field_num++)
  {
    field_info= &schema_table->fields_info[*field_num];
    if (!thd->lex->verbose && (*field_num == 13 ||
                               *field_num == 17 ||
                               *field_num == 18))
      continue;
    Item_field *field= new Item_field(context,
                                      NullS, NullS, field_info->field_name);
    if (field)
    {
      field->set_name(field_info->old_name,
                      strlen(field_info->old_name),
                      system_charset_info);
      if (add_item_to_list(thd, field))
        return 1;
    }
  }
  return 0;
}


int make_character_sets_old_format(THD *thd, ST_SCHEMA_TABLE *schema_table)
{
  int fields_arr[]= {0, 2, 1, 3, -1};
  int *field_num= fields_arr;
  ST_FIELD_INFO *field_info;
  Name_resolution_context *context= &thd->lex->select_lex.context;

  for (; *field_num >= 0; field_num++)
  {
    field_info= &schema_table->fields_info[*field_num];
    Item_field *field= new Item_field(context,
                                      NullS, NullS, field_info->field_name);
    if (field)
    {
      field->set_name(field_info->old_name,
                      strlen(field_info->old_name),
                      system_charset_info);
      if (add_item_to_list(thd, field))
        return 1;
    }
  }
  return 0;
}


int make_proc_old_format(THD *thd, ST_SCHEMA_TABLE *schema_table)
{
  int fields_arr[]= {2, 3, 4, 19, 16, 15, 14, 18, 20, 21, 22, -1};
  int *field_num= fields_arr;
  ST_FIELD_INFO *field_info;
  Name_resolution_context *context= &thd->lex->select_lex.context;

  for (; *field_num >= 0; field_num++)
  {
    field_info= &schema_table->fields_info[*field_num];
    Item_field *field= new Item_field(context,
                                      NullS, NullS, field_info->field_name);
    if (field)
    {
      field->set_name(field_info->old_name,
                      strlen(field_info->old_name),
                      system_charset_info);
      if (add_item_to_list(thd, field))
        return 1;
    }
  }
  return 0;
}


/*
  Create information_schema table

  SYNOPSIS
  mysql_schema_table()
    thd                thread handler
    lex                pointer to LEX
    table_list         pointer to table_list

  RETURN
    0	success
    1   error
*/

int mysql_schema_table(THD *thd, LEX *lex, TABLE_LIST *table_list)
{
  TABLE *table;
  DBUG_ENTER("mysql_schema_table");
  if (!(table= table_list->schema_table->create_table(thd, table_list)))
    DBUG_RETURN(1);
  table->s->tmp_table= SYSTEM_TMP_TABLE;
  table->grant.privilege= SELECT_ACL;
  /*
    This test is necessary to make
    case insensitive file systems +
    upper case table names(information schema tables) +
    views
    working correctly
  */
  if (table_list->schema_table_name)
    table->alias_name_used= my_strcasecmp(table_alias_charset,
                                          table_list->schema_table_name,
                                          table_list->alias);
  table_list->table_name= table->s->table_name.str;
  table_list->table_name_length= table->s->table_name.length;
  table_list->table= table;
  table->next= thd->derived_tables;
  thd->derived_tables= table;
  table_list->select_lex->options |= OPTION_SCHEMA_TABLE;
  lex->safe_to_cache_query= 0;

  if (table_list->schema_table_reformed) // show command
  {
    SELECT_LEX *sel= lex->current_select;
    Item *item;
    Field_translator *transl, *org_transl;

    if (table_list->field_translation)
    {
      Field_translator *end= table_list->field_translation_end;
      for (transl= table_list->field_translation; transl < end; transl++)
      {
        if (!transl->item->fixed &&
            transl->item->fix_fields(thd, &transl->item))
          DBUG_RETURN(1);
      }
      DBUG_RETURN(0);
    }
    List_iterator_fast<Item> it(sel->item_list);
    if (!(transl=
          (Field_translator*)(thd->stmt_arena->
                              alloc(sel->item_list.elements *
                                    sizeof(Field_translator)))))
    {
      DBUG_RETURN(1);
    }
    for (org_transl= transl; (item= it++); transl++)
    {
      transl->item= item;
      transl->name= item->name;
      if (!item->fixed && item->fix_fields(thd, &transl->item))
      {
        DBUG_RETURN(1);
      }
    }
    table_list->field_translation= org_transl;
    table_list->field_translation_end= transl;
  }

  DBUG_RETURN(0);
}


/*
  Generate select from information_schema table

  SYNOPSIS
    make_schema_select()
    thd                  thread handler
    sel                  pointer to SELECT_LEX
    schema_table_idx     index of 'schema_tables' element

  RETURN
    0	success
    1   error
*/

int make_schema_select(THD *thd, SELECT_LEX *sel,
		       enum enum_schema_tables schema_table_idx)
{
  ST_SCHEMA_TABLE *schema_table= get_schema_table(schema_table_idx);
  LEX_STRING db, table;
  DBUG_ENTER("mysql_schema_select");
  DBUG_PRINT("enter", ("mysql_schema_select: %s", schema_table->table_name));
  /*
     We have to make non const db_name & table_name
     because of lower_case_table_names
  */
  thd->make_lex_string(&db, INFORMATION_SCHEMA_NAME.str,
                       INFORMATION_SCHEMA_NAME.length, 0);
  thd->make_lex_string(&table, schema_table->table_name,
                       strlen(schema_table->table_name), 0);
  if (schema_table->old_format(thd, schema_table) ||   /* Handle old syntax */
      !sel->add_table_to_list(thd, new Table_ident(thd, db, table, 0),
                              0, 0, TL_READ))
  {
    DBUG_RETURN(1);
  }
  DBUG_RETURN(0);
}


/*
  Fill temporary schema tables before SELECT

  SYNOPSIS
    get_schema_tables_result()
    join  join which use schema tables
    executed_place place where I_S table processed

  RETURN
    FALSE success
    TRUE  error
*/

bool get_schema_tables_result(JOIN *join,
                              enum enum_schema_table_state executed_place)
{
  JOIN_TAB *tmp_join_tab= join->join_tab+join->tables;
  THD *thd= join->thd;
  LEX *lex= thd->lex;
  bool result= 0;
  DBUG_ENTER("get_schema_tables_result");

  thd->no_warnings_for_error= 1;
  for (JOIN_TAB *tab= join->join_tab; tab < tmp_join_tab; tab++)
  {
    if (!tab->table || !tab->table->pos_in_table_list)
      break;

    TABLE_LIST *table_list= tab->table->pos_in_table_list;
    if (table_list->schema_table && thd->fill_information_schema_tables())
    {
      bool is_subselect= (&lex->unit != lex->current_select->master_unit() &&
                          lex->current_select->master_unit()->item);


      /* skip I_S optimizations specific to get_all_tables */
      if (thd->lex->describe &&
          (table_list->schema_table->fill_table != get_all_tables))
        continue;

      /*
        If schema table is already processed and
        the statement is not a subselect then
        we don't need to fill this table again.
        If schema table is already processed and
        schema_table_state != executed_place then
        table is already processed and
        we should skip second data processing.
      */
      if (table_list->schema_table_state &&
          (!is_subselect || table_list->schema_table_state != executed_place))
        continue;

      /*
        if table is used in a subselect and
        table has been processed earlier with the same
        'executed_place' value then we should refresh the table.
      */
      if (table_list->schema_table_state && is_subselect)
      {
        table_list->table->file->extra(HA_EXTRA_NO_CACHE);
        table_list->table->file->extra(HA_EXTRA_RESET_STATE);
        table_list->table->file->delete_all_rows();
        free_io_cache(table_list->table);
        filesort_free_buffers(table_list->table,1);
        table_list->table->null_row= 0;
      }
      else
        table_list->table->file->stats.records= 0;

      if (table_list->schema_table->fill_table(thd, table_list,
                                               tab->select_cond))
      {
        result= 1;
        join->error= 1;
        table_list->schema_table_state= executed_place;
        break;
      }
      table_list->schema_table_state= executed_place;
    }
  }
  thd->no_warnings_for_error= 0;
  DBUG_RETURN(result);
}

struct run_hton_fill_schema_files_args
{
  TABLE_LIST *tables;
  COND *cond;
};

static my_bool run_hton_fill_schema_files(THD *thd, plugin_ref plugin,
                                          void *arg)
{
  struct run_hton_fill_schema_files_args *args=
    (run_hton_fill_schema_files_args *) arg;
  handlerton *hton= plugin_data(plugin, handlerton *);
  if(hton->fill_files_table && hton->state == SHOW_OPTION_YES)
    hton->fill_files_table(hton, thd, args->tables, args->cond);
  return false;
}

int fill_schema_files(THD *thd, TABLE_LIST *tables, COND *cond)
{
  DBUG_ENTER("fill_schema_files");

  struct run_hton_fill_schema_files_args args;
  args.tables= tables;
  args.cond= cond;

  plugin_foreach(thd, run_hton_fill_schema_files,
                 MYSQL_STORAGE_ENGINE_PLUGIN, &args);

  DBUG_RETURN(0);
}


ST_FIELD_INFO schema_fields_info[]=
{
  {"CATALOG_NAME", FN_REFLEN, MYSQL_TYPE_STRING, 0, 1, 0, SKIP_OPEN_TABLE},
  {"SCHEMA_NAME", NAME_CHAR_LEN, MYSQL_TYPE_STRING, 0, 0, "Database",
   SKIP_OPEN_TABLE},
  {"DEFAULT_CHARACTER_SET_NAME", 64, MYSQL_TYPE_STRING, 0, 0, 0,
   SKIP_OPEN_TABLE},
  {"DEFAULT_COLLATION_NAME", 64, MYSQL_TYPE_STRING, 0, 0, 0, SKIP_OPEN_TABLE},
  {"SQL_PATH", FN_REFLEN, MYSQL_TYPE_STRING, 0, 1, 0, SKIP_OPEN_TABLE},
  {0, 0, MYSQL_TYPE_STRING, 0, 0, 0, SKIP_OPEN_TABLE}
};


ST_FIELD_INFO tables_fields_info[]=
{
  {"TABLE_CATALOG", FN_REFLEN, MYSQL_TYPE_STRING, 0, 1, 0, SKIP_OPEN_TABLE},
  {"TABLE_SCHEMA", NAME_CHAR_LEN, MYSQL_TYPE_STRING, 0, 0, 0, SKIP_OPEN_TABLE},
  {"TABLE_NAME", NAME_CHAR_LEN, MYSQL_TYPE_STRING, 0, 0, "Name",
   SKIP_OPEN_TABLE},
  {"TABLE_TYPE", NAME_CHAR_LEN, MYSQL_TYPE_STRING, 0, 0, 0, OPEN_FRM_ONLY},
  {"ENGINE", NAME_CHAR_LEN, MYSQL_TYPE_STRING, 0, 1, "Engine", OPEN_FRM_ONLY},
  {"VERSION", MY_INT64_NUM_DECIMAL_DIGITS, MYSQL_TYPE_LONGLONG, 0,
   (MY_I_S_MAYBE_NULL | MY_I_S_UNSIGNED), "Version", OPEN_FRM_ONLY},
  {"ROW_FORMAT", 10, MYSQL_TYPE_STRING, 0, 1, "Row_format", OPEN_FULL_TABLE},
  {"TABLE_ROWS", MY_INT64_NUM_DECIMAL_DIGITS, MYSQL_TYPE_LONGLONG, 0,
   (MY_I_S_MAYBE_NULL | MY_I_S_UNSIGNED), "Rows", OPEN_FULL_TABLE},
  {"AVG_ROW_LENGTH", MY_INT64_NUM_DECIMAL_DIGITS, MYSQL_TYPE_LONGLONG, 0,
   (MY_I_S_MAYBE_NULL | MY_I_S_UNSIGNED), "Avg_row_length", OPEN_FULL_TABLE},
  {"DATA_LENGTH", MY_INT64_NUM_DECIMAL_DIGITS, MYSQL_TYPE_LONGLONG, 0,
   (MY_I_S_MAYBE_NULL | MY_I_S_UNSIGNED), "Data_length", OPEN_FULL_TABLE},
  {"MAX_DATA_LENGTH", MY_INT64_NUM_DECIMAL_DIGITS, MYSQL_TYPE_LONGLONG, 0,
   (MY_I_S_MAYBE_NULL | MY_I_S_UNSIGNED), "Max_data_length", OPEN_FULL_TABLE},
  {"INDEX_LENGTH", MY_INT64_NUM_DECIMAL_DIGITS, MYSQL_TYPE_LONGLONG, 0,
   (MY_I_S_MAYBE_NULL | MY_I_S_UNSIGNED), "Index_length", OPEN_FULL_TABLE},
  {"DATA_FREE", MY_INT64_NUM_DECIMAL_DIGITS, MYSQL_TYPE_LONGLONG, 0,
   (MY_I_S_MAYBE_NULL | MY_I_S_UNSIGNED), "Data_free", OPEN_FULL_TABLE},
  {"AUTO_INCREMENT", MY_INT64_NUM_DECIMAL_DIGITS , MYSQL_TYPE_LONGLONG, 0,
   (MY_I_S_MAYBE_NULL | MY_I_S_UNSIGNED), "Auto_increment", OPEN_FULL_TABLE},
  {"CREATE_TIME", 0, MYSQL_TYPE_DATETIME, 0, 1, "Create_time", OPEN_FULL_TABLE},
  {"UPDATE_TIME", 0, MYSQL_TYPE_DATETIME, 0, 1, "Update_time", OPEN_FULL_TABLE},
  {"CHECK_TIME", 0, MYSQL_TYPE_DATETIME, 0, 1, "Check_time", OPEN_FULL_TABLE},
  {"TABLE_COLLATION", 64, MYSQL_TYPE_STRING, 0, 1, "Collation", OPEN_FRM_ONLY},
  {"CHECKSUM", MY_INT64_NUM_DECIMAL_DIGITS, MYSQL_TYPE_LONGLONG, 0,
   (MY_I_S_MAYBE_NULL | MY_I_S_UNSIGNED), "Checksum", OPEN_FULL_TABLE},
  {"CREATE_OPTIONS", 255, MYSQL_TYPE_STRING, 0, 1, "Create_options",
   OPEN_FRM_ONLY},
  {"TABLE_COMMENT", 80, MYSQL_TYPE_STRING, 0, 0, "Comment", OPEN_FRM_ONLY},
  {0, 0, MYSQL_TYPE_STRING, 0, 0, 0, SKIP_OPEN_TABLE}
};


ST_FIELD_INFO columns_fields_info[]=
{
  {"TABLE_CATALOG", FN_REFLEN, MYSQL_TYPE_STRING, 0, 1, 0, OPEN_FRM_ONLY},
  {"TABLE_SCHEMA", NAME_CHAR_LEN, MYSQL_TYPE_STRING, 0, 0, 0, OPEN_FRM_ONLY},
  {"TABLE_NAME", NAME_CHAR_LEN, MYSQL_TYPE_STRING, 0, 0, 0, OPEN_FRM_ONLY},
  {"COLUMN_NAME", NAME_CHAR_LEN, MYSQL_TYPE_STRING, 0, 0, "Field",
   OPEN_FRM_ONLY},
  {"ORDINAL_POSITION", MY_INT64_NUM_DECIMAL_DIGITS, MYSQL_TYPE_LONGLONG, 0,
   MY_I_S_UNSIGNED, 0, OPEN_FRM_ONLY},
  {"COLUMN_DEFAULT", MAX_FIELD_VARCHARLENGTH, MYSQL_TYPE_STRING, 0,
   1, "Default", OPEN_FRM_ONLY},
  {"IS_NULLABLE", 3, MYSQL_TYPE_STRING, 0, 0, "Null", OPEN_FRM_ONLY},
  {"DATA_TYPE", NAME_CHAR_LEN, MYSQL_TYPE_STRING, 0, 0, 0, OPEN_FRM_ONLY},
  {"CHARACTER_MAXIMUM_LENGTH", MY_INT64_NUM_DECIMAL_DIGITS, MYSQL_TYPE_LONGLONG,
   0, (MY_I_S_MAYBE_NULL | MY_I_S_UNSIGNED), 0, OPEN_FRM_ONLY},
  {"CHARACTER_OCTET_LENGTH", MY_INT64_NUM_DECIMAL_DIGITS , MYSQL_TYPE_LONGLONG,
   0, (MY_I_S_MAYBE_NULL | MY_I_S_UNSIGNED), 0, OPEN_FRM_ONLY},
  {"NUMERIC_PRECISION", MY_INT64_NUM_DECIMAL_DIGITS, MYSQL_TYPE_LONGLONG,
   0, (MY_I_S_MAYBE_NULL | MY_I_S_UNSIGNED), 0, OPEN_FRM_ONLY},
  {"NUMERIC_SCALE", MY_INT64_NUM_DECIMAL_DIGITS , MYSQL_TYPE_LONGLONG,
   0, (MY_I_S_MAYBE_NULL | MY_I_S_UNSIGNED), 0, OPEN_FRM_ONLY},
  {"CHARACTER_SET_NAME", 64, MYSQL_TYPE_STRING, 0, 1, 0, OPEN_FRM_ONLY},
  {"COLLATION_NAME", 64, MYSQL_TYPE_STRING, 0, 1, "Collation", OPEN_FRM_ONLY},
  {"COLUMN_TYPE", 65535, MYSQL_TYPE_STRING, 0, 0, "Type", OPEN_FRM_ONLY},
  {"COLUMN_KEY", 3, MYSQL_TYPE_STRING, 0, 0, "Key", OPEN_FRM_ONLY},
  {"EXTRA", 27, MYSQL_TYPE_STRING, 0, 0, "Extra", OPEN_FRM_ONLY},
  {"PRIVILEGES", 80, MYSQL_TYPE_STRING, 0, 0, "Privileges", OPEN_FRM_ONLY},
  {"COLUMN_COMMENT", 255, MYSQL_TYPE_STRING, 0, 0, "Comment", OPEN_FRM_ONLY},
  {0, 0, MYSQL_TYPE_STRING, 0, 0, 0, SKIP_OPEN_TABLE}
};


ST_FIELD_INFO charsets_fields_info[]=
{
  {"CHARACTER_SET_NAME", 64, MYSQL_TYPE_STRING, 0, 0, "Charset",
   SKIP_OPEN_TABLE},
  {"DEFAULT_COLLATE_NAME", 64, MYSQL_TYPE_STRING, 0, 0, "Default collation",
   SKIP_OPEN_TABLE},
  {"DESCRIPTION", 60, MYSQL_TYPE_STRING, 0, 0, "Description",
   SKIP_OPEN_TABLE},
  {"MAXLEN", 3, MYSQL_TYPE_LONGLONG, 0, 0, "Maxlen", SKIP_OPEN_TABLE},
  {0, 0, MYSQL_TYPE_STRING, 0, 0, 0, SKIP_OPEN_TABLE}
};


ST_FIELD_INFO collation_fields_info[]=
{
  {"COLLATION_NAME", 64, MYSQL_TYPE_STRING, 0, 0, "Collation", SKIP_OPEN_TABLE},
  {"CHARACTER_SET_NAME", 64, MYSQL_TYPE_STRING, 0, 0, "Charset",
   SKIP_OPEN_TABLE},
  {"ID", MY_INT32_NUM_DECIMAL_DIGITS, MYSQL_TYPE_LONGLONG, 0, 0, "Id",
   SKIP_OPEN_TABLE},
  {"IS_DEFAULT", 3, MYSQL_TYPE_STRING, 0, 0, "Default", SKIP_OPEN_TABLE},
  {"IS_COMPILED", 3, MYSQL_TYPE_STRING, 0, 0, "Compiled", SKIP_OPEN_TABLE},
  {"SORTLEN", 3, MYSQL_TYPE_LONGLONG, 0, 0, "Sortlen", SKIP_OPEN_TABLE},
  {0, 0, MYSQL_TYPE_STRING, 0, 0, 0, SKIP_OPEN_TABLE}
};


ST_FIELD_INFO engines_fields_info[]=
{
  {"ENGINE", 64, MYSQL_TYPE_STRING, 0, 0, "Engine", SKIP_OPEN_TABLE},
  {"SUPPORT", 8, MYSQL_TYPE_STRING, 0, 0, "Support", SKIP_OPEN_TABLE},
  {"COMMENT", 80, MYSQL_TYPE_STRING, 0, 0, "Comment", SKIP_OPEN_TABLE},
  {"TRANSACTIONS", 3, MYSQL_TYPE_STRING, 0, 0, "Transactions", SKIP_OPEN_TABLE},
  {"XA", 3, MYSQL_TYPE_STRING, 0, 0, "XA", SKIP_OPEN_TABLE},
  {"SAVEPOINTS", 3 ,MYSQL_TYPE_STRING, 0, 0, "Savepoints", SKIP_OPEN_TABLE},
  {0, 0, MYSQL_TYPE_STRING, 0, 0, 0, SKIP_OPEN_TABLE}
};


ST_FIELD_INFO events_fields_info[]=
{
  {"EVENT_CATALOG", NAME_CHAR_LEN, MYSQL_TYPE_STRING, 0, 1, 0, SKIP_OPEN_TABLE},
  {"EVENT_SCHEMA", NAME_CHAR_LEN, MYSQL_TYPE_STRING, 0, 0, "Db",
   SKIP_OPEN_TABLE},
  {"EVENT_NAME", NAME_CHAR_LEN, MYSQL_TYPE_STRING, 0, 0, "Name",
   SKIP_OPEN_TABLE},
  {"DEFINER", 77, MYSQL_TYPE_STRING, 0, 0, "Definer", SKIP_OPEN_TABLE},
  {"TIME_ZONE", 64, MYSQL_TYPE_STRING, 0, 0, "Time zone", SKIP_OPEN_TABLE},
  {"EVENT_BODY", 8, MYSQL_TYPE_STRING, 0, 0, 0, SKIP_OPEN_TABLE},
  {"EVENT_DEFINITION", 65535, MYSQL_TYPE_STRING, 0, 0, 0, SKIP_OPEN_TABLE},
  {"EVENT_TYPE", 9, MYSQL_TYPE_STRING, 0, 0, "Type", SKIP_OPEN_TABLE},
  {"EXECUTE_AT", 0, MYSQL_TYPE_DATETIME, 0, 1, "Execute at", SKIP_OPEN_TABLE},
  {"INTERVAL_VALUE", 256, MYSQL_TYPE_STRING, 0, 1, "Interval value",
   SKIP_OPEN_TABLE},
  {"INTERVAL_FIELD", 18, MYSQL_TYPE_STRING, 0, 1, "Interval field",
   SKIP_OPEN_TABLE},
  {"SQL_MODE", 65535, MYSQL_TYPE_STRING, 0, 0, 0, SKIP_OPEN_TABLE},
  {"STARTS", 0, MYSQL_TYPE_DATETIME, 0, 1, "Starts", SKIP_OPEN_TABLE},
  {"ENDS", 0, MYSQL_TYPE_DATETIME, 0, 1, "Ends", SKIP_OPEN_TABLE},
  {"STATUS", 18, MYSQL_TYPE_STRING, 0, 0, "Status", SKIP_OPEN_TABLE},
  {"ON_COMPLETION", 12, MYSQL_TYPE_STRING, 0, 0, 0, SKIP_OPEN_TABLE},
  {"CREATED", 0, MYSQL_TYPE_DATETIME, 0, 0, 0, SKIP_OPEN_TABLE},
  {"LAST_ALTERED", 0, MYSQL_TYPE_DATETIME, 0, 0, 0, SKIP_OPEN_TABLE},
  {"LAST_EXECUTED", 0, MYSQL_TYPE_DATETIME, 0, 1, 0, SKIP_OPEN_TABLE},
  {"EVENT_COMMENT", NAME_CHAR_LEN, MYSQL_TYPE_STRING, 0, 0, 0, SKIP_OPEN_TABLE},
  {"ORIGINATOR", 10, MYSQL_TYPE_LONGLONG, 0, 0, "Originator", SKIP_OPEN_TABLE},
  {"CHARACTER_SET_CLIENT", MY_CS_NAME_SIZE, MYSQL_TYPE_STRING, 0, 0,
   "character_set_client", SKIP_OPEN_TABLE},
  {"COLLATION_CONNECTION", MY_CS_NAME_SIZE, MYSQL_TYPE_STRING, 0, 0,
   "collation_connection", SKIP_OPEN_TABLE},
  {"DATABASE_COLLATION", MY_CS_NAME_SIZE, MYSQL_TYPE_STRING, 0, 0,
   "Database Collation", SKIP_OPEN_TABLE},
  {0, 0, MYSQL_TYPE_STRING, 0, 0, 0, SKIP_OPEN_TABLE}
};



ST_FIELD_INFO coll_charset_app_fields_info[]=
{
  {"COLLATION_NAME", 64, MYSQL_TYPE_STRING, 0, 0, 0, SKIP_OPEN_TABLE},
  {"CHARACTER_SET_NAME", 64, MYSQL_TYPE_STRING, 0, 0, 0, SKIP_OPEN_TABLE},
  {0, 0, MYSQL_TYPE_STRING, 0, 0, 0, SKIP_OPEN_TABLE}
};


ST_FIELD_INFO proc_fields_info[]=
{
  {"SPECIFIC_NAME", NAME_CHAR_LEN, MYSQL_TYPE_STRING, 0, 0, 0, SKIP_OPEN_TABLE},
  {"ROUTINE_CATALOG", FN_REFLEN, MYSQL_TYPE_STRING, 0, 1, 0, SKIP_OPEN_TABLE},
  {"ROUTINE_SCHEMA", NAME_CHAR_LEN, MYSQL_TYPE_STRING, 0, 0, "Db",
   SKIP_OPEN_TABLE},
  {"ROUTINE_NAME", NAME_CHAR_LEN, MYSQL_TYPE_STRING, 0, 0, "Name",
   SKIP_OPEN_TABLE},
  {"ROUTINE_TYPE", 9, MYSQL_TYPE_STRING, 0, 0, "Type", SKIP_OPEN_TABLE},
  {"DTD_IDENTIFIER", NAME_CHAR_LEN, MYSQL_TYPE_STRING, 0, 1, 0, SKIP_OPEN_TABLE},
  {"ROUTINE_BODY", 8, MYSQL_TYPE_STRING, 0, 0, 0, SKIP_OPEN_TABLE},
  {"ROUTINE_DEFINITION", 65535, MYSQL_TYPE_STRING, 0, 1, 0, SKIP_OPEN_TABLE},
  {"EXTERNAL_NAME", NAME_CHAR_LEN, MYSQL_TYPE_STRING, 0, 1, 0, SKIP_OPEN_TABLE},
  {"EXTERNAL_LANGUAGE", NAME_CHAR_LEN, MYSQL_TYPE_STRING, 0, 1, 0,
   SKIP_OPEN_TABLE},
  {"PARAMETER_STYLE", 8, MYSQL_TYPE_STRING, 0, 0, 0, SKIP_OPEN_TABLE},
  {"IS_DETERMINISTIC", 3, MYSQL_TYPE_STRING, 0, 0, 0, SKIP_OPEN_TABLE},
  {"SQL_DATA_ACCESS", NAME_CHAR_LEN, MYSQL_TYPE_STRING, 0, 0, 0,
   SKIP_OPEN_TABLE},
  {"SQL_PATH", NAME_CHAR_LEN, MYSQL_TYPE_STRING, 0, 1, 0, SKIP_OPEN_TABLE},
  {"SECURITY_TYPE", 7, MYSQL_TYPE_STRING, 0, 0, "Security_type",
   SKIP_OPEN_TABLE},
  {"CREATED", 0, MYSQL_TYPE_DATETIME, 0, 0, "Created", SKIP_OPEN_TABLE},
  {"LAST_ALTERED", 0, MYSQL_TYPE_DATETIME, 0, 0, "Modified", SKIP_OPEN_TABLE},
  {"SQL_MODE", 65535, MYSQL_TYPE_STRING, 0, 0, 0, SKIP_OPEN_TABLE},
  {"ROUTINE_COMMENT", NAME_CHAR_LEN, MYSQL_TYPE_STRING, 0, 0, "Comment",
   SKIP_OPEN_TABLE},
  {"DEFINER", 77, MYSQL_TYPE_STRING, 0, 0, "Definer", SKIP_OPEN_TABLE},
  {"CHARACTER_SET_CLIENT", MY_CS_NAME_SIZE, MYSQL_TYPE_STRING, 0, 0,
   "character_set_client", SKIP_OPEN_TABLE},
  {"COLLATION_CONNECTION", MY_CS_NAME_SIZE, MYSQL_TYPE_STRING, 0, 0,
   "collation_connection", SKIP_OPEN_TABLE},
  {"DATABASE_COLLATION", MY_CS_NAME_SIZE, MYSQL_TYPE_STRING, 0, 0,
   "Database Collation", SKIP_OPEN_TABLE},
  {0, 0, MYSQL_TYPE_STRING, 0, 0, 0, SKIP_OPEN_TABLE}
};


ST_FIELD_INFO stat_fields_info[]=
{
  {"TABLE_CATALOG", FN_REFLEN, MYSQL_TYPE_STRING, 0, 1, 0, OPEN_FRM_ONLY},
  {"TABLE_SCHEMA", NAME_CHAR_LEN, MYSQL_TYPE_STRING, 0, 0, 0, OPEN_FRM_ONLY},
  {"TABLE_NAME", NAME_CHAR_LEN, MYSQL_TYPE_STRING, 0, 0, "Table", OPEN_FRM_ONLY},
  {"NON_UNIQUE", 1, MYSQL_TYPE_LONGLONG, 0, 0, "Non_unique", OPEN_FRM_ONLY},
  {"INDEX_SCHEMA", NAME_CHAR_LEN, MYSQL_TYPE_STRING, 0, 0, 0, OPEN_FRM_ONLY},
  {"INDEX_NAME", NAME_CHAR_LEN, MYSQL_TYPE_STRING, 0, 0, "Key_name",
   OPEN_FRM_ONLY},
  {"SEQ_IN_INDEX", 2, MYSQL_TYPE_LONGLONG, 0, 0, "Seq_in_index", OPEN_FRM_ONLY},
  {"COLUMN_NAME", NAME_CHAR_LEN, MYSQL_TYPE_STRING, 0, 0, "Column_name",
   OPEN_FRM_ONLY},
  {"COLLATION", 1, MYSQL_TYPE_STRING, 0, 1, "Collation", OPEN_FRM_ONLY},
  {"CARDINALITY", MY_INT64_NUM_DECIMAL_DIGITS, MYSQL_TYPE_LONGLONG, 0, 1,
   "Cardinality", OPEN_FULL_TABLE},
  {"SUB_PART", 3, MYSQL_TYPE_LONGLONG, 0, 1, "Sub_part", OPEN_FRM_ONLY},
  {"PACKED", 10, MYSQL_TYPE_STRING, 0, 1, "Packed", OPEN_FRM_ONLY},
  {"NULLABLE", 3, MYSQL_TYPE_STRING, 0, 0, "Null", OPEN_FRM_ONLY},
  {"INDEX_TYPE", 16, MYSQL_TYPE_STRING, 0, 0, "Index_type", OPEN_FULL_TABLE},
  {"COMMENT", 16, MYSQL_TYPE_STRING, 0, 1, "Comment", OPEN_FRM_ONLY},
  {0, 0, MYSQL_TYPE_STRING, 0, 0, 0, SKIP_OPEN_TABLE}
};


ST_FIELD_INFO view_fields_info[]=
{
  {"TABLE_CATALOG", FN_REFLEN, MYSQL_TYPE_STRING, 0, 1, 0, OPEN_FRM_ONLY},
  {"TABLE_SCHEMA", NAME_CHAR_LEN, MYSQL_TYPE_STRING, 0, 0, 0, OPEN_FRM_ONLY},
  {"TABLE_NAME", NAME_CHAR_LEN, MYSQL_TYPE_STRING, 0, 0, 0, OPEN_FRM_ONLY},
  {"VIEW_DEFINITION", 65535, MYSQL_TYPE_STRING, 0, 0, 0, OPEN_FULL_TABLE},
  {"CHECK_OPTION", 8, MYSQL_TYPE_STRING, 0, 0, 0, OPEN_FULL_TABLE},
  {"IS_UPDATABLE", 3, MYSQL_TYPE_STRING, 0, 0, 0, OPEN_FULL_TABLE},
  {"DEFINER", 77, MYSQL_TYPE_STRING, 0, 0, 0, OPEN_FULL_TABLE},
  {"SECURITY_TYPE", 7, MYSQL_TYPE_STRING, 0, 0, 0, OPEN_FULL_TABLE},
  {"CHARACTER_SET_CLIENT", MY_CS_NAME_SIZE, MYSQL_TYPE_STRING, 0, 0, 0,
   OPEN_FULL_TABLE},
  {"COLLATION_CONNECTION", MY_CS_NAME_SIZE, MYSQL_TYPE_STRING, 0, 0, 0,
   OPEN_FULL_TABLE},
  {0, 0, MYSQL_TYPE_STRING, 0, 0, 0, SKIP_OPEN_TABLE}
};


ST_FIELD_INFO user_privileges_fields_info[]=
{
  {"GRANTEE", 81, MYSQL_TYPE_STRING, 0, 0, 0, SKIP_OPEN_TABLE},
  {"TABLE_CATALOG", FN_REFLEN, MYSQL_TYPE_STRING, 0, 1, 0, SKIP_OPEN_TABLE},
  {"PRIVILEGE_TYPE", NAME_CHAR_LEN, MYSQL_TYPE_STRING, 0, 0, 0, SKIP_OPEN_TABLE},
  {"IS_GRANTABLE", 3, MYSQL_TYPE_STRING, 0, 0, 0, SKIP_OPEN_TABLE},
  {0, 0, MYSQL_TYPE_STRING, 0, 0, 0, SKIP_OPEN_TABLE}
};


ST_FIELD_INFO schema_privileges_fields_info[]=
{
  {"GRANTEE", 81, MYSQL_TYPE_STRING, 0, 0, 0, SKIP_OPEN_TABLE},
  {"TABLE_CATALOG", FN_REFLEN, MYSQL_TYPE_STRING, 0, 1, 0, SKIP_OPEN_TABLE},
  {"TABLE_SCHEMA", NAME_CHAR_LEN, MYSQL_TYPE_STRING, 0, 0, 0, SKIP_OPEN_TABLE},
  {"PRIVILEGE_TYPE", NAME_CHAR_LEN, MYSQL_TYPE_STRING, 0, 0, 0, SKIP_OPEN_TABLE},
  {"IS_GRANTABLE", 3, MYSQL_TYPE_STRING, 0, 0, 0, SKIP_OPEN_TABLE},
  {0, 0, MYSQL_TYPE_STRING, 0, 0, 0, SKIP_OPEN_TABLE}
};


ST_FIELD_INFO table_privileges_fields_info[]=
{
  {"GRANTEE", 81, MYSQL_TYPE_STRING, 0, 0, 0, SKIP_OPEN_TABLE},
  {"TABLE_CATALOG", FN_REFLEN, MYSQL_TYPE_STRING, 0, 1, 0, SKIP_OPEN_TABLE},
  {"TABLE_SCHEMA", NAME_CHAR_LEN, MYSQL_TYPE_STRING, 0, 0, 0, SKIP_OPEN_TABLE},
  {"TABLE_NAME", NAME_CHAR_LEN, MYSQL_TYPE_STRING, 0, 0, 0, SKIP_OPEN_TABLE},
  {"PRIVILEGE_TYPE", NAME_CHAR_LEN, MYSQL_TYPE_STRING, 0, 0, 0, SKIP_OPEN_TABLE},
  {"IS_GRANTABLE", 3, MYSQL_TYPE_STRING, 0, 0, 0, SKIP_OPEN_TABLE},
  {0, 0, MYSQL_TYPE_STRING, 0, 0, 0, SKIP_OPEN_TABLE}
};


ST_FIELD_INFO column_privileges_fields_info[]=
{
  {"GRANTEE", 81, MYSQL_TYPE_STRING, 0, 0, 0, SKIP_OPEN_TABLE},
  {"TABLE_CATALOG", FN_REFLEN, MYSQL_TYPE_STRING, 0, 1, 0, SKIP_OPEN_TABLE},
  {"TABLE_SCHEMA", NAME_CHAR_LEN, MYSQL_TYPE_STRING, 0, 0, 0, SKIP_OPEN_TABLE},
  {"TABLE_NAME", NAME_CHAR_LEN, MYSQL_TYPE_STRING, 0, 0, 0, SKIP_OPEN_TABLE},
  {"COLUMN_NAME", NAME_CHAR_LEN, MYSQL_TYPE_STRING, 0, 0, 0, SKIP_OPEN_TABLE},
  {"PRIVILEGE_TYPE", NAME_CHAR_LEN, MYSQL_TYPE_STRING, 0, 0, 0, SKIP_OPEN_TABLE},
  {"IS_GRANTABLE", 3, MYSQL_TYPE_STRING, 0, 0, 0, SKIP_OPEN_TABLE},
  {0, 0, MYSQL_TYPE_STRING, 0, 0, 0, SKIP_OPEN_TABLE}
};


ST_FIELD_INFO table_constraints_fields_info[]=
{
  {"CONSTRAINT_CATALOG", FN_REFLEN, MYSQL_TYPE_STRING, 0, 1, 0, OPEN_FULL_TABLE},
  {"CONSTRAINT_SCHEMA", NAME_CHAR_LEN, MYSQL_TYPE_STRING, 0, 0, 0,
   OPEN_FULL_TABLE},
  {"CONSTRAINT_NAME", NAME_CHAR_LEN, MYSQL_TYPE_STRING, 0, 0, 0,
   OPEN_FULL_TABLE},
  {"TABLE_SCHEMA", NAME_CHAR_LEN, MYSQL_TYPE_STRING, 0, 0, 0, OPEN_FULL_TABLE},
  {"TABLE_NAME", NAME_CHAR_LEN, MYSQL_TYPE_STRING, 0, 0, 0, OPEN_FULL_TABLE},
  {"CONSTRAINT_TYPE", NAME_CHAR_LEN, MYSQL_TYPE_STRING, 0, 0, 0,
   OPEN_FULL_TABLE},
  {0, 0, MYSQL_TYPE_STRING, 0, 0, 0, SKIP_OPEN_TABLE}
};


ST_FIELD_INFO key_column_usage_fields_info[]=
{
  {"CONSTRAINT_CATALOG", FN_REFLEN, MYSQL_TYPE_STRING, 0, 1, 0, OPEN_FULL_TABLE},
  {"CONSTRAINT_SCHEMA", NAME_CHAR_LEN, MYSQL_TYPE_STRING, 0, 0, 0,
   OPEN_FULL_TABLE},
  {"CONSTRAINT_NAME", NAME_CHAR_LEN, MYSQL_TYPE_STRING, 0, 0, 0,
   OPEN_FULL_TABLE},
  {"TABLE_CATALOG", FN_REFLEN, MYSQL_TYPE_STRING, 0, 1, 0, OPEN_FULL_TABLE},
  {"TABLE_SCHEMA", NAME_CHAR_LEN, MYSQL_TYPE_STRING, 0, 0, 0, OPEN_FULL_TABLE},
  {"TABLE_NAME", NAME_CHAR_LEN, MYSQL_TYPE_STRING, 0, 0, 0, OPEN_FULL_TABLE},
  {"COLUMN_NAME", NAME_CHAR_LEN, MYSQL_TYPE_STRING, 0, 0, 0, OPEN_FULL_TABLE},
  {"ORDINAL_POSITION", 10 ,MYSQL_TYPE_LONGLONG, 0, 0, 0, OPEN_FULL_TABLE},
  {"POSITION_IN_UNIQUE_CONSTRAINT", 10 ,MYSQL_TYPE_LONGLONG, 0, 1, 0,
   OPEN_FULL_TABLE},
  {"REFERENCED_TABLE_SCHEMA", NAME_CHAR_LEN, MYSQL_TYPE_STRING, 0, 1, 0,
   OPEN_FULL_TABLE},
  {"REFERENCED_TABLE_NAME", NAME_CHAR_LEN, MYSQL_TYPE_STRING, 0, 1, 0,
   OPEN_FULL_TABLE},
  {"REFERENCED_COLUMN_NAME", NAME_CHAR_LEN, MYSQL_TYPE_STRING, 0, 1, 0,
   OPEN_FULL_TABLE},
  {0, 0, MYSQL_TYPE_STRING, 0, 0, 0, SKIP_OPEN_TABLE}
};


ST_FIELD_INFO table_names_fields_info[]=
{
  {"TABLE_CATALOG", FN_REFLEN, MYSQL_TYPE_STRING, 0, 1, 0, SKIP_OPEN_TABLE},
  {"TABLE_SCHEMA",NAME_CHAR_LEN, MYSQL_TYPE_STRING, 0, 0, 0, SKIP_OPEN_TABLE},
  {"TABLE_NAME", NAME_CHAR_LEN, MYSQL_TYPE_STRING, 0, 0, "Tables_in_",
   SKIP_OPEN_TABLE},
  {"TABLE_TYPE", NAME_CHAR_LEN, MYSQL_TYPE_STRING, 0, 0, "Table_type",
   OPEN_FRM_ONLY},
  {0, 0, MYSQL_TYPE_STRING, 0, 0, 0, SKIP_OPEN_TABLE}
};


ST_FIELD_INFO open_tables_fields_info[]=
{
  {"Database", NAME_CHAR_LEN, MYSQL_TYPE_STRING, 0, 0, "Database",
   SKIP_OPEN_TABLE},
  {"Table",NAME_CHAR_LEN, MYSQL_TYPE_STRING, 0, 0, "Table", SKIP_OPEN_TABLE},
  {"In_use", 1, MYSQL_TYPE_LONGLONG, 0, 0, "In_use", SKIP_OPEN_TABLE},
  {"Name_locked", 4, MYSQL_TYPE_LONGLONG, 0, 0, "Name_locked", SKIP_OPEN_TABLE},
  {0, 0, MYSQL_TYPE_STRING, 0, 0, 0, SKIP_OPEN_TABLE}
};


ST_FIELD_INFO triggers_fields_info[]=
{
  {"TRIGGER_CATALOG", FN_REFLEN, MYSQL_TYPE_STRING, 0, 1, 0, OPEN_FULL_TABLE},
  {"TRIGGER_SCHEMA",NAME_CHAR_LEN, MYSQL_TYPE_STRING, 0, 0, 0, OPEN_FULL_TABLE},
  {"TRIGGER_NAME", NAME_CHAR_LEN, MYSQL_TYPE_STRING, 0, 0, "Trigger",
   OPEN_FULL_TABLE},
  {"EVENT_MANIPULATION", 6, MYSQL_TYPE_STRING, 0, 0, "Event", OPEN_FULL_TABLE},
  {"EVENT_OBJECT_CATALOG", FN_REFLEN, MYSQL_TYPE_STRING, 0, 1, 0,
   OPEN_FULL_TABLE},
  {"EVENT_OBJECT_SCHEMA",NAME_CHAR_LEN, MYSQL_TYPE_STRING, 0, 0, 0,
   OPEN_FULL_TABLE},
  {"EVENT_OBJECT_TABLE", NAME_CHAR_LEN, MYSQL_TYPE_STRING, 0, 0, "Table",
   OPEN_FULL_TABLE},
  {"ACTION_ORDER", 4, MYSQL_TYPE_LONGLONG, 0, 0, 0, OPEN_FULL_TABLE},
  {"ACTION_CONDITION", 65535, MYSQL_TYPE_STRING, 0, 1, 0, OPEN_FULL_TABLE},
  {"ACTION_STATEMENT", 65535, MYSQL_TYPE_STRING, 0, 0, "Statement",
   OPEN_FULL_TABLE},
  {"ACTION_ORIENTATION", 9, MYSQL_TYPE_STRING, 0, 0, 0, OPEN_FULL_TABLE},
  {"ACTION_TIMING", 6, MYSQL_TYPE_STRING, 0, 0, "Timing", OPEN_FULL_TABLE},
  {"ACTION_REFERENCE_OLD_TABLE", NAME_CHAR_LEN, MYSQL_TYPE_STRING, 0, 1, 0,
   OPEN_FULL_TABLE},
  {"ACTION_REFERENCE_NEW_TABLE", NAME_CHAR_LEN, MYSQL_TYPE_STRING, 0, 1, 0,
   OPEN_FULL_TABLE},
  {"ACTION_REFERENCE_OLD_ROW", 3, MYSQL_TYPE_STRING, 0, 0, 0, OPEN_FULL_TABLE},
  {"ACTION_REFERENCE_NEW_ROW", 3, MYSQL_TYPE_STRING, 0, 0, 0, OPEN_FULL_TABLE},
  {"CREATED", 0, MYSQL_TYPE_DATETIME, 0, 1, "Created", OPEN_FULL_TABLE},
  {"SQL_MODE", 65535, MYSQL_TYPE_STRING, 0, 0, "sql_mode", OPEN_FULL_TABLE},
  {"DEFINER", 65535, MYSQL_TYPE_STRING, 0, 0, "Definer", OPEN_FULL_TABLE},
  {"CHARACTER_SET_CLIENT", MY_CS_NAME_SIZE, MYSQL_TYPE_STRING, 0, 0,
   "character_set_client", OPEN_FULL_TABLE},
  {"COLLATION_CONNECTION", MY_CS_NAME_SIZE, MYSQL_TYPE_STRING, 0, 0,
   "collation_connection", OPEN_FULL_TABLE},
  {"DATABASE_COLLATION", MY_CS_NAME_SIZE, MYSQL_TYPE_STRING, 0, 0,
   "Database Collation", OPEN_FULL_TABLE},
  {0, 0, MYSQL_TYPE_STRING, 0, 0, 0, SKIP_OPEN_TABLE}
};


ST_FIELD_INFO partitions_fields_info[]=
{
  {"TABLE_CATALOG", FN_REFLEN, MYSQL_TYPE_STRING, 0, 1, 0, OPEN_FULL_TABLE},
  {"TABLE_SCHEMA",NAME_CHAR_LEN, MYSQL_TYPE_STRING, 0, 0, 0, OPEN_FULL_TABLE},
  {"TABLE_NAME", NAME_CHAR_LEN, MYSQL_TYPE_STRING, 0, 0, 0, OPEN_FULL_TABLE},
  {"PARTITION_NAME", NAME_CHAR_LEN, MYSQL_TYPE_STRING, 0, 1, 0, OPEN_FULL_TABLE},
  {"SUBPARTITION_NAME", NAME_CHAR_LEN, MYSQL_TYPE_STRING, 0, 1, 0,
   OPEN_FULL_TABLE},
  {"PARTITION_ORDINAL_POSITION", 21 , MYSQL_TYPE_LONGLONG, 0,
   (MY_I_S_MAYBE_NULL | MY_I_S_UNSIGNED), 0, OPEN_FULL_TABLE},
  {"SUBPARTITION_ORDINAL_POSITION", 21 , MYSQL_TYPE_LONGLONG, 0,
   (MY_I_S_MAYBE_NULL | MY_I_S_UNSIGNED), 0, OPEN_FULL_TABLE},
  {"PARTITION_METHOD", 12, MYSQL_TYPE_STRING, 0, 1, 0, OPEN_FULL_TABLE},
  {"SUBPARTITION_METHOD", 12, MYSQL_TYPE_STRING, 0, 1, 0, OPEN_FULL_TABLE},
  {"PARTITION_EXPRESSION", 65535, MYSQL_TYPE_STRING, 0, 1, 0, OPEN_FULL_TABLE},
  {"SUBPARTITION_EXPRESSION", 65535, MYSQL_TYPE_STRING, 0, 1, 0,
   OPEN_FULL_TABLE},
  {"PARTITION_DESCRIPTION", 65535, MYSQL_TYPE_STRING, 0, 1, 0, OPEN_FULL_TABLE},
  {"TABLE_ROWS", 21 , MYSQL_TYPE_LONGLONG, 0, MY_I_S_UNSIGNED, 0,
   OPEN_FULL_TABLE},
  {"AVG_ROW_LENGTH", 21 , MYSQL_TYPE_LONGLONG, 0, MY_I_S_UNSIGNED, 0,
   OPEN_FULL_TABLE},
  {"DATA_LENGTH", 21 , MYSQL_TYPE_LONGLONG, 0, MY_I_S_UNSIGNED, 0,
   OPEN_FULL_TABLE},
  {"MAX_DATA_LENGTH", 21 , MYSQL_TYPE_LONGLONG, 0,
   (MY_I_S_MAYBE_NULL | MY_I_S_UNSIGNED), 0, OPEN_FULL_TABLE},
  {"INDEX_LENGTH", 21 , MYSQL_TYPE_LONGLONG, 0, MY_I_S_UNSIGNED, 0,
   OPEN_FULL_TABLE},
  {"DATA_FREE", 21 , MYSQL_TYPE_LONGLONG, 0, MY_I_S_UNSIGNED, 0,
   OPEN_FULL_TABLE},
  {"CREATE_TIME", 0, MYSQL_TYPE_DATETIME, 0, 1, 0, OPEN_FULL_TABLE},
  {"UPDATE_TIME", 0, MYSQL_TYPE_DATETIME, 0, 1, 0, OPEN_FULL_TABLE},
  {"CHECK_TIME", 0, MYSQL_TYPE_DATETIME, 0, 1, 0, OPEN_FULL_TABLE},
  {"CHECKSUM", 21 , MYSQL_TYPE_LONGLONG, 0,
   (MY_I_S_MAYBE_NULL | MY_I_S_UNSIGNED), 0, OPEN_FULL_TABLE},
  {"PARTITION_COMMENT", 80, MYSQL_TYPE_STRING, 0, 0, 0, OPEN_FULL_TABLE},
  {"NODEGROUP", 12 , MYSQL_TYPE_STRING, 0, 0, 0, OPEN_FULL_TABLE},
  {"TABLESPACE_NAME", NAME_CHAR_LEN, MYSQL_TYPE_STRING, 0, 1, 0,
   OPEN_FULL_TABLE},
  {0, 0, MYSQL_TYPE_STRING, 0, 0, 0, SKIP_OPEN_TABLE}
};


ST_FIELD_INFO variables_fields_info[]=
{
  {"VARIABLE_NAME", 64, MYSQL_TYPE_STRING, 0, 0, "Variable_name",
   SKIP_OPEN_TABLE},
  {"VARIABLE_VALUE", 20480, MYSQL_TYPE_STRING, 0, 1, "Value", SKIP_OPEN_TABLE},
  {0, 0, MYSQL_TYPE_STRING, 0, 0, 0, SKIP_OPEN_TABLE}
};


ST_FIELD_INFO processlist_fields_info[]=
{
  {"ID", 4, MYSQL_TYPE_LONGLONG, 0, 0, "Id", SKIP_OPEN_TABLE},
  {"USER", 16, MYSQL_TYPE_STRING, 0, 0, "User", SKIP_OPEN_TABLE},
  {"HOST", LIST_PROCESS_HOST_LEN,  MYSQL_TYPE_STRING, 0, 0, "Host",
   SKIP_OPEN_TABLE},
  {"DB", NAME_CHAR_LEN, MYSQL_TYPE_STRING, 0, 1, "Db", SKIP_OPEN_TABLE},
  {"COMMAND", 16, MYSQL_TYPE_STRING, 0, 0, "Command", SKIP_OPEN_TABLE},
  {"TIME", 7, MYSQL_TYPE_LONGLONG, 0, 0, "Time", SKIP_OPEN_TABLE},
  {"STATE", 64, MYSQL_TYPE_STRING, 0, 1, "State", SKIP_OPEN_TABLE},
  {"INFO", PROCESS_LIST_INFO_WIDTH, MYSQL_TYPE_STRING, 0, 1, "Info",
   SKIP_OPEN_TABLE},
  {0, 0, MYSQL_TYPE_STRING, 0, 0, 0, SKIP_OPEN_TABLE}
};


ST_FIELD_INFO plugin_fields_info[]=
{
  {"PLUGIN_NAME", NAME_CHAR_LEN, MYSQL_TYPE_STRING, 0, 0, "Name",
   SKIP_OPEN_TABLE},
  {"PLUGIN_VERSION", 20, MYSQL_TYPE_STRING, 0, 0, 0, SKIP_OPEN_TABLE},
  {"PLUGIN_STATUS", 10, MYSQL_TYPE_STRING, 0, 0, "Status", SKIP_OPEN_TABLE},
  {"PLUGIN_TYPE", 80, MYSQL_TYPE_STRING, 0, 0, "Type", SKIP_OPEN_TABLE},
  {"PLUGIN_TYPE_VERSION", 20, MYSQL_TYPE_STRING, 0, 0, 0, SKIP_OPEN_TABLE},
  {"PLUGIN_LIBRARY", NAME_CHAR_LEN, MYSQL_TYPE_STRING, 0, 1, "Library",
   SKIP_OPEN_TABLE},
  {"PLUGIN_LIBRARY_VERSION", 20, MYSQL_TYPE_STRING, 0, 1, 0, SKIP_OPEN_TABLE},
  {"PLUGIN_AUTHOR", NAME_CHAR_LEN, MYSQL_TYPE_STRING, 0, 1, 0, SKIP_OPEN_TABLE},
  {"PLUGIN_DESCRIPTION", 65535, MYSQL_TYPE_STRING, 0, 1, 0, SKIP_OPEN_TABLE},
  {"PLUGIN_LICENSE", 80, MYSQL_TYPE_STRING, 0, 1, "License", SKIP_OPEN_TABLE},
  {0, 0, MYSQL_TYPE_STRING, 0, 0, 0, SKIP_OPEN_TABLE}
};

ST_FIELD_INFO files_fields_info[]=
{
  {"FILE_ID", 4, MYSQL_TYPE_LONGLONG, 0, 0, 0, SKIP_OPEN_TABLE},
  {"FILE_NAME", NAME_CHAR_LEN, MYSQL_TYPE_STRING, 0, 1, 0, SKIP_OPEN_TABLE},
  {"FILE_TYPE", 20, MYSQL_TYPE_STRING, 0, 0, 0, SKIP_OPEN_TABLE},
  {"TABLESPACE_NAME", NAME_CHAR_LEN, MYSQL_TYPE_STRING, 0, 1, 0,
   SKIP_OPEN_TABLE},
  {"TABLE_CATALOG", NAME_CHAR_LEN, MYSQL_TYPE_STRING, 0, 1, 0, SKIP_OPEN_TABLE},
  {"TABLE_SCHEMA", NAME_CHAR_LEN, MYSQL_TYPE_STRING, 0, 1, 0, SKIP_OPEN_TABLE},
  {"TABLE_NAME", NAME_CHAR_LEN, MYSQL_TYPE_STRING, 0, 1, 0, SKIP_OPEN_TABLE},
  {"LOGFILE_GROUP_NAME", NAME_CHAR_LEN, MYSQL_TYPE_STRING, 0, 1, 0,
   SKIP_OPEN_TABLE},
  {"LOGFILE_GROUP_NUMBER", 4, MYSQL_TYPE_LONGLONG, 0, 1, 0, SKIP_OPEN_TABLE},
  {"ENGINE", NAME_CHAR_LEN, MYSQL_TYPE_STRING, 0, 0, 0, SKIP_OPEN_TABLE},
  {"FULLTEXT_KEYS", NAME_CHAR_LEN, MYSQL_TYPE_STRING, 0, 1, 0, SKIP_OPEN_TABLE},
  {"DELETED_ROWS", 4, MYSQL_TYPE_LONGLONG, 0, 1, 0, SKIP_OPEN_TABLE},
  {"UPDATE_COUNT", 4, MYSQL_TYPE_LONGLONG, 0, 1, 0, SKIP_OPEN_TABLE},
  {"FREE_EXTENTS", 4, MYSQL_TYPE_LONGLONG, 0, 1, 0, SKIP_OPEN_TABLE},
  {"TOTAL_EXTENTS", 4, MYSQL_TYPE_LONGLONG, 0, 1, 0, SKIP_OPEN_TABLE},
  {"EXTENT_SIZE", 4, MYSQL_TYPE_LONGLONG, 0, 0, 0, SKIP_OPEN_TABLE},
  {"INITIAL_SIZE", 21, MYSQL_TYPE_LONGLONG, 0,
   (MY_I_S_MAYBE_NULL | MY_I_S_UNSIGNED), 0, SKIP_OPEN_TABLE},
  {"MAXIMUM_SIZE", 21, MYSQL_TYPE_LONGLONG, 0,
   (MY_I_S_MAYBE_NULL | MY_I_S_UNSIGNED), 0, SKIP_OPEN_TABLE},
  {"AUTOEXTEND_SIZE", 21, MYSQL_TYPE_LONGLONG, 0,
   (MY_I_S_MAYBE_NULL | MY_I_S_UNSIGNED), 0, SKIP_OPEN_TABLE},
  {"CREATION_TIME", 0, MYSQL_TYPE_DATETIME, 0, 1, 0, SKIP_OPEN_TABLE},
  {"LAST_UPDATE_TIME", 0, MYSQL_TYPE_DATETIME, 0, 1, 0, SKIP_OPEN_TABLE},
  {"LAST_ACCESS_TIME", 0, MYSQL_TYPE_DATETIME, 0, 1, 0, SKIP_OPEN_TABLE},
  {"RECOVER_TIME", 4, MYSQL_TYPE_LONGLONG, 0, 1, 0, SKIP_OPEN_TABLE},
  {"TRANSACTION_COUNTER", 4, MYSQL_TYPE_LONGLONG, 0, 1, 0, SKIP_OPEN_TABLE},
  {"VERSION", 21 , MYSQL_TYPE_LONGLONG, 0,
   (MY_I_S_MAYBE_NULL | MY_I_S_UNSIGNED), "Version", SKIP_OPEN_TABLE},
  {"ROW_FORMAT", 10, MYSQL_TYPE_STRING, 0, 1, "Row_format", SKIP_OPEN_TABLE},
  {"TABLE_ROWS", 21 , MYSQL_TYPE_LONGLONG, 0,
   (MY_I_S_MAYBE_NULL | MY_I_S_UNSIGNED), "Rows", SKIP_OPEN_TABLE},
  {"AVG_ROW_LENGTH", 21 , MYSQL_TYPE_LONGLONG, 0,
   (MY_I_S_MAYBE_NULL | MY_I_S_UNSIGNED), "Avg_row_length", SKIP_OPEN_TABLE},
  {"DATA_LENGTH", 21 , MYSQL_TYPE_LONGLONG, 0,
   (MY_I_S_MAYBE_NULL | MY_I_S_UNSIGNED), "Data_length", SKIP_OPEN_TABLE},
  {"MAX_DATA_LENGTH", 21 , MYSQL_TYPE_LONGLONG, 0,
   (MY_I_S_MAYBE_NULL | MY_I_S_UNSIGNED), "Max_data_length", SKIP_OPEN_TABLE},
  {"INDEX_LENGTH", 21 , MYSQL_TYPE_LONGLONG, 0,
   (MY_I_S_MAYBE_NULL | MY_I_S_UNSIGNED), "Index_length", SKIP_OPEN_TABLE},
  {"DATA_FREE", 21 , MYSQL_TYPE_LONGLONG, 0,
   (MY_I_S_MAYBE_NULL | MY_I_S_UNSIGNED), "Data_free", SKIP_OPEN_TABLE},
  {"CREATE_TIME", 0, MYSQL_TYPE_DATETIME, 0, 1, "Create_time", SKIP_OPEN_TABLE},
  {"UPDATE_TIME", 0, MYSQL_TYPE_DATETIME, 0, 1, "Update_time", SKIP_OPEN_TABLE},
  {"CHECK_TIME", 0, MYSQL_TYPE_DATETIME, 0, 1, "Check_time", SKIP_OPEN_TABLE},
  {"CHECKSUM", 21 , MYSQL_TYPE_LONGLONG, 0,
   (MY_I_S_MAYBE_NULL | MY_I_S_UNSIGNED), "Checksum", SKIP_OPEN_TABLE},
  {"STATUS", 20, MYSQL_TYPE_STRING, 0, 0, 0, SKIP_OPEN_TABLE},
  {"EXTRA", 255, MYSQL_TYPE_STRING, 0, 1, 0, SKIP_OPEN_TABLE},
  {0, 0, MYSQL_TYPE_STRING, 0, 0, 0, SKIP_OPEN_TABLE}
};

void init_fill_schema_files_row(TABLE* table)
{
  int i;
  for(i=0; files_fields_info[i].field_name!=NULL; i++)
    table->field[i]->set_null();

  table->field[IS_FILES_STATUS]->set_notnull();
  table->field[IS_FILES_STATUS]->store("NORMAL", 6, system_charset_info);
}

ST_FIELD_INFO referential_constraints_fields_info[]=
{
  {"CONSTRAINT_CATALOG", FN_REFLEN, MYSQL_TYPE_STRING, 0, 1, 0, OPEN_FULL_TABLE},
  {"CONSTRAINT_SCHEMA", NAME_CHAR_LEN, MYSQL_TYPE_STRING, 0, 0, 0,
   OPEN_FULL_TABLE},
  {"CONSTRAINT_NAME", NAME_CHAR_LEN, MYSQL_TYPE_STRING, 0, 0, 0,
   OPEN_FULL_TABLE},
  {"UNIQUE_CONSTRAINT_CATALOG", FN_REFLEN, MYSQL_TYPE_STRING, 0, 1, 0,
   OPEN_FULL_TABLE},
  {"UNIQUE_CONSTRAINT_SCHEMA", NAME_CHAR_LEN, MYSQL_TYPE_STRING, 0, 0, 0,
   OPEN_FULL_TABLE},
  {"UNIQUE_CONSTRAINT_NAME", NAME_CHAR_LEN, MYSQL_TYPE_STRING, 0, 0, 0,
   OPEN_FULL_TABLE},
  {"MATCH_OPTION", NAME_CHAR_LEN, MYSQL_TYPE_STRING, 0, 0, 0, OPEN_FULL_TABLE},
  {"UPDATE_RULE", NAME_CHAR_LEN, MYSQL_TYPE_STRING, 0, 0, 0, OPEN_FULL_TABLE},
  {"DELETE_RULE", NAME_CHAR_LEN, MYSQL_TYPE_STRING, 0, 0, 0, OPEN_FULL_TABLE},
  {"TABLE_NAME", NAME_CHAR_LEN, MYSQL_TYPE_STRING, 0, 0, 0, OPEN_FULL_TABLE},
  {"REFERENCED_TABLE_NAME", NAME_CHAR_LEN, MYSQL_TYPE_STRING, 0, 0, 0,
   OPEN_FULL_TABLE},
  {0, 0, MYSQL_TYPE_STRING, 0, 0, 0, SKIP_OPEN_TABLE}
};


/*
  Description of ST_FIELD_INFO in table.h

  Make sure that the order of schema_tables and enum_schema_tables are the same.

*/

ST_SCHEMA_TABLE schema_tables[]=
{
  {"CHARACTER_SETS", charsets_fields_info, create_schema_table,
   fill_schema_charsets, make_character_sets_old_format, 0, -1, -1, 0, 0},
  {"COLLATIONS", collation_fields_info, create_schema_table,
   fill_schema_collation, make_old_format, 0, -1, -1, 0, 0},
  {"COLLATION_CHARACTER_SET_APPLICABILITY", coll_charset_app_fields_info,
   create_schema_table, fill_schema_coll_charset_app, 0, 0, -1, -1, 0, 0},
  {"COLUMNS", columns_fields_info, create_schema_table,
   get_all_tables, make_columns_old_format, get_schema_column_record, 1, 2, 0,
   OPTIMIZE_I_S_TABLE|OPEN_VIEW_FULL},
  {"COLUMN_PRIVILEGES", column_privileges_fields_info, create_schema_table,
   fill_schema_column_privileges, 0, 0, -1, -1, 0, 0},
  {"ENGINES", engines_fields_info, create_schema_table,
   fill_schema_engines, make_old_format, 0, -1, -1, 0, 0},
  {"EVENTS", events_fields_info, create_schema_table,
   Events::fill_schema_events, make_old_format, 0, -1, -1, 0, 0},
  {"FILES", files_fields_info, create_schema_table,
   fill_schema_files, 0, 0, -1, -1, 0, 0},
  {"GLOBAL_STATUS", variables_fields_info, create_schema_table,
   fill_status, make_old_format, 0, -1, -1, 0, 0},
  {"GLOBAL_VARIABLES", variables_fields_info, create_schema_table,
   fill_variables, make_old_format, 0, -1, -1, 0, 0},
  {"KEY_COLUMN_USAGE", key_column_usage_fields_info, create_schema_table,
   get_all_tables, 0, get_schema_key_column_usage_record, 4, 5, 0,
   OPEN_TABLE_ONLY},
  {"OPEN_TABLES", open_tables_fields_info, create_schema_table,
   fill_open_tables, make_old_format, 0, -1, -1, 1, 0},
  {"PARTITIONS", partitions_fields_info, create_schema_table,
   get_all_tables, 0, get_schema_partitions_record, 1, 2, 0, OPEN_TABLE_ONLY},
  {"PLUGINS", plugin_fields_info, create_schema_table,
   fill_plugins, make_old_format, 0, -1, -1, 0, 0},
  {"PROCESSLIST", processlist_fields_info, create_schema_table,
   fill_schema_processlist, make_old_format, 0, -1, -1, 0, 0},
  {"PROFILING", query_profile_statistics_info, create_schema_table,
    fill_query_profile_statistics_info, make_profile_table_for_show, 
    NULL, -1, -1, false, 0},
  {"REFERENTIAL_CONSTRAINTS", referential_constraints_fields_info,
   create_schema_table, get_all_tables, 0, get_referential_constraints_record,
   1, 9, 0, OPEN_TABLE_ONLY},
  {"ROUTINES", proc_fields_info, create_schema_table,
   fill_schema_proc, make_proc_old_format, 0, -1, -1, 0, 0},
  {"SCHEMATA", schema_fields_info, create_schema_table,
   fill_schema_schemata, make_schemata_old_format, 0, 1, -1, 0, 0},
  {"SCHEMA_PRIVILEGES", schema_privileges_fields_info, create_schema_table,
   fill_schema_schema_privileges, 0, 0, -1, -1, 0, 0},
  {"SESSION_STATUS", variables_fields_info, create_schema_table,
   fill_status, make_old_format, 0, -1, -1, 0, 0},
  {"SESSION_VARIABLES", variables_fields_info, create_schema_table,
   fill_variables, make_old_format, 0, -1, -1, 0, 0},
  {"STATISTICS", stat_fields_info, create_schema_table,
   get_all_tables, make_old_format, get_schema_stat_record, 1, 2, 0,
   OPEN_TABLE_ONLY|OPTIMIZE_I_S_TABLE},
  {"STATUS", variables_fields_info, create_schema_table, fill_status,
   make_old_format, 0, -1, -1, 1, 0},
  {"TABLES", tables_fields_info, create_schema_table,
   get_all_tables, make_old_format, get_schema_tables_record, 1, 2, 0,
   OPTIMIZE_I_S_TABLE},
  {"TABLE_CONSTRAINTS", table_constraints_fields_info, create_schema_table,
   get_all_tables, 0, get_schema_constraints_record, 3, 4, 0, OPEN_TABLE_ONLY},
  {"TABLE_NAMES", table_names_fields_info, create_schema_table,
   get_all_tables, make_table_names_old_format, 0, 1, 2, 1, 0},
  {"TABLE_PRIVILEGES", table_privileges_fields_info, create_schema_table,
   fill_schema_table_privileges, 0, 0, -1, -1, 0, 0},
  {"TRIGGERS", triggers_fields_info, create_schema_table,
   get_all_tables, make_old_format, get_schema_triggers_record, 5, 6, 0,
   OPEN_TABLE_ONLY},
  {"USER_PRIVILEGES", user_privileges_fields_info, create_schema_table,
   fill_schema_user_privileges, 0, 0, -1, -1, 0, 0},
  {"VARIABLES", variables_fields_info, create_schema_table, fill_variables,
   make_old_format, 0, -1, -1, 1, 0},
  {"VIEWS", view_fields_info, create_schema_table,
   get_all_tables, 0, get_schema_views_record, 1, 2, 0,
   OPEN_VIEW_ONLY|OPTIMIZE_I_S_TABLE},
  {0, 0, 0, 0, 0, 0, 0, 0, 0, 0}
};


#ifdef HAVE_EXPLICIT_TEMPLATE_INSTANTIATION
template class List_iterator_fast<char>;
template class List<char>;
#endif

int initialize_schema_table(st_plugin_int *plugin)
{
  ST_SCHEMA_TABLE *schema_table;
  DBUG_ENTER("initialize_schema_table");

  if (!(schema_table= (ST_SCHEMA_TABLE *)my_malloc(sizeof(ST_SCHEMA_TABLE),
                                MYF(MY_WME | MY_ZEROFILL))))
      DBUG_RETURN(1);
  /* Historical Requirement */
  plugin->data= schema_table; // shortcut for the future
  if (plugin->plugin->init)
  {
    schema_table->create_table= create_schema_table;
    schema_table->old_format= make_old_format;
    schema_table->idx_field1= -1,
    schema_table->idx_field2= -1;

    /* Make the name available to the init() function. */
    schema_table->table_name= plugin->name.str;

    if (plugin->plugin->init(schema_table))
    {
      sql_print_error("Plugin '%s' init function returned error.",
                      plugin->name.str);
      goto err;
    }

    /* Make sure the plugin name is not set inside the init() function. */
    schema_table->table_name= plugin->name.str;
  }

  DBUG_RETURN(0);
err:
  my_free(schema_table, MYF(0));
  DBUG_RETURN(1);
}

int finalize_schema_table(st_plugin_int *plugin)
{
  ST_SCHEMA_TABLE *schema_table= (ST_SCHEMA_TABLE *)plugin->data;
  DBUG_ENTER("finalize_schema_table");

  if (schema_table && plugin->plugin->deinit)
  {
    DBUG_PRINT("info", ("Deinitializing plugin: '%s'", plugin->name.str));
    if (plugin->plugin->deinit(NULL))
    {
      DBUG_PRINT("warning", ("Plugin '%s' deinit function returned error.",
                             plugin->name.str));
    }
    my_free(schema_table, MYF(0));
  }
  DBUG_RETURN(0);
}


/**
  Output trigger information (SHOW CREATE TRIGGER) to the client.

  @param thd          Thread context.
  @param triggers     List of triggers for the table.
  @param trigger_idx  Index of the trigger to dump.

  @return Operation status
    @retval TRUE Error.
    @retval FALSE Success.
*/

static bool show_create_trigger_impl(THD *thd,
                                     Table_triggers_list *triggers,
                                     int trigger_idx)
{
  int ret_code;

  Protocol *p= thd->protocol;
  List<Item> fields;

  LEX_STRING trg_name;
  ulonglong trg_sql_mode;
  LEX_STRING trg_sql_mode_str;
  LEX_STRING trg_sql_original_stmt;
  LEX_STRING trg_client_cs_name;
  LEX_STRING trg_connection_cl_name;
  LEX_STRING trg_db_cl_name;

  CHARSET_INFO *trg_client_cs;

  /*
    TODO: Check privileges here. This functionality will be added by
    implementation of the following WL items:
      - WL#2227: New privileges for new objects
      - WL#3482: Protect SHOW CREATE PROCEDURE | FUNCTION | VIEW | TRIGGER
        properly

    SHOW TRIGGERS and I_S.TRIGGERS will be affected too.
  */

  /* Prepare trigger "object". */

  triggers->get_trigger_info(thd,
                             trigger_idx,
                             &trg_name,
                             &trg_sql_mode,
                             &trg_sql_original_stmt,
                             &trg_client_cs_name,
                             &trg_connection_cl_name,
                             &trg_db_cl_name);

  sys_var_thd_sql_mode::symbolic_mode_representation(thd,
                                                     trg_sql_mode,
                                                     &trg_sql_mode_str);

  /* Resolve trigger client character set. */

  if (resolve_charset(trg_client_cs_name.str, NULL, &trg_client_cs))
    return TRUE;

  /* Send header. */

  fields.push_back(new Item_empty_string("Trigger", NAME_LEN));
  fields.push_back(new Item_empty_string("sql_mode", trg_sql_mode_str.length));

  {
    /*
      NOTE: SQL statement field must be not less than 1024 in order not to
      confuse old clients.
    */

    Item_empty_string *stmt_fld=
      new Item_empty_string("SQL Original Statement",
                            max(trg_sql_original_stmt.length, 1024));

    stmt_fld->maybe_null= TRUE;

    fields.push_back(stmt_fld);
  }

  fields.push_back(new Item_empty_string("character_set_client",
                                         MY_CS_NAME_SIZE));

  fields.push_back(new Item_empty_string("collation_connection",
                                         MY_CS_NAME_SIZE));

  fields.push_back(new Item_empty_string("Database Collation",
                                         MY_CS_NAME_SIZE));

  if (p->send_fields(&fields, Protocol::SEND_NUM_ROWS | Protocol::SEND_EOF))
    return TRUE;

  /* Send data. */

  p->prepare_for_resend();

  p->store(trg_name.str,
           trg_name.length,
           system_charset_info);

  p->store(trg_sql_mode_str.str,
           trg_sql_mode_str.length,
           system_charset_info);

  p->store(trg_sql_original_stmt.str,
           trg_sql_original_stmt.length,
           trg_client_cs);

  p->store(trg_client_cs_name.str,
           trg_client_cs_name.length,
           system_charset_info);

  p->store(trg_connection_cl_name.str,
           trg_connection_cl_name.length,
           system_charset_info);

  p->store(trg_db_cl_name.str,
           trg_db_cl_name.length,
           system_charset_info);

  ret_code= p->write();

  if (!ret_code)
    send_eof(thd);

  return ret_code != 0;
}


/**
  Read TRN and TRG files to obtain base table name for the specified
  trigger name and construct TABE_LIST object for the base table.

  @param thd      Thread context.
  @param trg_name Trigger name.

  @return TABLE_LIST object corresponding to the base table.

  TODO: This function is a copy&paste from add_table_to_list() and
  sp_add_to_query_tables(). The problem is that in order to be compatible
  with Stored Programs (Prepared Statements), we should not touch thd->lex.
  The "source" functions also add created TABLE_LIST object to the
  thd->lex->query_tables.

  The plan to eliminate this copy&paste is to:

    - get rid of sp_add_to_query_tables() and use Lex::add_table_to_list().
      Only add_table_to_list() must be used to add tables from the parser
      into Lex::query_tables list.

    - do not update Lex::query_tables in add_table_to_list().
*/

static TABLE_LIST *get_trigger_table_impl(
  THD *thd,
  const sp_name *trg_name)
{
  char trn_path_buff[FN_REFLEN];

  LEX_STRING trn_path= { trn_path_buff, 0 };
  LEX_STRING tbl_name;

  build_trn_path(thd, trg_name, &trn_path);

  if (check_trn_exists(&trn_path))
  {
    my_error(ER_TRG_DOES_NOT_EXIST, MYF(0));
    return NULL;
  }

  if (load_table_name_for_trigger(thd, trg_name, &trn_path, &tbl_name))
    return NULL;

  /* We need to reset statement table list to be PS/SP friendly. */

  TABLE_LIST *table;

  if (!(table= (TABLE_LIST *)thd->calloc(sizeof(TABLE_LIST))))
  {
    my_error(ER_OUTOFMEMORY, MYF(0), sizeof(TABLE_LIST));
    return NULL;
  }

  table->db_length= trg_name->m_db.length;
  table->db= thd->strmake(trg_name->m_db.str, trg_name->m_db.length);

  table->table_name_length= tbl_name.length;
  table->table_name= thd->strmake(tbl_name.str, tbl_name.length);

  table->alias= thd->strmake(tbl_name.str, tbl_name.length);

  table->lock_type= TL_IGNORE;
  table->cacheable_table= 0;

  return table;
}

/**
  Read TRN and TRG files to obtain base table name for the specified
  trigger name and construct TABE_LIST object for the base table. Acquire
  LOCK_open when doing this.

  @param thd      Thread context.
  @param trg_name Trigger name.

  @return TABLE_LIST object corresponding to the base table.
*/

static TABLE_LIST *get_trigger_table(THD *thd, const sp_name *trg_name)
{
  /* Acquire LOCK_open (stop the server). */

  pthread_mutex_lock(&LOCK_open);

  /*
    Load base table name from the TRN-file and create TABLE_LIST object.
  */

  TABLE_LIST *lst= get_trigger_table_impl(thd, trg_name);

  /* Release LOCK_open (continue the server). */

  pthread_mutex_unlock(&LOCK_open);

  /* That's it. */

  return lst;
}


/**
  SHOW CREATE TRIGGER high-level implementation.

  @param thd      Thread context.
  @param trg_name Trigger name.

  @return Operation status
    @retval TRUE Error.
    @retval FALSE Success.
*/

bool show_create_trigger(THD *thd, const sp_name *trg_name)
{
  TABLE_LIST *lst= get_trigger_table(thd, trg_name);

  if (!lst)
    return TRUE;

  /*
    Open the table by name in order to load Table_triggers_list object.

    NOTE: there is race condition here -- the table can be dropped after
    LOCK_open is released. It will be fixed later by introducing
    acquire-shared-table-name-lock functionality.
  */

  uint num_tables; /* NOTE: unused, only to pass to open_tables(). */

  if (open_tables(thd, &lst, &num_tables, 0))
  {
    my_error(ER_TRG_CANT_OPEN_TABLE, MYF(0),
             (const char *) trg_name->m_db.str,
             (const char *) lst->table_name);

    return TRUE;

    /* Perform closing actions and return error status. */
  }

  DBUG_ASSERT(num_tables == 1);

  Table_triggers_list *triggers= lst->table->triggers;

  if (!triggers)
  {
    my_error(ER_TRG_DOES_NOT_EXIST, MYF(0));
    return TRUE;
  }

  int trigger_idx= triggers->find_trigger_by_name(&trg_name->m_name);

  if (trigger_idx < 0)
  {
    my_error(ER_TRG_CORRUPTED_FILE, MYF(0),
             (const char *) trg_name->m_db.str,
             (const char *) lst->table_name);

    return TRUE;
  }

  return show_create_trigger_impl(thd, triggers, trigger_idx);

  /*
    NOTE: if show_create_trigger_impl() failed, that means we could not
    send data to the client. In this case we simply raise the error
    status and client connection will be closed.
  */
}<|MERGE_RESOLUTION|>--- conflicted
+++ resolved
@@ -3278,7 +3278,6 @@
             res= open_normal_and_derived_tables(thd, show_table_list,
                                                 MYSQL_LOCK_IGNORE_FLUSH);
             lex->sql_command= save_sql_command;
-<<<<<<< HEAD
             /*
               XXX:  show_table_list has a flag i_is_requested,
               and when it's set, open_normal_and_derived_tables()
@@ -3289,10 +3288,6 @@
             */
             if (res && thd->is_error() &&
                 thd->main_da.sql_errno() == ER_NO_SUCH_TABLE)
-=======
-
-            if (thd->net.last_errno == ER_NO_SUCH_TABLE)
->>>>>>> 17bda90a
             {
               /*
                 Hide error for not existing table.
@@ -4321,15 +4316,9 @@
 
     if (schema_table_store_record(thd, table))
       DBUG_RETURN(1);
-<<<<<<< HEAD
     if (res && thd->is_error())
-      push_warning(thd, MYSQL_ERROR::WARN_LEVEL_WARN, 
+      push_warning(thd, MYSQL_ERROR::WARN_LEVEL_WARN,
                    thd->main_da.sql_errno(), thd->main_da.message());
-=======
-    if (res && thd->net.last_errno)
-      push_warning(thd, MYSQL_ERROR::WARN_LEVEL_WARN,
-                   thd->net.last_errno, thd->net.last_error);
->>>>>>> 17bda90a
   }
   if (res)
     thd->clear_error();
