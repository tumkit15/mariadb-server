/* Copyright (C) 2005 MySQL AB

   This program is free software; you can redistribute it and/or modify
   it under the terms of the GNU General Public License as published by
   the Free Software Foundation; either version 2 of the License, or
   (at your option) any later version.

   This program is distributed in the hope that it will be useful,
   but WITHOUT ANY WARRANTY; without even the implied warranty of
   MERCHANTABILITY or FITNESS FOR A PARTICULAR PURPOSE.  See the
   GNU General Public License for more details.

   You should have received a copy of the GNU General Public License
   along with this program; if not, write to the Free Software
   Foundation, Inc., 59 Temple Place, Suite 330, Boston, MA  02111-1307  USA */

/*
  This file is a container for general functionality related
  to partitioning introduced in MySQL version 5.1. It contains functionality
  used by all handlers that support partitioning, such as
  the partitioning handler itself and the NDB handler.

  The first version was written by Mikael Ronstrom.

  This version supports RANGE partitioning, LIST partitioning, HASH
  partitioning and composite partitioning (hereafter called subpartitioning)
  where each RANGE/LIST partitioning is HASH partitioned. The hash function
  can either be supplied by the user or by only a list of fields (also
  called KEY partitioning), where the MySQL server will use an internal
  hash function.
  There are quite a few defaults that can be used as well.
*/

/* Some general useful functions */

#define MYSQL_LEX 1
#include "mysql_priv.h"
#include <errno.h>
#include <m_ctype.h>
#include "md5.h"

#ifdef WITH_PARTITION_STORAGE_ENGINE
#include "ha_partition.h"
/*
  Partition related functions declarations and some static constants;
*/
const LEX_STRING partition_keywords[]=
{
  { (char *) STRING_WITH_LEN("HASH") },
  { (char *) STRING_WITH_LEN("RANGE") },
  { (char *) STRING_WITH_LEN("LIST") }, 
  { (char *) STRING_WITH_LEN("KEY") },
  { (char *) STRING_WITH_LEN("MAXVALUE") },
  { (char *) STRING_WITH_LEN("LINEAR ") }
};
static const char *part_str= "PARTITION";
static const char *sub_str= "SUB";
static const char *by_str= "BY";
static const char *space_str= " ";
static const char *equal_str= "=";
static const char *end_paren_str= ")";
static const char *begin_paren_str= "(";
static const char *comma_str= ",";
static char buff[22];

int get_partition_id_list(partition_info *part_info,
                           uint32 *part_id,
                           longlong *func_value);
int get_partition_id_range(partition_info *part_info,
                            uint32 *part_id,
                            longlong *func_value);
int get_partition_id_hash_nosub(partition_info *part_info,
                                 uint32 *part_id,
                                 longlong *func_value);
int get_partition_id_key_nosub(partition_info *part_info,
                                uint32 *part_id,
                                longlong *func_value);
int get_partition_id_linear_hash_nosub(partition_info *part_info,
                                        uint32 *part_id,
                                        longlong *func_value);
int get_partition_id_linear_key_nosub(partition_info *part_info,
                                       uint32 *part_id,
                                       longlong *func_value);
int get_partition_id_range_sub_hash(partition_info *part_info,
                                     uint32 *part_id,
                                     longlong *func_value);
int get_partition_id_range_sub_key(partition_info *part_info,
                                    uint32 *part_id,
                                    longlong *func_value);
int get_partition_id_range_sub_linear_hash(partition_info *part_info,
                                            uint32 *part_id,
                                            longlong *func_value);
int get_partition_id_range_sub_linear_key(partition_info *part_info,
                                           uint32 *part_id,
                                           longlong *func_value);
int get_partition_id_list_sub_hash(partition_info *part_info,
                                    uint32 *part_id,
                                    longlong *func_value);
int get_partition_id_list_sub_key(partition_info *part_info,
                                   uint32 *part_id,
                                   longlong *func_value);
int get_partition_id_list_sub_linear_hash(partition_info *part_info,
                                           uint32 *part_id,
                                           longlong *func_value);
int get_partition_id_list_sub_linear_key(partition_info *part_info,
                                          uint32 *part_id,
                                          longlong *func_value);
uint32 get_partition_id_hash_sub(partition_info *part_info); 
uint32 get_partition_id_key_sub(partition_info *part_info); 
uint32 get_partition_id_linear_hash_sub(partition_info *part_info); 
uint32 get_partition_id_linear_key_sub(partition_info *part_info); 
#endif

static uint32 get_next_partition_via_walking(PARTITION_ITERATOR*);
static uint32 get_next_subpartition_via_walking(PARTITION_ITERATOR*);
uint32 get_next_partition_id_range(PARTITION_ITERATOR* part_iter);
uint32 get_next_partition_id_list(PARTITION_ITERATOR* part_iter);
int get_part_iter_for_interval_via_mapping(partition_info *part_info,
                                           bool is_subpart,
                                           char *min_value, char *max_value,
                                           uint flags,
                                           PARTITION_ITERATOR *part_iter);
int get_part_iter_for_interval_via_walking(partition_info *part_info,
                                           bool is_subpart,
                                           char *min_value, char *max_value,
                                           uint flags,
                                           PARTITION_ITERATOR *part_iter);
static void set_up_range_analysis_info(partition_info *part_info);

/*
  A routine used by the parser to decide whether we are specifying a full
  partitioning or if only partitions to add or to split.

  SYNOPSIS
    is_partition_management()
    lex                    Reference to the lex object

  RETURN VALUE
    TRUE                   Yes, it is part of a management partition command
    FALSE                  No, not a management partition command

  DESCRIPTION
    This needs to be outside of WITH_PARTITION_STORAGE_ENGINE since it is
    used from the sql parser that doesn't have any #ifdef's
*/

my_bool is_partition_management(LEX *lex)
{
  return (lex->sql_command == SQLCOM_ALTER_TABLE &&
          (lex->alter_info.flags == ALTER_ADD_PARTITION ||
           lex->alter_info.flags == ALTER_REORGANIZE_PARTITION));
}

#ifdef WITH_PARTITION_STORAGE_ENGINE
/*
  A support function to check if a name is in a list of strings

  SYNOPSIS
    is_name_in_list()
    name               String searched for
    list_names         A list of names searched in

  RETURN VALUES
    TRUE               String found
    FALSE              String not found
*/

bool is_name_in_list(char *name,
                          List<char> list_names)
{
  List_iterator<char> names_it(list_names);
  uint no_names= list_names.elements;
  uint i= 0;

  do
  {
    char *list_name= names_it++;
    if (!(my_strcasecmp(system_charset_info, name, list_name)))
      return TRUE;
  } while (++i < no_names);
  return FALSE;
}



/*
  Set-up defaults for partitions. 

  SYNOPSIS
    partition_default_handling()
    table                         Table object
    table_name                    Table name to use when getting no_parts
    db_name                       Database name to use when getting no_parts
    part_info                     Partition info to set up

  RETURN VALUES
    TRUE                          Error
    FALSE                         Success
*/

bool partition_default_handling(TABLE *table, partition_info *part_info,
                                bool is_create_table_ind,
                                const char *normalized_path)
{
  DBUG_ENTER("partition_default_handling");

  if (part_info->use_default_no_partitions)
  {
    if (!is_create_table_ind &&
        table->file->get_no_parts(normalized_path, &part_info->no_parts))
    {
      DBUG_RETURN(TRUE);
    }
  }
  else if (part_info->is_sub_partitioned() &&
           part_info->use_default_no_subpartitions)
  {
    uint no_parts;
    if (!is_create_table_ind &&
        (table->file->get_no_parts(normalized_path, &no_parts)))
    {
      DBUG_RETURN(TRUE);
    }
    DBUG_ASSERT(part_info->no_parts > 0);
    part_info->no_subparts= no_parts / part_info->no_parts;
    DBUG_ASSERT((no_parts % part_info->no_parts) == 0);
  }
  part_info->set_up_defaults_for_partitioning(table->file,
                                              (ulonglong)0, (uint)0);
  DBUG_RETURN(FALSE);
}


/*
  Check that the reorganized table will not have duplicate partitions.

  SYNOPSIS
    check_reorganise_list()
    new_part_info      New partition info
    old_part_info      Old partition info
    list_part_names    The list of partition names that will go away and can be reused in the
                       new table.

  RETURN VALUES
    TRUE               Inacceptable name conflict detected.
    FALSE              New names are OK.

  DESCRIPTION
    Can handle that the 'new_part_info' and 'old_part_info' the same
    in which case it checks that the list of names in the partitions
    doesn't contain any duplicated names.
*/

bool check_reorganise_list(partition_info *new_part_info,
                           partition_info *old_part_info,
                           List<char> list_part_names)
{
  uint new_count, old_count;
  uint no_new_parts= new_part_info->partitions.elements;
  uint no_old_parts= old_part_info->partitions.elements;
  List_iterator<partition_element> new_parts_it(new_part_info->partitions);
  bool same_part_info= (new_part_info == old_part_info);
  DBUG_ENTER("check_reorganise_list");

  new_count= 0;
  do
  {
    List_iterator<partition_element> old_parts_it(old_part_info->partitions);
    char *new_name= (new_parts_it++)->partition_name;
    new_count++;
    old_count= 0;
    do
    {
      char *old_name= (old_parts_it++)->partition_name;
      old_count++;
      if (same_part_info && old_count == new_count)
        break;
      if (!(my_strcasecmp(system_charset_info, old_name, new_name)))
      {
        if (!is_name_in_list(old_name, list_part_names))
          DBUG_RETURN(TRUE);
      }
    } while (old_count < no_old_parts);
  } while (new_count < no_new_parts);
  DBUG_RETURN(FALSE);
}


/*
  A useful routine used by update_row for partition handlers to calculate
  the partition ids of the old and the new record.

  SYNOPSIS
    get_part_for_update()
    old_data                Buffer of old record
    new_data                Buffer of new record
    rec0                    Reference to table->record[0]
    part_info               Reference to partition information
    out:old_part_id         The returned partition id of old record 
    out:new_part_id         The returned partition id of new record

  RETURN VALUE
    0                       Success
    > 0                     Error code
*/

int get_parts_for_update(const byte *old_data, byte *new_data,
                         const byte *rec0, partition_info *part_info,
                         uint32 *old_part_id, uint32 *new_part_id,
                         longlong *new_func_value)
{
  Field **part_field_array= part_info->full_part_field_array;
  int error;
  longlong old_func_value;
  DBUG_ENTER("get_parts_for_update");

  DBUG_ASSERT(new_data == rec0);
  set_field_ptr(part_field_array, old_data, rec0);
  error= part_info->get_partition_id(part_info, old_part_id,
                                     &old_func_value);
  set_field_ptr(part_field_array, rec0, old_data);
  if (unlikely(error))                             // Should never happen
  {
    DBUG_ASSERT(0);
    DBUG_RETURN(error);
  }
#ifdef NOT_NEEDED
  if (new_data == rec0)
#endif
  {
    if (unlikely(error= part_info->get_partition_id(part_info,
                                                    new_part_id,
                                                    new_func_value)))
    {
      DBUG_RETURN(error);
    }
  }
#ifdef NOT_NEEDED
  else
  {
    /*
      This branch should never execute but it is written anyways for
      future use. It will be tested by ensuring that the above
      condition is false in one test situation before pushing the code.
    */
    set_field_ptr(part_field_array, new_data, rec0);
    error= part_info->get_partition_id(part_info, new_part_id,
                                       new_func_value);
    set_field_ptr(part_field_array, rec0, new_data);
    if (unlikely(error))
    {
      DBUG_RETURN(error);
    }
  }
#endif
  DBUG_RETURN(0);
}


/*
  A useful routine used by delete_row for partition handlers to calculate
  the partition id.

  SYNOPSIS
    get_part_for_delete()
    buf                     Buffer of old record
    rec0                    Reference to table->record[0]
    part_info               Reference to partition information
    out:part_id             The returned partition id to delete from

  RETURN VALUE
    0                       Success
    > 0                     Error code

  DESCRIPTION
    Dependent on whether buf is not record[0] we need to prepare the
    fields. Then we call the function pointer get_partition_id to
    calculate the partition id.
*/

int get_part_for_delete(const byte *buf, const byte *rec0,
                        partition_info *part_info, uint32 *part_id)
{
  int error;
  longlong func_value;
  DBUG_ENTER("get_part_for_delete");

  if (likely(buf == rec0))
  {
    if (unlikely((error= part_info->get_partition_id(part_info, part_id,
                                                     &func_value))))
    {
      DBUG_RETURN(error);
    }
    DBUG_PRINT("info", ("Delete from partition %d", *part_id));
  }
  else
  {
    Field **part_field_array= part_info->full_part_field_array;
    set_field_ptr(part_field_array, buf, rec0);
    error= part_info->get_partition_id(part_info, part_id, &func_value);
    set_field_ptr(part_field_array, rec0, buf);
    if (unlikely(error))
    {
      DBUG_RETURN(error);
    }
    DBUG_PRINT("info", ("Delete from partition %d (path2)", *part_id));
  }
  DBUG_RETURN(0);
}


/*
  This method is used to set-up both partition and subpartitioning
  field array and used for all types of partitioning.
  It is part of the logic around fix_partition_func.

  SYNOPSIS
    set_up_field_array()
    table                TABLE object for which partition fields are set-up
    sub_part             Is the table subpartitioned as well

  RETURN VALUE
    TRUE                 Error, some field didn't meet requirements
    FALSE                Ok, partition field array set-up

  DESCRIPTION

    A great number of functions below here is part of the fix_partition_func
    method. It is used to set up the partition structures for execution from
    openfrm. It is called at the end of the openfrm when the table struct has
    been set-up apart from the partition information.
    It involves:
    1) Setting arrays of fields for the partition functions.
    2) Setting up binary search array for LIST partitioning
    3) Setting up array for binary search for RANGE partitioning
    4) Setting up key_map's to assist in quick evaluation whether one
       can deduce anything from a given index of what partition to use
    5) Checking whether a set of partitions can be derived from a range on
       a field in the partition function.
    As part of doing this there is also a great number of error controls.
    This is actually the place where most of the things are checked for
    partition information when creating a table.
    Things that are checked includes
    1) All fields of partition function in Primary keys and unique indexes
       (if not supported)


    Create an array of partition fields (NULL terminated). Before this method
    is called fix_fields or find_table_in_sef has been called to set
    GET_FIXED_FIELDS_FLAG on all fields that are part of the partition
    function.
*/

static bool set_up_field_array(TABLE *table,
                              bool is_sub_part)
{
  Field **ptr, *field, **field_array;
  uint no_fields= 0;
  uint size_field_array;
  uint i= 0;
  partition_info *part_info= table->part_info;
  int result= FALSE;
  DBUG_ENTER("set_up_field_array");

  ptr= table->field;
  while ((field= *(ptr++))) 
  {
    if (field->flags & GET_FIXED_FIELDS_FLAG)
      no_fields++;
  }
  if (no_fields == 0)
  {
    /*
      We are using hidden key as partitioning field
    */
    DBUG_ASSERT(!is_sub_part);
    DBUG_RETURN(result);
  }
  size_field_array= (no_fields+1)*sizeof(Field*);
  field_array= (Field**)sql_alloc(size_field_array);
  if (unlikely(!field_array))
  {
    mem_alloc_error(size_field_array);
    result= TRUE;
  }
  ptr= table->field;
  while ((field= *(ptr++))) 
  {
    if (field->flags & GET_FIXED_FIELDS_FLAG)
    {
      field->flags&= ~GET_FIXED_FIELDS_FLAG;
      field->flags|= FIELD_IN_PART_FUNC_FLAG;
      if (likely(!result))
      {
        field_array[i++]= field;

        /*
          We check that the fields are proper. It is required for each
          field in a partition function to:
          1) Not be a BLOB of any type
            A BLOB takes too long time to evaluate so we don't want it for
            performance reasons.
        */

        if (unlikely(field->flags & BLOB_FLAG))
        {
          my_error(ER_BLOB_FIELD_IN_PART_FUNC_ERROR, MYF(0));
          result= TRUE;
        }
      }
    }
  }
  field_array[no_fields]= 0;
  if (!is_sub_part)
  {
    part_info->part_field_array= field_array;
    part_info->no_part_fields= no_fields;
  }
  else
  {
    part_info->subpart_field_array= field_array;
    part_info->no_subpart_fields= no_fields;
  }
  DBUG_RETURN(result);
}


/*
  Create a field array including all fields of both the partitioning and the
  subpartitioning functions.

  SYNOPSIS
    create_full_part_field_array()
    table                TABLE object for which partition fields are set-up
    part_info            Reference to partitioning data structure

  RETURN VALUE
    TRUE                 Memory allocation of field array failed
    FALSE                Ok

  DESCRIPTION
    If there is no subpartitioning then the same array is used as for the
    partitioning. Otherwise a new array is built up using the flag
    FIELD_IN_PART_FUNC in the field object.
    This function is called from fix_partition_func
*/

static bool create_full_part_field_array(TABLE *table,
                                         partition_info *part_info)
{
  bool result= FALSE;
  DBUG_ENTER("create_full_part_field_array");

  if (!part_info->is_sub_partitioned())
  {
    part_info->full_part_field_array= part_info->part_field_array;
    part_info->no_full_part_fields= part_info->no_part_fields;
  }
  else
  {
    Field **ptr, *field, **field_array;
    uint no_part_fields=0, size_field_array;
    ptr= table->field;
    while ((field= *(ptr++)))
    {
      if (field->flags & FIELD_IN_PART_FUNC_FLAG)
        no_part_fields++;
    }
    size_field_array= (no_part_fields+1)*sizeof(Field*);
    field_array= (Field**)sql_alloc(size_field_array);
    if (unlikely(!field_array))
    {
      mem_alloc_error(size_field_array);
      result= TRUE;
      goto end;
    }
    no_part_fields= 0;
    ptr= table->field;
    while ((field= *(ptr++)))
    {
      if (field->flags & FIELD_IN_PART_FUNC_FLAG)
        field_array[no_part_fields++]= field;
    }
    field_array[no_part_fields]=0;
    part_info->full_part_field_array= field_array;
    part_info->no_full_part_fields= no_part_fields;
  }
end:
  DBUG_RETURN(result);
}


/*

  Clear flag GET_FIXED_FIELDS_FLAG in all fields of a key previously set by
  set_indicator_in_key_fields (always used in pairs).

  SYNOPSIS
    clear_indicator_in_key_fields()
    key_info                  Reference to find the key fields

  RETURN VALUE
    NONE

  DESCRIPTION
    These support routines is used to set/reset an indicator of all fields
    in a certain key. It is used in conjunction with another support routine
    that traverse all fields in the PF to find if all or some fields in the
    PF is part of the key. This is used to check primary keys and unique
    keys involve all fields in PF (unless supported) and to derive the
    key_map's used to quickly decide whether the index can be used to
    derive which partitions are needed to scan.
*/

static void clear_indicator_in_key_fields(KEY *key_info)
{
  KEY_PART_INFO *key_part;
  uint key_parts= key_info->key_parts, i;
  for (i= 0, key_part=key_info->key_part; i < key_parts; i++, key_part++)
    key_part->field->flags&= (~GET_FIXED_FIELDS_FLAG);
}


/*
  Set flag GET_FIXED_FIELDS_FLAG in all fields of a key.

  SYNOPSIS
    set_indicator_in_key_fields
    key_info                  Reference to find the key fields

  RETURN VALUE
    NONE
*/

static void set_indicator_in_key_fields(KEY *key_info)
{
  KEY_PART_INFO *key_part;
  uint key_parts= key_info->key_parts, i;
  for (i= 0, key_part=key_info->key_part; i < key_parts; i++, key_part++)
    key_part->field->flags|= GET_FIXED_FIELDS_FLAG;
}


/*
  Check if all or some fields in partition field array is part of a key
  previously used to tag key fields.

  SYNOPSIS
    check_fields_in_PF()
    ptr                  Partition field array
    out:all_fields       Is all fields of partition field array used in key
    out:some_fields      Is some fields of partition field array used in key

  RETURN VALUE
    all_fields, some_fields
*/

static void check_fields_in_PF(Field **ptr, bool *all_fields,
                               bool *some_fields)
{
  DBUG_ENTER("check_fields_in_PF");

  *all_fields= TRUE;
  *some_fields= FALSE;
  if ((!ptr) || !(*ptr))
  {
    *all_fields= FALSE;
    DBUG_VOID_RETURN;
  }
  do
  {
  /* Check if the field of the PF is part of the current key investigated */
    if ((*ptr)->flags & GET_FIXED_FIELDS_FLAG)
      *some_fields= TRUE; 
    else
      *all_fields= FALSE;
  } while (*(++ptr));
  DBUG_VOID_RETURN;
}


/*
  Clear flag GET_FIXED_FIELDS_FLAG in all fields of the table.
  This routine is used for error handling purposes.

  SYNOPSIS
    clear_field_flag()
    table                TABLE object for which partition fields are set-up

  RETURN VALUE
    NONE
*/

static void clear_field_flag(TABLE *table)
{
  Field **ptr;
  DBUG_ENTER("clear_field_flag");

  for (ptr= table->field; *ptr; ptr++)
    (*ptr)->flags&= (~GET_FIXED_FIELDS_FLAG);
  DBUG_VOID_RETURN;
}


/*
  find_field_in_table_sef finds the field given its name. All fields get
  GET_FIXED_FIELDS_FLAG set.

  SYNOPSIS
    handle_list_of_fields()
    it                   A list of field names for the partition function
    table                TABLE object for which partition fields are set-up
    part_info            Reference to partitioning data structure
    sub_part             Is the table subpartitioned as well

  RETURN VALUE
    TRUE                 Fields in list of fields not part of table
    FALSE                All fields ok and array created

  DESCRIPTION
    This routine sets-up the partition field array for KEY partitioning, it
    also verifies that all fields in the list of fields is actually a part of
    the table.

*/


static bool handle_list_of_fields(List_iterator<char> it,
                                  TABLE *table,
                                  partition_info *part_info,
                                  bool is_sub_part)
{
  Field *field;
  bool result;
  char *field_name;
  bool is_list_empty= TRUE;
  DBUG_ENTER("handle_list_of_fields");

  while ((field_name= it++))
  {
    is_list_empty= FALSE;
    field= find_field_in_table_sef(table, field_name);
    if (likely(field != 0))
      field->flags|= GET_FIXED_FIELDS_FLAG;
    else
    {
      my_error(ER_FIELD_NOT_FOUND_PART_ERROR, MYF(0));
      clear_field_flag(table);
      result= TRUE;
      goto end;
    }
  }
  if (is_list_empty)
  {
    uint primary_key= table->s->primary_key;
    if (primary_key != MAX_KEY)
    {
      uint no_key_parts= table->key_info[primary_key].key_parts, i;
      /*
        In the case of an empty list we use primary key as partition key.
      */
      for (i= 0; i < no_key_parts; i++)
      {
        Field *field= table->key_info[primary_key].key_part[i].field;
        field->flags|= GET_FIXED_FIELDS_FLAG;
      }
    }
    else
    {
      if (table->s->db_type->partition_flags &&
          (table->s->db_type->partition_flags() & HA_USE_AUTO_PARTITION) &&
          (table->s->db_type->partition_flags() & HA_CAN_PARTITION))
      {
        /*
          This engine can handle automatic partitioning and there is no
          primary key. In this case we rely on that the engine handles
          partitioning based on a hidden key. Thus we allocate no
          array for partitioning fields.
        */
        DBUG_RETURN(FALSE);
      }
      else
      {
        my_error(ER_FIELD_NOT_FOUND_PART_ERROR, MYF(0));
        DBUG_RETURN(TRUE);
      }
    }
  }
  result= set_up_field_array(table, is_sub_part);
end:
  DBUG_RETURN(result);
}


/*
  The function uses a new feature in fix_fields where the flag 
  GET_FIXED_FIELDS_FLAG is set for all fields in the item tree.
  This field must always be reset before returning from the function
  since it is used for other purposes as well.

  SYNOPSIS
    fix_fields_part_func()
    thd                  The thread object
    tables               A list of one table, the partitioned table
    func_expr            The item tree reference of the partition function
    part_info            Reference to partitioning data structure
    sub_part             Is the table subpartitioned as well

  RETURN VALUE
    TRUE                 An error occurred, something was wrong with the
                         partition function.
    FALSE                Ok, a partition field array was created

  DESCRIPTION
    This function is used to build an array of partition fields for the
    partitioning function and subpartitioning function. The partitioning
    function is an item tree that must reference at least one field in the
    table. This is checked first in the parser that the function doesn't
    contain non-cacheable parts (like a random function) and by checking
    here that the function isn't a constant function.

    Calculate the number of fields in the partition function.
    Use it allocate memory for array of Field pointers.
    Initialise array of field pointers. Use information set when
    calling fix_fields and reset it immediately after.
    The get_fields_in_item_tree activates setting of bit in flags
    on the field object.
*/

static bool fix_fields_part_func(THD *thd, TABLE_LIST *tables,
                                 Item* func_expr, partition_info *part_info,
                                 bool is_sub_part)
{
  bool result= TRUE;
  TABLE *table= tables->table;
  TABLE_LIST *save_table_list, *save_first_table, *save_last_table;
  int error;
  Name_resolution_context *context;
  const char *save_where;
  DBUG_ENTER("fix_fields_part_func");

  context= thd->lex->current_context();
  table->map= 1; //To ensure correct calculation of const item
  table->get_fields_in_item_tree= TRUE;
  save_table_list= context->table_list;
  save_first_table= context->first_name_resolution_table;
  save_last_table= context->last_name_resolution_table;
  context->table_list= tables;
  context->first_name_resolution_table= tables;
  context->last_name_resolution_table= NULL;
  func_expr->walk(&Item::change_context_processor, 0, (byte*) context);
  save_where= thd->where;
  thd->where= "partition function";
  error= func_expr->fix_fields(thd, (Item**)0);
  context->table_list= save_table_list;
  context->first_name_resolution_table= save_first_table;
  context->last_name_resolution_table= save_last_table;
  if (unlikely(error))
  {
    DBUG_PRINT("info", ("Field in partition function not part of table"));
    clear_field_flag(table);
    goto end;
  }
  thd->where= save_where;
  if (unlikely(func_expr->const_item()))
  {
    my_error(ER_CONST_EXPR_IN_PARTITION_FUNC_ERROR, MYF(0));
    clear_field_flag(table);
    goto end;
  }
  result= set_up_field_array(table, is_sub_part);
end:
  table->get_fields_in_item_tree= FALSE;
  table->map= 0; //Restore old value
  DBUG_RETURN(result);
}


/*
  Check that the primary key contains all partition fields if defined

  SYNOPSIS
    check_primary_key()
    table                TABLE object for which partition fields are set-up

  RETURN VALUES
    TRUE                 Not all fields in partitioning function was part
                         of primary key
    FALSE                Ok, all fields of partitioning function were part
                         of primary key

  DESCRIPTION
    This function verifies that if there is a primary key that it contains
    all the fields of the partition function.
    This is a temporary limitation that will hopefully be removed after a
    while.
*/

static bool check_primary_key(TABLE *table)
{
  uint primary_key= table->s->primary_key;
  bool all_fields, some_fields;
  bool result= FALSE;
  DBUG_ENTER("check_primary_key");

  if (primary_key < MAX_KEY)
  {
    set_indicator_in_key_fields(table->key_info+primary_key);
    check_fields_in_PF(table->part_info->full_part_field_array,
                        &all_fields, &some_fields);
    clear_indicator_in_key_fields(table->key_info+primary_key);
    if (unlikely(!all_fields))
    {
      my_error(ER_UNIQUE_KEY_NEED_ALL_FIELDS_IN_PF,MYF(0),"PRIMARY KEY");
      result= TRUE;
    }
  }
  DBUG_RETURN(result);
}


/*
  Check that unique keys contains all partition fields

  SYNOPSIS
    check_unique_keys()
    table                TABLE object for which partition fields are set-up

  RETURN VALUES
    TRUE                 Not all fields in partitioning function was part
                         of all unique keys
    FALSE                Ok, all fields of partitioning function were part
                         of unique keys

  DESCRIPTION
    This function verifies that if there is a unique index that it contains
    all the fields of the partition function.
    This is a temporary limitation that will hopefully be removed after a
    while.
*/

static bool check_unique_keys(TABLE *table)
{
  bool all_fields, some_fields;
  bool result= FALSE;
  uint keys= table->s->keys;
  uint i;
  DBUG_ENTER("check_unique_keys");

  for (i= 0; i < keys; i++)
  {
    if (table->key_info[i].flags & HA_NOSAME) //Unique index
    {
      set_indicator_in_key_fields(table->key_info+i);
      check_fields_in_PF(table->part_info->full_part_field_array,
                         &all_fields, &some_fields);
      clear_indicator_in_key_fields(table->key_info+i);
      if (unlikely(!all_fields))
      {
        my_error(ER_UNIQUE_KEY_NEED_ALL_FIELDS_IN_PF,MYF(0),"UNIQUE INDEX");
        result= TRUE;
        break;
      }
    }
  }
  DBUG_RETURN(result);
}


/*
  An important optimisation is whether a range on a field can select a subset
  of the partitions.
  A prerequisite for this to happen is that the PF is a growing function OR
  a shrinking function.
  This can never happen for a multi-dimensional PF. Thus this can only happen
  with PF with at most one field involved in the PF.
  The idea is that if the function is a growing function and you know that
  the field of the PF is 4 <= A <= 6 then we can convert this to a range
  in the PF instead by setting the range to PF(4) <= PF(A) <= PF(6). In the
  case of RANGE PARTITIONING and LIST PARTITIONING this can be used to
  calculate a set of partitions rather than scanning all of them.
  Thus the following prerequisites are there to check if sets of partitions
  can be found.
  1) Only possible for RANGE and LIST partitioning (not for subpartitioning)
  2) Only possible if PF only contains 1 field
  3) Possible if PF is a growing function of the field
  4) Possible if PF is a shrinking function of the field
  OBSERVATION:
  1) IF f1(A) is a growing function AND f2(A) is a growing function THEN
     f1(A) + f2(A) is a growing function
     f1(A) * f2(A) is a growing function if f1(A) >= 0 and f2(A) >= 0
  2) IF f1(A) is a growing function and f2(A) is a shrinking function THEN
     f1(A) / f2(A) is a growing function if f1(A) >= 0 and f2(A) > 0
  3) IF A is a growing function then a function f(A) that removes the
     least significant portion of A is a growing function
     E.g. DATE(datetime) is a growing function
     MONTH(datetime) is not a growing/shrinking function
  4) IF f1(A) is a growing function and f2(A) is a growing function THEN
     f1(f2(A)) and f2(f1(A)) are also growing functions
  5) IF f1(A) is a shrinking function and f2(A) is a growing function THEN
     f1(f2(A)) is a shrinking function and f2(f1(A)) is a shrinking function
  6) f1(A) = A is a growing function
  7) f1(A) = A*a + b (where a and b are constants) is a growing function

  By analysing the item tree of the PF we can use these deducements and
  derive whether the PF is a growing function or a shrinking function or
  neither of it.

  If the PF is range capable then a flag is set on the table object
  indicating this to notify that we can use also ranges on the field
  of the PF to deduce a set of partitions if the fields of the PF were
  not all fully bound.

  SYNOPSIS
    check_range_capable_PF()
    table                TABLE object for which partition fields are set-up

  DESCRIPTION
    Support for this is not implemented yet.
*/

void check_range_capable_PF(TABLE *table)
{
  DBUG_ENTER("check_range_capable_PF");

  DBUG_VOID_RETURN;
}


/*
  Set up partition bitmap

  SYNOPSIS
    set_up_partition_bitmap()
    thd                  Thread object
    part_info            Reference to partitioning data structure

  RETURN VALUE
    TRUE                 Memory allocation failure
    FALSE                Success

  DESCRIPTION
    Allocate memory for bitmap of the partitioned table
    and initialise it.
*/

static bool set_up_partition_bitmap(THD *thd, partition_info *part_info)
{
  uint32 *bitmap_buf;
  uint bitmap_bits= part_info->no_subparts? 
                     (part_info->no_subparts* part_info->no_parts):
                      part_info->no_parts;
  uint bitmap_bytes= bitmap_buffer_size(bitmap_bits);
  DBUG_ENTER("set_up_partition_bitmap");

  if (!(bitmap_buf= (uint32*)thd->alloc(bitmap_bytes)))
  {
    mem_alloc_error(bitmap_bytes);
    DBUG_RETURN(TRUE);
  }
  bitmap_init(&part_info->used_partitions, bitmap_buf, bitmap_bytes*8, FALSE);
  bitmap_set_all(&part_info->used_partitions);
  DBUG_RETURN(FALSE);
}


/*
  Set up partition key maps

  SYNOPSIS
    set_up_partition_key_maps()
    table                TABLE object for which partition fields are set-up
    part_info            Reference to partitioning data structure

  RETURN VALUES
    None

  DESCRIPTION
    This function sets up a couple of key maps to be able to quickly check
    if an index ever can be used to deduce the partition fields or even
    a part of the fields of the  partition function.
    We set up the following key_map's.
    PF = Partition Function
    1) All fields of the PF is set even by equal on the first fields in the
       key
    2) All fields of the PF is set if all fields of the key is set
    3) At least one field in the PF is set if all fields is set
    4) At least one field in the PF is part of the key
*/

static void set_up_partition_key_maps(TABLE *table,
                                      partition_info *part_info)
{
  uint keys= table->s->keys;
  uint i;
  bool all_fields, some_fields;
  DBUG_ENTER("set_up_partition_key_maps");

  part_info->all_fields_in_PF.clear_all();
  part_info->all_fields_in_PPF.clear_all();
  part_info->all_fields_in_SPF.clear_all();
  part_info->some_fields_in_PF.clear_all();
  for (i= 0; i < keys; i++)
  {
    set_indicator_in_key_fields(table->key_info+i);
    check_fields_in_PF(part_info->full_part_field_array,
                       &all_fields, &some_fields);
    if (all_fields)
      part_info->all_fields_in_PF.set_bit(i);
    if (some_fields)
      part_info->some_fields_in_PF.set_bit(i);
    if (part_info->is_sub_partitioned())
    {
      check_fields_in_PF(part_info->part_field_array,
                         &all_fields, &some_fields);
      if (all_fields)
        part_info->all_fields_in_PPF.set_bit(i);
      check_fields_in_PF(part_info->subpart_field_array,
                         &all_fields, &some_fields);
      if (all_fields)
        part_info->all_fields_in_SPF.set_bit(i);
    }
    clear_indicator_in_key_fields(table->key_info+i);
  }
  DBUG_VOID_RETURN;
}


/*
  Set up function pointers for partition function

  SYNOPSIS
    set_up_partition_func_pointers()
    part_info            Reference to partitioning data structure

  RETURN VALUE
    NONE

  DESCRIPTION
    Set-up all function pointers for calculation of partition id,
    subpartition id and the upper part in subpartitioning. This is to speed up
    execution of get_partition_id which is executed once every record to be
    written and deleted and twice for updates.
*/

static void set_up_partition_func_pointers(partition_info *part_info)
{
  DBUG_ENTER("set_up_partition_func_pointers");

  if (part_info->is_sub_partitioned())
  {
    if (part_info->part_type == RANGE_PARTITION)
    {
      part_info->get_part_partition_id= get_partition_id_range;
      if (part_info->list_of_subpart_fields)
      {
        if (part_info->linear_hash_ind)
        {
          part_info->get_partition_id= get_partition_id_range_sub_linear_key;
          part_info->get_subpartition_id= get_partition_id_linear_key_sub;
        }
        else
        {
          part_info->get_partition_id= get_partition_id_range_sub_key;
          part_info->get_subpartition_id= get_partition_id_key_sub;
        }
      }
      else
      {
        if (part_info->linear_hash_ind)
        {
          part_info->get_partition_id= get_partition_id_range_sub_linear_hash;
          part_info->get_subpartition_id= get_partition_id_linear_hash_sub;
        }
        else
        {
          part_info->get_partition_id= get_partition_id_range_sub_hash;
          part_info->get_subpartition_id= get_partition_id_hash_sub;
        }
      }
    }
    else /* LIST Partitioning */
    {
      part_info->get_part_partition_id= get_partition_id_list;
      if (part_info->list_of_subpart_fields)
      {
        if (part_info->linear_hash_ind)
        {
          part_info->get_partition_id= get_partition_id_list_sub_linear_key;
          part_info->get_subpartition_id= get_partition_id_linear_key_sub;
        }
        else
        {
          part_info->get_partition_id= get_partition_id_list_sub_key;
          part_info->get_subpartition_id= get_partition_id_key_sub;
        }
      }
      else
      {
        if (part_info->linear_hash_ind)
        {
          part_info->get_partition_id= get_partition_id_list_sub_linear_hash;
          part_info->get_subpartition_id= get_partition_id_linear_hash_sub;
        }
        else
        {
          part_info->get_partition_id= get_partition_id_list_sub_hash;
          part_info->get_subpartition_id= get_partition_id_hash_sub;
        }
      }
    }
  }
  else /* No subpartitioning */
  {
    part_info->get_part_partition_id= NULL;
    part_info->get_subpartition_id= NULL;
    if (part_info->part_type == RANGE_PARTITION)
      part_info->get_partition_id= get_partition_id_range;
    else if (part_info->part_type == LIST_PARTITION)
      part_info->get_partition_id= get_partition_id_list;
    else /* HASH partitioning */
    {
      if (part_info->list_of_part_fields)
      {
        if (part_info->linear_hash_ind)
          part_info->get_partition_id= get_partition_id_linear_key_nosub;
        else
          part_info->get_partition_id= get_partition_id_key_nosub;
      }
      else
      {
        if (part_info->linear_hash_ind)
          part_info->get_partition_id= get_partition_id_linear_hash_nosub;
        else
          part_info->get_partition_id= get_partition_id_hash_nosub;
      }
    }
  }
  DBUG_VOID_RETURN;
}


/*
  For linear hashing we need a mask which is on the form 2**n - 1 where
  2**n >= no_parts. Thus if no_parts is 6 then mask is 2**3 - 1 = 8 - 1 = 7.

  SYNOPSIS
    set_linear_hash_mask()
    part_info            Reference to partitioning data structure
    no_parts             Number of parts in linear hash partitioning

  RETURN VALUE
    NONE
*/

static void set_linear_hash_mask(partition_info *part_info, uint no_parts)
{
  uint mask;

  for (mask= 1; mask < no_parts; mask<<=1)
    ;
  part_info->linear_hash_mask= mask - 1;
}


/*
  This function calculates the partition id provided the result of the hash
  function using linear hashing parameters, mask and number of partitions.

  SYNOPSIS
    get_part_id_from_linear_hash()
    hash_value          Hash value calculated by HASH function or KEY function
    mask                Mask calculated previously by set_linear_hash_mask
    no_parts            Number of partitions in HASH partitioned part

  RETURN VALUE
    part_id             The calculated partition identity (starting at 0)

  DESCRIPTION
    The partition is calculated according to the theory of linear hashing.
    See e.g. Linear hashing: a new tool for file and table addressing,
    Reprinted from VLDB-80 in Readings Database Systems, 2nd ed, M. Stonebraker
    (ed.), Morgan Kaufmann 1994.
*/

static uint32 get_part_id_from_linear_hash(longlong hash_value, uint mask,
                                           uint no_parts)
{
  uint32 part_id= (uint32)(hash_value & mask);

  if (part_id >= no_parts)
  {
    uint new_mask= ((mask + 1) >> 1) - 1;
    part_id= (uint32)(hash_value & new_mask);
  }
  return part_id;
}

/*
  fix partition functions

  SYNOPSIS
    fix_partition_func()
    thd                  The thread object
    name                 The name of the partitioned table
    table                TABLE object for which partition fields are set-up
    create_table_ind     Indicator of whether openfrm was called as part of
                         CREATE or ALTER TABLE

  RETURN VALUE
    TRUE                 Error
    FALSE                Success

  DESCRIPTION
    The name parameter contains the full table name and is used to get the
    database name of the table which is used to set-up a correct
    TABLE_LIST object for use in fix_fields.

NOTES
    This function is called as part of opening the table by opening the .frm
    file. It is a part of CREATE TABLE to do this so it is quite permissible
    that errors due to erroneus syntax isn't found until we come here.
    If the user has used a non-existing field in the table is one such example
    of an error that is not discovered until here.
*/

bool fix_partition_func(THD *thd, const char* name, TABLE *table,
                        bool is_create_table_ind)
{
  bool result= TRUE;
  uint dir_length, home_dir_length;
  TABLE_LIST tables;
  TABLE_SHARE *share= table->s;
  char db_name_string[FN_REFLEN];
  char* db_name;
  partition_info *part_info= table->part_info;
  enum_mark_columns save_mark_used_columns= thd->mark_used_columns;
  Item *thd_free_list= thd->free_list;
  DBUG_ENTER("fix_partition_func");

  if (part_info->fixed)
  {
    DBUG_RETURN(FALSE);
  }
  thd->mark_used_columns= MARK_COLUMNS_NONE;
  DBUG_PRINT("info", ("thd->mark_used_columns: %d", thd->mark_used_columns));
  /*
    Set-up the TABLE_LIST object to be a list with a single table
    Set the object to zero to create NULL pointers and set alias
    and real name to table name and get database name from file name.
  */

  bzero((void*)&tables, sizeof(TABLE_LIST));
  tables.alias= tables.table_name= (char*) share->table_name.str;
  tables.table= table;
  tables.next_local= 0;
  tables.next_name_resolution_table= 0;
  strmov(db_name_string, name);
  dir_length= dirname_length(db_name_string);
  db_name_string[dir_length - 1]= 0;
  home_dir_length= dirname_length(db_name_string);
  db_name= &db_name_string[home_dir_length];
  tables.db= db_name;

  if (!is_create_table_ind ||
       thd->lex->sql_command != SQLCOM_CREATE_TABLE)
  {
    if (partition_default_handling(table, part_info,
                                   is_create_table_ind,
                                   table->s->normalized_path.str))
    {
      DBUG_RETURN(TRUE);
    }
  }
  thd->free_list= part_info->item_free_list;
  if (part_info->is_sub_partitioned())
  {
    DBUG_ASSERT(part_info->subpart_type == HASH_PARTITION);
    /*
      Subpartition is defined. We need to verify that subpartitioning
      function is correct.
    */
    if (part_info->linear_hash_ind)
      set_linear_hash_mask(part_info, part_info->no_subparts);
    if (part_info->list_of_subpart_fields)
    {
      List_iterator<char> it(part_info->subpart_field_list);
      if (unlikely(handle_list_of_fields(it, table, part_info, TRUE)))
        goto end;
    }
    else
    {
      if (unlikely(fix_fields_part_func(thd, &tables,
                                        part_info->subpart_expr, part_info,
                                        TRUE)))
        goto end;
      if (unlikely(part_info->subpart_expr->result_type() != INT_RESULT))
      {
        my_error(ER_PARTITION_FUNC_NOT_ALLOWED_ERROR, MYF(0),
                 "SUBPARTITION");
        goto end;
      }
    }
  }
  DBUG_ASSERT(part_info->part_type != NOT_A_PARTITION);
  /*
    Partition is defined. We need to verify that partitioning
    function is correct.
  */
  if (part_info->part_type == HASH_PARTITION)
  {
    if (part_info->linear_hash_ind)
      set_linear_hash_mask(part_info, part_info->no_parts);
    if (part_info->list_of_part_fields)
    {
      List_iterator<char> it(part_info->part_field_list);
      if (unlikely(handle_list_of_fields(it, table, part_info, FALSE)))
        goto end;
    }
    else
    {
      if (unlikely(fix_fields_part_func(thd, &tables, part_info->part_expr,
                                        part_info, FALSE)))
        goto end;
      if (unlikely(part_info->part_expr->result_type() != INT_RESULT))
      {
        my_error(ER_PARTITION_FUNC_NOT_ALLOWED_ERROR, MYF(0), part_str);
        goto end;
      }
      part_info->part_result_type= INT_RESULT;
    }
  }
  else
  {
    const char *error_str;
    if (part_info->part_type == RANGE_PARTITION)
    {
      error_str= partition_keywords[PKW_RANGE].str; 
      if (unlikely(part_info->check_range_constants()))
        goto end;
    }
    else if (part_info->part_type == LIST_PARTITION)
    {
      error_str= partition_keywords[PKW_LIST].str; 
      if (unlikely(part_info->check_list_constants()))
        goto end;
    }
    else
    {
      DBUG_ASSERT(0);
      my_error(ER_INCONSISTENT_PARTITION_INFO_ERROR, MYF(0));
      goto end;
    }
    if (unlikely(part_info->no_parts < 1))
    {
      my_error(ER_PARTITIONS_MUST_BE_DEFINED_ERROR, MYF(0), error_str);
      goto end;
    }
    if (unlikely(fix_fields_part_func(thd, &tables, part_info->part_expr,
                                      part_info, FALSE)))
      goto end;
    if (unlikely(part_info->part_expr->result_type() != INT_RESULT))
    {
      my_error(ER_PARTITION_FUNC_NOT_ALLOWED_ERROR, MYF(0), part_str);
      goto end;
    }
  }
  if (unlikely(create_full_part_field_array(table, part_info)))
    goto end;
  if (unlikely(check_primary_key(table)))
    goto end;
  if (unlikely((!(table->s->db_type->partition_flags &&
      (table->s->db_type->partition_flags() & HA_CAN_PARTITION_UNIQUE))) &&
               check_unique_keys(table)))
    goto end;
  if (unlikely(set_up_partition_bitmap(thd, part_info)))
    goto end;
  check_range_capable_PF(table);
  set_up_partition_key_maps(table, part_info);
  set_up_partition_func_pointers(part_info);
  part_info->fixed= TRUE;
  set_up_range_analysis_info(part_info);
  result= FALSE;
end:
  thd->free_list= thd_free_list;
  thd->mark_used_columns= save_mark_used_columns;
  DBUG_PRINT("info", ("thd->mark_used_columns: %d", thd->mark_used_columns));
  DBUG_RETURN(result);
}


/*
  The code below is support routines for the reverse parsing of the 
  partitioning syntax. This feature is very useful to generate syntax for
  all default values to avoid all default checking when opening the frm
  file. It is also used when altering the partitioning by use of various
  ALTER TABLE commands. Finally it is used for SHOW CREATE TABLES.
*/

static int add_write(File fptr, const char *buf, uint len)
{
  uint len_written= my_write(fptr, (const byte*)buf, len, MYF(0));

  if (likely(len == len_written))
    return 0;
  else
    return 1;
}

static int add_string_object(File fptr, String *string)
{
  return add_write(fptr, string->ptr(), string->length());
}

static int add_string(File fptr, const char *string)
{
  return add_write(fptr, string, strlen(string));
}

static int add_string_len(File fptr, const char *string, uint len)
{
  return add_write(fptr, string, len);
}

static int add_space(File fptr)
{
  return add_string(fptr, space_str);
}

static int add_comma(File fptr)
{
  return add_string(fptr, comma_str);
}

static int add_equal(File fptr)
{
  return add_string(fptr, equal_str);
}

static int add_end_parenthesis(File fptr)
{
  return add_string(fptr, end_paren_str);
}

static int add_begin_parenthesis(File fptr)
{
  return add_string(fptr, begin_paren_str);
}

static int add_part_key_word(File fptr, const char *key_string)
{
  int err= add_string(fptr, key_string);

  err+= add_space(fptr);
  return err + add_begin_parenthesis(fptr);
}

static int add_hash(File fptr)
{
  return add_part_key_word(fptr, partition_keywords[PKW_HASH].str);
}

static int add_partition(File fptr)
{
  strxmov(buff, part_str, space_str, NullS);
  return add_string(fptr, buff);
}

static int add_subpartition(File fptr)
{
  int err= add_string(fptr, sub_str);

  return err + add_partition(fptr);
}

static int add_partition_by(File fptr)
{
  strxmov(buff, part_str, space_str, by_str, space_str, NullS);
  return add_string(fptr, buff);
}

static int add_subpartition_by(File fptr)
{
  int err= add_string(fptr, sub_str);

  return err + add_partition_by(fptr);
}

static int add_key_partition(File fptr, List<char> field_list)
{
  uint i, no_fields;
  int err;

  List_iterator<char> part_it(field_list);
  err= add_part_key_word(fptr, partition_keywords[PKW_KEY].str);
  no_fields= field_list.elements;
  i= 0;
  while (i < no_fields)
  {
    const char *field_str= part_it++;
    String field_string("", 0, system_charset_info);
    THD *thd= current_thd;
    ulonglong save_options= thd->options;
    thd->options= 0;
    append_identifier(thd, &field_string, field_str,
                      strlen(field_str));
    thd->options= save_options;
    err+= add_string_object(fptr, &field_string);
    if (i != (no_fields-1))
      err+= add_comma(fptr);
    i++;
  }
  return err;
}

static int add_name_string(File fptr, const char *name)
{
  int err;
  String name_string("", 0, system_charset_info);
  THD *thd= current_thd;
  ulonglong save_options= thd->options;

  thd->options= 0;
  append_identifier(thd, &name_string, name,
                    strlen(name));
  thd->options= save_options;
  err= add_string_object(fptr, &name_string);
  return err;
}

static int add_int(File fptr, longlong number)
{
  llstr(number, buff);
  return add_string(fptr, buff);
}

static int add_keyword_string(File fptr, const char *keyword,
                              bool should_use_quotes, 
                              const char *keystr)
{
  int err= add_string(fptr, keyword);

  err+= add_space(fptr);
  err+= add_equal(fptr);
  err+= add_space(fptr);
  if (should_use_quotes)
    err+= add_string(fptr, "'");
  err+= add_string(fptr, keystr);
  if (should_use_quotes)
    err+= add_string(fptr, "'");
  return err + add_space(fptr);
}

static int add_keyword_int(File fptr, const char *keyword, longlong num)
{
  int err= add_string(fptr, keyword);

  err+= add_space(fptr);
  err+= add_equal(fptr);
  err+= add_space(fptr);
  err+= add_int(fptr, num);
  return err + add_space(fptr);
}

static int add_engine(File fptr, handlerton *engine_type)
{
  const char *engine_str= hton2plugin[engine_type->slot]->name.str;
  DBUG_PRINT("info", ("ENGINE: %s", engine_str));
  int err= add_string(fptr, "ENGINE = ");
  return err + add_string(fptr, engine_str);
}

static int add_partition_options(File fptr, partition_element *p_elem)
{
  int err= 0;

  err+= add_space(fptr);
  if (p_elem->tablespace_name)
    err+= add_keyword_string(fptr,"TABLESPACE", FALSE,
                             p_elem->tablespace_name);
  if (p_elem->nodegroup_id != UNDEF_NODEGROUP)
    err+= add_keyword_int(fptr,"NODEGROUP",(longlong)p_elem->nodegroup_id);
  if (p_elem->part_max_rows)
    err+= add_keyword_int(fptr,"MAX_ROWS",(longlong)p_elem->part_max_rows);
  if (p_elem->part_min_rows)
    err+= add_keyword_int(fptr,"MIN_ROWS",(longlong)p_elem->part_min_rows);
  if (p_elem->data_file_name)
    err+= add_keyword_string(fptr, "DATA DIRECTORY", TRUE, 
                             p_elem->data_file_name);
  if (p_elem->index_file_name)
    err+= add_keyword_string(fptr, "INDEX DIRECTORY", TRUE, 
                             p_elem->index_file_name);
  if (p_elem->part_comment)
    err+= add_keyword_string(fptr, "COMMENT", TRUE, p_elem->part_comment);
  return err + add_engine(fptr,p_elem->engine_type);
}

static int add_partition_values(File fptr, partition_info *part_info,
                         partition_element *p_elem)
{
  int err= 0;

  if (part_info->part_type == RANGE_PARTITION)
  {
    err+= add_string(fptr, " VALUES LESS THAN ");
    if (p_elem->range_value != LONGLONG_MAX)
    {
      err+= add_begin_parenthesis(fptr);
      err+= add_int(fptr, p_elem->range_value);
      err+= add_end_parenthesis(fptr);
    }
    else
      err+= add_string(fptr, partition_keywords[PKW_MAXVALUE].str);
  }
  else if (part_info->part_type == LIST_PARTITION)
  {
    uint i;
    List_iterator<longlong> list_val_it(p_elem->list_val_list);
    err+= add_string(fptr, " VALUES IN ");
    uint no_items= p_elem->list_val_list.elements;
    err+= add_begin_parenthesis(fptr);
    if (p_elem->has_null_value)
    {
      err+= add_string(fptr, "NULL");
      if (no_items == 0)
      {
        err+= add_end_parenthesis(fptr);
        goto end;
      }
      err+= add_comma(fptr);
    }
    i= 0;
    do
    {
      longlong *list_value= list_val_it++;
      err+= add_int(fptr, *list_value);
      if (i != (no_items-1))
        err+= add_comma(fptr);
    } while (++i < no_items);
    err+= add_end_parenthesis(fptr);
  }
end:
  return err;
}

/*
  Generate the partition syntax from the partition data structure.
  Useful for support of generating defaults, SHOW CREATE TABLES
  and easy partition management.

  SYNOPSIS
    generate_partition_syntax()
    part_info                  The partitioning data structure
    buf_length                 A pointer to the returned buffer length
    use_sql_alloc              Allocate buffer from sql_alloc if true
                               otherwise use my_malloc
<<<<<<< HEAD
=======
    write_all                  Write everything, also default values
    show_partition_options     Should we display partition options
>>>>>>> bd349cff

  RETURN VALUES
    NULL error
    buf, buf_length            Buffer and its length

  DESCRIPTION
  Here we will generate the full syntax for the given command where all
  defaults have been expanded. By so doing the it is also possible to
  make lots of checks of correctness while at it.
  This could will also be reused for SHOW CREATE TABLES and also for all
  type ALTER TABLE commands focusing on changing the PARTITION structure
  in any fashion.

  The implementation writes the syntax to a temporary file (essentially
  an abstraction of a dynamic array) and if all writes goes well it
  allocates a buffer and writes the syntax into this one and returns it.

  As a security precaution the file is deleted before writing into it. This
  means that no other processes on the machine can open and read the file
  while this processing is ongoing.

  The code is optimised for minimal code size since it is not used in any
  common queries.
*/

char *generate_partition_syntax(partition_info *part_info,
                                uint *buf_length,
<<<<<<< HEAD
                                bool use_sql_alloc)
=======
                                bool use_sql_alloc,
                                bool write_all,
                                bool show_partition_options)
>>>>>>> bd349cff
{
  uint i,j, tot_no_parts, no_subparts, no_parts;
  partition_element *part_elem;
  partition_element *save_part_elem= NULL;
  ulonglong buffer_length;
  char path[FN_REFLEN];
  int err= 0;
  List_iterator<partition_element> part_it(part_info->partitions);
  File fptr;
  char *buf= NULL; //Return buffer
  DBUG_ENTER("generate_partition_syntax");

  if (unlikely(((fptr= create_temp_file(path,mysql_tmpdir,"psy", 
                                        O_RDWR | O_BINARY | O_TRUNC |  
                                        O_TEMPORARY, MYF(MY_WME)))) < 0))
    DBUG_RETURN(NULL);
#ifndef __WIN__
  unlink(path);
#endif
  err+= add_space(fptr);
  err+= add_partition_by(fptr);
  switch (part_info->part_type)
  {
    case RANGE_PARTITION:
      err+= add_part_key_word(fptr, partition_keywords[PKW_RANGE].str);
      break;
    case LIST_PARTITION:
      err+= add_part_key_word(fptr, partition_keywords[PKW_LIST].str);
      break;
    case HASH_PARTITION:
      if (part_info->linear_hash_ind)
        err+= add_string(fptr, partition_keywords[PKW_LINEAR].str);
      if (part_info->list_of_part_fields)
        err+= add_key_partition(fptr, part_info->part_field_list);
      else
        err+= add_hash(fptr);
      break;
    default:
      DBUG_ASSERT(0);
      /* We really shouldn't get here, no use in continuing from here */
      current_thd->fatal_error();
      DBUG_RETURN(NULL);
  }
  if (part_info->part_expr)
    err+= add_string_len(fptr, part_info->part_func_string,
                         part_info->part_func_len);
  err+= add_end_parenthesis(fptr);
  err+= add_space(fptr);
  if ((!part_info->use_default_no_partitions) &&
       part_info->use_default_partitions)
  {
    err+= add_string(fptr, "PARTITIONS ");
    err+= add_int(fptr, part_info->no_parts);
    err+= add_space(fptr);
  }
  if (part_info->is_sub_partitioned())
  {
    err+= add_subpartition_by(fptr);
    /* Must be hash partitioning for subpartitioning */
    if (part_info->linear_hash_ind)
      err+= add_string(fptr, partition_keywords[PKW_LINEAR].str);
    if (part_info->list_of_subpart_fields)
      err+= add_key_partition(fptr, part_info->subpart_field_list);
    else
      err+= add_hash(fptr);
    if (part_info->subpart_expr)
      err+= add_string_len(fptr, part_info->subpart_func_string,
                           part_info->subpart_func_len);
    err+= add_end_parenthesis(fptr);
    err+= add_space(fptr);
    if ((!part_info->use_default_no_subpartitions) && 
          part_info->use_default_subpartitions)
    {
      err+= add_string(fptr, "SUBPARTITIONS ");
      err+= add_int(fptr, part_info->no_subparts);
      err+= add_space(fptr);
    }
  }
  tot_no_parts= part_info->partitions.elements;
  no_subparts= part_info->no_subparts;

  if (!part_info->use_default_partitions)
  {
    bool first= TRUE;
    err+= add_begin_parenthesis(fptr);
    i= 0;
    do
    {
      part_elem= part_it++;
      if (part_elem->part_state != PART_TO_BE_DROPPED &&
          part_elem->part_state != PART_REORGED_DROPPED)
      {
        if (!first)
        {
          err+= add_comma(fptr);
          err+= add_space(fptr);
        }
        first= FALSE;
        err+= add_partition(fptr);
        err+= add_name_string(fptr, part_elem->partition_name);
        err+= add_partition_values(fptr, part_info, part_elem);
<<<<<<< HEAD
        if (!part_info->is_sub_partitioned() ||
            part_info->use_default_subpartitions)
        {
=======
        if (!part_info->is_sub_partitioned() && show_partition_options)
>>>>>>> bd349cff
          err+= add_partition_options(fptr, part_elem);
        }
        else
        {
          err+= add_space(fptr);
          err+= add_begin_parenthesis(fptr);
          List_iterator<partition_element> sub_it(part_elem->subpartitions);
          j= 0;
          do
          {
            part_elem= sub_it++;
            err+= add_subpartition(fptr);
            err+= add_name_string(fptr, part_elem->partition_name);
            if (show_partition_options)
              err+= add_partition_options(fptr, part_elem);
            if (j != (no_subparts-1))
            {
              err+= add_comma(fptr);
              err+= add_space(fptr);
            }
            else
              err+= add_end_parenthesis(fptr);
          } while (++j < no_subparts);
        }
      }
      if (i == (tot_no_parts-1))
        err+= add_end_parenthesis(fptr);
    } while (++i < tot_no_parts);
  }
  if (err)
    goto close_file;
  buffer_length= my_seek(fptr, 0L,MY_SEEK_END,MYF(0));
  if (unlikely(buffer_length == MY_FILEPOS_ERROR))
    goto close_file;
  if (unlikely(my_seek(fptr, 0L, MY_SEEK_SET, MYF(0)) == MY_FILEPOS_ERROR))
    goto close_file;
  *buf_length= (uint)buffer_length;
  if (use_sql_alloc)
    buf= sql_alloc(*buf_length+1);
  else
    buf= my_malloc(*buf_length+1, MYF(MY_WME));
  if (!buf)
    goto close_file;

  if (unlikely(my_read(fptr, (byte*)buf, *buf_length, MYF(MY_FNABP))))
  {
    if (!use_sql_alloc)
      my_free(buf, MYF(0));
    else
      buf= NULL;
  }
  else
    buf[*buf_length]= 0;

close_file:
  my_close(fptr, MYF(0));
  DBUG_RETURN(buf);
}


/*
  Check if partition key fields are modified and if it can be handled by the
  underlying storage engine.

  SYNOPSIS
    partition_key_modified
    table                TABLE object for which partition fields are set-up
    fields               A list of the to be modifed

  RETURN VALUES
    TRUE                 Need special handling of UPDATE
    FALSE                Normal UPDATE handling is ok
*/

bool partition_key_modified(TABLE *table, List<Item> &fields)
{
  List_iterator_fast<Item> f(fields);
  partition_info *part_info= table->part_info;
  Item_field *item_field;
  DBUG_ENTER("partition_key_modified");

  if (!part_info)
    DBUG_RETURN(FALSE);
  if (table->s->db_type->partition_flags &&
      (table->s->db_type->partition_flags() & HA_CAN_UPDATE_PARTITION_KEY))
    DBUG_RETURN(FALSE);
  f.rewind();
  while ((item_field=(Item_field*) f++))
    if (item_field->field->flags & FIELD_IN_PART_FUNC_FLAG)
      DBUG_RETURN(TRUE);
  DBUG_RETURN(FALSE);
}


/*
  A function to handle correct handling of NULL values in partition
  functions.
  SYNOPSIS
    part_val_int()
    item_expr                 The item expression to evaluate
  RETURN VALUES
    The value of the partition function, LONGLONG_MIN if any null value
    in function
*/

static inline longlong part_val_int(Item *item_expr)
{
  longlong value= item_expr->val_int();
  if (item_expr->null_value)
    value= LONGLONG_MIN;
  return value;
}


/*
  The next set of functions are used to calculate the partition identity.
  A handler sets up a variable that corresponds to one of these functions
  to be able to quickly call it whenever the partition id needs to calculated
  based on the record in table->record[0] (or set up to fake that).
  There are 4 functions for hash partitioning and 2 for RANGE/LIST partitions.
  In addition there are 4 variants for RANGE subpartitioning and 4 variants
  for LIST subpartitioning thus in total there are 14 variants of this
  function.

  We have a set of support functions for these 14 variants. There are 4
  variants of hash functions and there is a function for each. The KEY
  partitioning uses the function calculate_key_value to calculate the hash
  value based on an array of fields. The linear hash variants uses the
  method get_part_id_from_linear_hash to get the partition id using the
  hash value and some parameters calculated from the number of partitions.
*/

/*
  Calculate hash value for KEY partitioning using an array of fields.

  SYNOPSIS
    calculate_key_value()
    field_array             An array of the fields in KEY partitioning

  RETURN VALUE
    hash_value calculated

  DESCRIPTION
    Uses the hash function on the character set of the field. Integer and
    floating point fields use the binary character set by default.
*/

static uint32 calculate_key_value(Field **field_array)
{
  uint32 hashnr= 0;
  ulong nr2= 4;

  do
  {
    Field *field= *field_array;
    if (field->is_null())
    {
      hashnr^= (hashnr << 1) | 1;
    }
    else
    {
      uint len= field->pack_length();
      ulong nr1= 1;
      CHARSET_INFO *cs= field->charset();
      cs->coll->hash_sort(cs, (uchar*)field->ptr, len, &nr1, &nr2);
      hashnr^= (uint32)nr1;
    }
  } while (*(++field_array));
  return hashnr;
}


/*
  A simple support function to calculate part_id given local part and
  sub part.

  SYNOPSIS
    get_part_id_for_sub()
    loc_part_id             Local partition id
    sub_part_id             Subpartition id
    no_subparts             Number of subparts
*/

inline
static uint32 get_part_id_for_sub(uint32 loc_part_id, uint32 sub_part_id,
                                  uint no_subparts)
{
  return (uint32)((loc_part_id * no_subparts) + sub_part_id);
}


/*
  Calculate part_id for (SUB)PARTITION BY HASH

  SYNOPSIS
    get_part_id_hash()
    no_parts                 Number of hash partitions
    part_expr                Item tree of hash function
    out:func_value      Value of hash function

  RETURN VALUE
    Calculated partition id
*/

inline
static uint32 get_part_id_hash(uint no_parts,
                               Item *part_expr,
                               longlong *func_value)
{
  DBUG_ENTER("get_part_id_hash");
  *func_value= part_val_int(part_expr);
  longlong int_hash_id= *func_value % no_parts;
  DBUG_RETURN(int_hash_id < 0 ? -int_hash_id : int_hash_id);
}


/*
  Calculate part_id for (SUB)PARTITION BY LINEAR HASH

  SYNOPSIS
    get_part_id_linear_hash()
    part_info           A reference to the partition_info struct where all the
                        desired information is given
    no_parts            Number of hash partitions
    part_expr           Item tree of hash function
    out:func_value      Value of hash function

  RETURN VALUE
    Calculated partition id
*/

inline
static uint32 get_part_id_linear_hash(partition_info *part_info,
                                      uint no_parts,
                                      Item *part_expr,
                                      longlong *func_value)
{
  DBUG_ENTER("get_part_id_linear_hash");

  *func_value= part_val_int(part_expr);
  DBUG_RETURN(get_part_id_from_linear_hash(*func_value,
                                           part_info->linear_hash_mask,
                                           no_parts));
}


/*
  Calculate part_id for (SUB)PARTITION BY KEY

  SYNOPSIS
    get_part_id_key()
    field_array         Array of fields for PARTTION KEY
    no_parts            Number of KEY partitions

  RETURN VALUE
    Calculated partition id
*/

inline
static uint32 get_part_id_key(Field **field_array,
                              uint no_parts,
                              longlong *func_value)
{
  DBUG_ENTER("get_part_id_key");
  *func_value= calculate_key_value(field_array);
  DBUG_RETURN(*func_value % no_parts);
}


/*
  Calculate part_id for (SUB)PARTITION BY LINEAR KEY

  SYNOPSIS
    get_part_id_linear_key()
    part_info           A reference to the partition_info struct where all the
                        desired information is given
    field_array         Array of fields for PARTTION KEY
    no_parts            Number of KEY partitions

  RETURN VALUE
    Calculated partition id
*/

inline
static uint32 get_part_id_linear_key(partition_info *part_info,
                                     Field **field_array,
                                     uint no_parts,
                                     longlong *func_value)
{
  DBUG_ENTER("get_partition_id_linear_key");

  *func_value= calculate_key_value(field_array);
  DBUG_RETURN(get_part_id_from_linear_hash(*func_value,
                                           part_info->linear_hash_mask,
                                           no_parts));
}

/*
  This function is used to calculate the partition id where all partition
  fields have been prepared to point to a record where the partition field
  values are bound.

  SYNOPSIS
    get_partition_id()
    part_info           A reference to the partition_info struct where all the
                        desired information is given
    out:part_id         The partition id is returned through this pointer

  RETURN VALUE
    part_id                     Partition id of partition that would contain
                                row with given values of PF-fields
    HA_ERR_NO_PARTITION_FOUND   The fields of the partition function didn't
                                fit into any partition and thus the values of 
                                the PF-fields are not allowed.

  DESCRIPTION
    A routine used from write_row, update_row and delete_row from any
    handler supporting partitioning. It is also a support routine for
    get_partition_set used to find the set of partitions needed to scan
    for a certain index scan or full table scan.
    
    It is actually 14 different variants of this function which are called
    through a function pointer.

    get_partition_id_list
    get_partition_id_range
    get_partition_id_hash_nosub
    get_partition_id_key_nosub
    get_partition_id_linear_hash_nosub
    get_partition_id_linear_key_nosub
    get_partition_id_range_sub_hash
    get_partition_id_range_sub_key
    get_partition_id_range_sub_linear_hash
    get_partition_id_range_sub_linear_key
    get_partition_id_list_sub_hash
    get_partition_id_list_sub_key
    get_partition_id_list_sub_linear_hash
    get_partition_id_list_sub_linear_key
*/

/*
  This function is used to calculate the main partition to use in the case of
  subpartitioning and we don't know enough to get the partition identity in
  total.

  SYNOPSIS
    get_part_partition_id()
    part_info           A reference to the partition_info struct where all the
                        desired information is given
    out:part_id         The partition id is returned through this pointer

  RETURN VALUE
    part_id                     Partition id of partition that would contain
                                row with given values of PF-fields
    HA_ERR_NO_PARTITION_FOUND   The fields of the partition function didn't
                                fit into any partition and thus the values of 
                                the PF-fields are not allowed.

  DESCRIPTION
    
    It is actually 6 different variants of this function which are called
    through a function pointer.

    get_partition_id_list
    get_partition_id_range
    get_partition_id_hash_nosub
    get_partition_id_key_nosub
    get_partition_id_linear_hash_nosub
    get_partition_id_linear_key_nosub
*/


int get_partition_id_list(partition_info *part_info,
                           uint32 *part_id,
                           longlong *func_value)
{
  LIST_PART_ENTRY *list_array= part_info->list_array;
  int list_index;
  longlong list_value;
  int min_list_index= 0;
  int max_list_index= part_info->no_list_values - 1;
  longlong part_func_value= part_val_int(part_info->part_expr);
  DBUG_ENTER("get_partition_id_list");

  if (part_info->part_expr->null_value)
  {
    if (part_info->has_null_value)
    {
      *part_id= part_info->has_null_part_id;
      DBUG_RETURN(0);
    }
    goto notfound;
  }
  *func_value= part_func_value;
  while (max_list_index >= min_list_index)
  {
    list_index= (max_list_index + min_list_index) >> 1;
    list_value= list_array[list_index].list_value;
    if (list_value < part_func_value)
      min_list_index= list_index + 1;
    else if (list_value > part_func_value)
    {
      if (!list_index)
        goto notfound;
      max_list_index= list_index - 1;
    }
    else
    {
      *part_id= (uint32)list_array[list_index].partition_id;
      DBUG_RETURN(0);
    }
  }
notfound:
  *part_id= 0;
  DBUG_RETURN(HA_ERR_NO_PARTITION_FOUND);
}


/*
  Find the sub-array part_info->list_array that corresponds to given interval

  SYNOPSIS 
    get_list_array_idx_for_endpoint()
      part_info         Partitioning info (partitioning type must be LIST)
      left_endpoint     TRUE  - the interval is [a; +inf) or (a; +inf)
                        FALSE - the interval is (-inf; a] or (-inf; a)
      include_endpoint  TRUE iff the interval includes the endpoint

  DESCRIPTION
    This function finds the sub-array of part_info->list_array where values of
    list_array[idx].list_value are contained within the specifed interval.
    list_array is ordered by list_value, so
    1. For [a; +inf) or (a; +inf)-type intervals (left_endpoint==TRUE), the 
       sought sub-array starts at some index idx and continues till array end.
       The function returns first number idx, such that 
       list_array[idx].list_value is contained within the passed interval.
       
    2. For (-inf; a] or (-inf; a)-type intervals (left_endpoint==FALSE), the
       sought sub-array starts at array start and continues till some last 
       index idx.
       The function returns first number idx, such that 
       list_array[idx].list_value is NOT contained within the passed interval.
       If all array elements are contained, part_info->no_list_values is
       returned.

  NOTE
    The caller will call this function and then will run along the sub-array of
    list_array to collect partition ids. If the number of list values is 
    significantly higher then number of partitions, this could be slow and
    we could invent some other approach. The "run over list array" part is
    already wrapped in a get_next()-like function.

  RETURN
    The edge of corresponding sub-array of part_info->list_array
*/

uint32 get_list_array_idx_for_endpoint(partition_info *part_info,
                                       bool left_endpoint,
                                       bool include_endpoint)
{
  DBUG_ENTER("get_list_array_idx_for_endpoint");
  LIST_PART_ENTRY *list_array= part_info->list_array;
  uint list_index;
  longlong list_value;
  uint min_list_index= 0, max_list_index= part_info->no_list_values - 1;
  /* Get the partitioning function value for the endpoint */
  longlong part_func_value= part_val_int(part_info->part_expr);
  while (max_list_index >= min_list_index)
  {
    list_index= (max_list_index + min_list_index) >> 1;
    list_value= list_array[list_index].list_value;
    if (list_value < part_func_value)
      min_list_index= list_index + 1;
    else if (list_value > part_func_value)
    {
      if (!list_index)
        goto notfound;
      max_list_index= list_index - 1;
    }
    else 
    {
      DBUG_RETURN(list_index + test(left_endpoint ^ include_endpoint));
    }
  }
notfound:
  if (list_value < part_func_value)
    list_index++;
  DBUG_RETURN(list_index);
}


int get_partition_id_range(partition_info *part_info,
                            uint32 *part_id,
                            longlong *func_value)
{
  longlong *range_array= part_info->range_int_array;
  uint max_partition= part_info->no_parts - 1;
  uint min_part_id= 0;
  uint max_part_id= max_partition;
  uint loc_part_id;
  longlong part_func_value= part_val_int(part_info->part_expr);
  DBUG_ENTER("get_partition_id_int_range");

  if (part_info->part_expr->null_value)
  {
    *part_id= 0;
    DBUG_RETURN(0);
  }
  while (max_part_id > min_part_id)
  {
    loc_part_id= (max_part_id + min_part_id + 1) >> 1;
    if (range_array[loc_part_id] <= part_func_value)
      min_part_id= loc_part_id + 1;
    else
      max_part_id= loc_part_id - 1;
  }
  loc_part_id= max_part_id;
  if (part_func_value >= range_array[loc_part_id])
    if (loc_part_id != max_partition)
      loc_part_id++;
  *part_id= (uint32)loc_part_id;
  *func_value= part_func_value;
  if (loc_part_id == max_partition &&
      range_array[loc_part_id] != LONGLONG_MAX &&
      part_func_value >= range_array[loc_part_id])
    DBUG_RETURN(HA_ERR_NO_PARTITION_FOUND);

  DBUG_PRINT("exit",("partition: %d", *part_id));
  DBUG_RETURN(0);
}


/*
  Find the sub-array of part_info->range_int_array that covers given interval
 
  SYNOPSIS 
    get_partition_id_range_for_endpoint()
      part_info         Partitioning info (partitioning type must be RANGE)
      left_endpoint     TRUE  - the interval is [a; +inf) or (a; +inf)
                        FALSE - the interval is (-inf; a] or (-inf; a).
      include_endpoint  TRUE <=> the endpoint itself is included in the
                        interval

  DESCRIPTION
    This function finds the sub-array of part_info->range_int_array where the
    elements have non-empty intersections with the given interval.
 
    A range_int_array element at index idx represents the interval
      
      [range_int_array[idx-1], range_int_array[idx]),

    intervals are disjoint and ordered by their right bound, so
    
    1. For [a; +inf) or (a; +inf)-type intervals (left_endpoint==TRUE), the
       sought sub-array starts at some index idx and continues till array end.
       The function returns first number idx, such that the interval
       represented by range_int_array[idx] has non empty intersection with 
       the passed interval.
       
    2. For (-inf; a] or (-inf; a)-type intervals (left_endpoint==FALSE), the
       sought sub-array starts at array start and continues till some last
       index idx.
       The function returns first number idx, such that the interval
       represented by range_int_array[idx] has EMPTY intersection with the
       passed interval.
       If the interval represented by the last array element has non-empty 
       intersection with the passed interval, part_info->no_parts is
       returned.
       
  RETURN
    The edge of corresponding part_info->range_int_array sub-array.
*/

uint32 get_partition_id_range_for_endpoint(partition_info *part_info,
                                           bool left_endpoint,
                                           bool include_endpoint)
{
  DBUG_ENTER("get_partition_id_range_for_endpoint");
  longlong *range_array= part_info->range_int_array;
  uint max_partition= part_info->no_parts - 1;
  uint min_part_id= 0, max_part_id= max_partition, loc_part_id;
  /* Get the partitioning function value for the endpoint */
  longlong part_func_value= part_val_int(part_info->part_expr);

  while (max_part_id > min_part_id)
  {
    loc_part_id= (max_part_id + min_part_id + 1) >> 1;
    if (range_array[loc_part_id] <= part_func_value)
      min_part_id= loc_part_id + 1;
    else
      max_part_id= loc_part_id - 1;
  }
  loc_part_id= max_part_id;
  if (loc_part_id < max_partition && 
      part_func_value >= range_array[loc_part_id+1])
  {
     loc_part_id++;
  }
  if (left_endpoint)
  {
    if (part_func_value >= range_array[loc_part_id])
      loc_part_id++;
  }
  else 
  {
    if (part_func_value == range_array[loc_part_id])
      loc_part_id += test(include_endpoint);
    else if (part_func_value > range_array[loc_part_id])
      loc_part_id++;
    loc_part_id++;
  }
  DBUG_RETURN(loc_part_id);
}


int get_partition_id_hash_nosub(partition_info *part_info,
                                 uint32 *part_id,
                                 longlong *func_value)
{
  *part_id= get_part_id_hash(part_info->no_parts, part_info->part_expr,
                             func_value);
  return 0;
}


int get_partition_id_linear_hash_nosub(partition_info *part_info,
                                        uint32 *part_id,
                                        longlong *func_value)
{
  *part_id= get_part_id_linear_hash(part_info, part_info->no_parts,
                                    part_info->part_expr, func_value);
  return 0;
}


int get_partition_id_key_nosub(partition_info *part_info,
                                uint32 *part_id,
                                longlong *func_value)
{
  *part_id= get_part_id_key(part_info->part_field_array,
                            part_info->no_parts, func_value);
  return 0;
}


int get_partition_id_linear_key_nosub(partition_info *part_info,
                                       uint32 *part_id,
                                       longlong *func_value)
{
  *part_id= get_part_id_linear_key(part_info,
                                   part_info->part_field_array,
                                   part_info->no_parts, func_value);
  return 0;
}


int get_partition_id_range_sub_hash(partition_info *part_info,
                                     uint32 *part_id,
                                     longlong *func_value)
{
  uint32 loc_part_id, sub_part_id;
  uint no_subparts;
  longlong local_func_value;
  int error;
  DBUG_ENTER("get_partition_id_range_sub_hash");

  if (unlikely((error= get_partition_id_range(part_info, &loc_part_id,
                                              func_value))))
  {
    DBUG_RETURN(error);
  }
  no_subparts= part_info->no_subparts;
  sub_part_id= get_part_id_hash(no_subparts, part_info->subpart_expr,
                                &local_func_value);
  *part_id= get_part_id_for_sub(loc_part_id, sub_part_id, no_subparts);
  DBUG_RETURN(0);
}


int get_partition_id_range_sub_linear_hash(partition_info *part_info,
                                            uint32 *part_id,
                                            longlong *func_value)
{
  uint32 loc_part_id, sub_part_id;
  uint no_subparts;
  longlong local_func_value;
  int error;
  DBUG_ENTER("get_partition_id_range_sub_linear_hash");

  if (unlikely((error= get_partition_id_range(part_info, &loc_part_id,
                                              func_value))))
  {
    DBUG_RETURN(error);
  }
  no_subparts= part_info->no_subparts;
  sub_part_id= get_part_id_linear_hash(part_info, no_subparts,
                                       part_info->subpart_expr,
                                       &local_func_value);
  *part_id= get_part_id_for_sub(loc_part_id, sub_part_id, no_subparts);
  DBUG_RETURN(0);
}


int get_partition_id_range_sub_key(partition_info *part_info,
                                    uint32 *part_id,
                                    longlong *func_value)
{
  uint32 loc_part_id, sub_part_id;
  uint no_subparts;
  longlong local_func_value;
  int error;
  DBUG_ENTER("get_partition_id_range_sub_key");

  if (unlikely((error= get_partition_id_range(part_info, &loc_part_id,
                                              func_value))))
  {
    DBUG_RETURN(error);
  }
  no_subparts= part_info->no_subparts;
  sub_part_id= get_part_id_key(part_info->subpart_field_array,
                               no_subparts, &local_func_value);
  *part_id= get_part_id_for_sub(loc_part_id, sub_part_id, no_subparts);
  DBUG_RETURN(0);
}


int get_partition_id_range_sub_linear_key(partition_info *part_info,
                                           uint32 *part_id,
                                           longlong *func_value)
{
  uint32 loc_part_id, sub_part_id;
  uint no_subparts;
  longlong local_func_value;
  int error;
  DBUG_ENTER("get_partition_id_range_sub_linear_key");

  if (unlikely((error= get_partition_id_range(part_info, &loc_part_id,
                                              func_value))))
  {
    DBUG_RETURN(error);
  }
  no_subparts= part_info->no_subparts;
  sub_part_id= get_part_id_linear_key(part_info,
                                      part_info->subpart_field_array,
                                      no_subparts, &local_func_value);
  *part_id= get_part_id_for_sub(loc_part_id, sub_part_id, no_subparts);
  DBUG_RETURN(0);
}


int get_partition_id_list_sub_hash(partition_info *part_info,
                                    uint32 *part_id,
                                    longlong *func_value)
{
  uint32 loc_part_id, sub_part_id;
  uint no_subparts;
  longlong local_func_value;
  int error;
  DBUG_ENTER("get_partition_id_list_sub_hash");

  if (unlikely((error= get_partition_id_list(part_info, &loc_part_id,
                                             func_value))))
  {
    DBUG_RETURN(error);
  }
  no_subparts= part_info->no_subparts;
  sub_part_id= get_part_id_hash(no_subparts, part_info->subpart_expr,
                                &local_func_value);
  *part_id= get_part_id_for_sub(loc_part_id, sub_part_id, no_subparts);
  DBUG_RETURN(0);
}


int get_partition_id_list_sub_linear_hash(partition_info *part_info,
                                           uint32 *part_id,
                                           longlong *func_value)
{
  uint32 loc_part_id, sub_part_id;
  uint no_subparts;
  longlong local_func_value;
  int error;
  DBUG_ENTER("get_partition_id_list_sub_linear_hash");

  if (unlikely((error= get_partition_id_list(part_info, &loc_part_id,
                                             func_value))))
  {
    DBUG_RETURN(error);
  }
  no_subparts= part_info->no_subparts;
  sub_part_id= get_part_id_linear_hash(part_info, no_subparts,
                                       part_info->subpart_expr,
                                       &local_func_value);
  *part_id= get_part_id_for_sub(loc_part_id, sub_part_id, no_subparts);
  DBUG_RETURN(0);
}


int get_partition_id_list_sub_key(partition_info *part_info,
                                   uint32 *part_id,
                                   longlong *func_value)
{
  uint32 loc_part_id, sub_part_id;
  uint no_subparts;
  longlong local_func_value;
  int error;
  DBUG_ENTER("get_partition_id_range_sub_key");

  if (unlikely((error= get_partition_id_list(part_info, &loc_part_id,
                                             func_value))))
  {
    DBUG_RETURN(error);
  }
  no_subparts= part_info->no_subparts;
  sub_part_id= get_part_id_key(part_info->subpart_field_array,
                               no_subparts, &local_func_value);
  *part_id= get_part_id_for_sub(loc_part_id, sub_part_id, no_subparts);
  DBUG_RETURN(0);
}


int get_partition_id_list_sub_linear_key(partition_info *part_info,
                                          uint32 *part_id,
                                          longlong *func_value)
{
  uint32 loc_part_id, sub_part_id;
  uint no_subparts;
  longlong local_func_value;
  int error;
  DBUG_ENTER("get_partition_id_list_sub_linear_key");

  if (unlikely((error= get_partition_id_list(part_info, &loc_part_id,
                                             func_value))))
  {
    DBUG_RETURN(error);
  }
  no_subparts= part_info->no_subparts;
  sub_part_id= get_part_id_linear_key(part_info,
                                      part_info->subpart_field_array,
                                      no_subparts, &local_func_value);
  *part_id= get_part_id_for_sub(loc_part_id, sub_part_id, no_subparts);
  DBUG_RETURN(0);
}


/*
  This function is used to calculate the subpartition id

  SYNOPSIS
    get_subpartition_id()
    part_info           A reference to the partition_info struct where all the
                        desired information is given

  RETURN VALUE
    part_id             The subpartition identity

  DESCRIPTION
    A routine used in some SELECT's when only partial knowledge of the
    partitions is known.
    
    It is actually 4 different variants of this function which are called
    through a function pointer.

    get_partition_id_hash_sub
    get_partition_id_key_sub
    get_partition_id_linear_hash_sub
    get_partition_id_linear_key_sub
*/

uint32 get_partition_id_hash_sub(partition_info *part_info)
{
  longlong func_value;
  return get_part_id_hash(part_info->no_subparts, part_info->subpart_expr,
                          &func_value);
}


uint32 get_partition_id_linear_hash_sub(partition_info *part_info)
{
  longlong func_value;
  return get_part_id_linear_hash(part_info, part_info->no_subparts,
                                 part_info->subpart_expr, &func_value);
}


uint32 get_partition_id_key_sub(partition_info *part_info)
{
  longlong func_value;
  return get_part_id_key(part_info->subpart_field_array,
                         part_info->no_subparts, &func_value);
}


uint32 get_partition_id_linear_key_sub(partition_info *part_info)
{
  longlong func_value;
  return get_part_id_linear_key(part_info,
                                part_info->subpart_field_array,
                                part_info->no_subparts, &func_value);
}


/*
  Set an indicator on all partition fields that are set by the key

  SYNOPSIS
    set_PF_fields_in_key()
    key_info                   Information about the index
    key_length                 Length of key

  RETURN VALUE
    TRUE                       Found partition field set by key
    FALSE                      No partition field set by key
*/

static bool set_PF_fields_in_key(KEY *key_info, uint key_length)
{
  KEY_PART_INFO *key_part;
  bool found_part_field= FALSE;
  DBUG_ENTER("set_PF_fields_in_key");

  for (key_part= key_info->key_part; (int)key_length > 0; key_part++)
  {
    if (key_part->null_bit)
      key_length--;
    if (key_part->type == HA_KEYTYPE_BIT)
    {
      if (((Field_bit*)key_part->field)->bit_len)
        key_length--;
    }
    if (key_part->key_part_flag & (HA_BLOB_PART + HA_VAR_LENGTH_PART))
    {
      key_length-= HA_KEY_BLOB_LENGTH;
    }
    if (key_length < key_part->length)
      break;
    key_length-= key_part->length;
    if (key_part->field->flags & FIELD_IN_PART_FUNC_FLAG)
    {
      found_part_field= TRUE;
      key_part->field->flags|= GET_FIXED_FIELDS_FLAG;
    }
  }
  DBUG_RETURN(found_part_field);
}


/*
  We have found that at least one partition field was set by a key, now
  check if a partition function has all its fields bound or not.

  SYNOPSIS
    check_part_func_bound()
    ptr                     Array of fields NULL terminated (partition fields)

  RETURN VALUE
    TRUE                    All fields in partition function are set
    FALSE                   Not all fields in partition function are set
*/

static bool check_part_func_bound(Field **ptr)
{
  bool result= TRUE;
  DBUG_ENTER("check_part_func_bound");

  for (; *ptr; ptr++)
  {
    if (!((*ptr)->flags & GET_FIXED_FIELDS_FLAG))
    {
      result= FALSE;
      break;
    }
  }
  DBUG_RETURN(result);
}


/*
  Get the id of the subpartitioning part by using the key buffer of the
  index scan.

  SYNOPSIS
    get_sub_part_id_from_key()
    table         The table object
    buf           A buffer that can be used to evaluate the partition function
    key_info      The index object
    key_spec      A key_range containing key and key length

  RETURN VALUES
    part_id       Subpartition id to use

  DESCRIPTION
    Use key buffer to set-up record in buf, move field pointers and
    get the partition identity and restore field pointers afterwards.
*/

static uint32 get_sub_part_id_from_key(const TABLE *table,byte *buf,
                                       KEY *key_info,
                                       const key_range *key_spec)
{
  byte *rec0= table->record[0];
  partition_info *part_info= table->part_info;
  uint32 part_id;
  DBUG_ENTER("get_sub_part_id_from_key");

  key_restore(buf, (byte*)key_spec->key, key_info, key_spec->length);
  if (likely(rec0 == buf))
    part_id= part_info->get_subpartition_id(part_info);
  else
  {
    Field **part_field_array= part_info->subpart_field_array;
    set_field_ptr(part_field_array, buf, rec0);
    part_id= part_info->get_subpartition_id(part_info);
    set_field_ptr(part_field_array, rec0, buf);
  }
  DBUG_RETURN(part_id);
}

/*
  Get the id of the partitioning part by using the key buffer of the
  index scan.

  SYNOPSIS
    get_part_id_from_key()
    table         The table object
    buf           A buffer that can be used to evaluate the partition function
    key_info      The index object
    key_spec      A key_range containing key and key length
    out:part_id   Partition to use

  RETURN VALUES
    TRUE          Partition to use not found
    FALSE         Ok, part_id indicates partition to use

  DESCRIPTION
    Use key buffer to set-up record in buf, move field pointers and
    get the partition identity and restore field pointers afterwards.
*/

bool get_part_id_from_key(const TABLE *table, byte *buf, KEY *key_info,
                          const key_range *key_spec, uint32 *part_id)
{
  bool result;
  byte *rec0= table->record[0];
  partition_info *part_info= table->part_info;
  longlong func_value;
  DBUG_ENTER("get_part_id_from_key");

  key_restore(buf, (byte*)key_spec->key, key_info, key_spec->length);
  if (likely(rec0 == buf))
    result= part_info->get_part_partition_id(part_info, part_id,
                                             &func_value);
  else
  {
    Field **part_field_array= part_info->part_field_array;
    set_field_ptr(part_field_array, buf, rec0);
    result= part_info->get_part_partition_id(part_info, part_id,
                                             &func_value);
    set_field_ptr(part_field_array, rec0, buf);
  }
  DBUG_RETURN(result);
}

/*
  Get the partitioning id of the full PF by using the key buffer of the
  index scan.

  SYNOPSIS
    get_full_part_id_from_key()
    table         The table object
    buf           A buffer that is used to evaluate the partition function
    key_info      The index object
    key_spec      A key_range containing key and key length
    out:part_spec A partition id containing start part and end part

  RETURN VALUES
    part_spec
    No partitions to scan is indicated by end_part > start_part when returning

  DESCRIPTION
    Use key buffer to set-up record in buf, move field pointers if needed and
    get the partition identity and restore field pointers afterwards.
*/

void get_full_part_id_from_key(const TABLE *table, byte *buf,
                               KEY *key_info,
                               const key_range *key_spec,
                               part_id_range *part_spec)
{
  bool result;
  partition_info *part_info= table->part_info;
  byte *rec0= table->record[0];
  longlong func_value;
  DBUG_ENTER("get_full_part_id_from_key");

  key_restore(buf, (byte*)key_spec->key, key_info, key_spec->length);
  if (likely(rec0 == buf))
    result= part_info->get_partition_id(part_info, &part_spec->start_part,
                                        &func_value);
  else
  {
    Field **part_field_array= part_info->full_part_field_array;
    set_field_ptr(part_field_array, buf, rec0);
    result= part_info->get_partition_id(part_info, &part_spec->start_part,
                                        &func_value);
    set_field_ptr(part_field_array, rec0, buf);
  }
  part_spec->end_part= part_spec->start_part;
  if (unlikely(result))
    part_spec->start_part++;
  DBUG_VOID_RETURN;
}

/*
  Prune the set of partitions to use in query 

  SYNOPSIS
    prune_partition_set()
    table         The table object
    out:part_spec Contains start part, end part 

  DESCRIPTION
    This function is called to prune the range of partitions to scan by
    checking the used_partitions bitmap.
    If start_part > end_part at return it means no partition needs to be
    scanned. If start_part == end_part it always means a single partition
    needs to be scanned.

  RETURN VALUE
    part_spec
*/
void prune_partition_set(const TABLE *table, part_id_range *part_spec)
{
  int last_partition= -1;
  uint i;
  partition_info *part_info= table->part_info;

  DBUG_ENTER("prune_partition_set");
  for (i= part_spec->start_part; i <= part_spec->end_part; i++)
  {
    if (bitmap_is_set(&(part_info->used_partitions), i))
    {
      DBUG_PRINT("info", ("Partition %d is set", i));
      if (last_partition == -1)
        /* First partition found in set and pruned bitmap */
        part_spec->start_part= i;
      last_partition= i;
    }
  }
  if (last_partition == -1)
    /* No partition found in pruned bitmap */
    part_spec->start_part= part_spec->end_part + 1;  
  else //if (last_partition != -1)
    part_spec->end_part= last_partition;

  DBUG_VOID_RETURN;
}

/*
  Get the set of partitions to use in query.

  SYNOPSIS
    get_partition_set()
    table         The table object
    buf           A buffer that can be used to evaluate the partition function
    index         The index of the key used, if MAX_KEY no index used
    key_spec      A key_range containing key and key length
    out:part_spec Contains start part, end part and indicator if bitmap is
                  used for which partitions to scan

  DESCRIPTION
    This function is called to discover which partitions to use in an index
    scan or a full table scan.
    It returns a range of partitions to scan. If there are holes in this
    range with partitions that are not needed to scan a bit array is used
    to signal which partitions to use and which not to use.
    If start_part > end_part at return it means no partition needs to be
    scanned. If start_part == end_part it always means a single partition
    needs to be scanned.

  RETURN VALUE
    part_spec
*/
void get_partition_set(const TABLE *table, byte *buf, const uint index,
                       const key_range *key_spec, part_id_range *part_spec)
{
  partition_info *part_info= table->part_info;
  uint no_parts= part_info->get_tot_partitions();
  uint i, part_id;
  uint sub_part= no_parts;
  uint32 part_part= no_parts;
  KEY *key_info= NULL;
  bool found_part_field= FALSE;
  DBUG_ENTER("get_partition_set");

  part_spec->start_part= 0;
  part_spec->end_part= no_parts - 1;
  if ((index < MAX_KEY) && 
       key_spec->flag == (uint)HA_READ_KEY_EXACT &&
       part_info->some_fields_in_PF.is_set(index))
  {
    key_info= table->key_info+index;
    /*
      The index can potentially provide at least one PF-field (field in the
      partition function). Thus it is interesting to continue our probe.
    */
    if (key_spec->length == key_info->key_length)
    {
      /*
        The entire key is set so we can check whether we can immediately
        derive either the complete PF or if we can derive either
        the top PF or the subpartitioning PF. This can be established by
        checking precalculated bits on each index.
      */
      if (part_info->all_fields_in_PF.is_set(index))
      {
        /*
          We can derive the exact partition to use, no more than this one
          is needed.
        */
        get_full_part_id_from_key(table,buf,key_info,key_spec,part_spec);
        /*
          Check if range can be adjusted by looking in used_partitions
        */
        prune_partition_set(table, part_spec);
        DBUG_VOID_RETURN;
      }
      else if (part_info->is_sub_partitioned())
      {
        if (part_info->all_fields_in_SPF.is_set(index))
          sub_part= get_sub_part_id_from_key(table, buf, key_info, key_spec);
        else if (part_info->all_fields_in_PPF.is_set(index))
        {
          if (get_part_id_from_key(table,buf,key_info,
                                   key_spec,(uint32*)&part_part))
          {
            /*
              The value of the RANGE or LIST partitioning was outside of
              allowed values. Thus it is certain that the result of this
              scan will be empty.
            */
            part_spec->start_part= no_parts;
            DBUG_VOID_RETURN;
          }
        }
      }
    }
    else
    {
      /*
        Set an indicator on all partition fields that are bound.
        If at least one PF-field was bound it pays off to check whether
        the PF or PPF or SPF has been bound.
        (PF = Partition Function, SPF = Subpartition Function and
         PPF = Partition Function part of subpartitioning)
      */
      if ((found_part_field= set_PF_fields_in_key(key_info,
                                                  key_spec->length)))
      {
        if (check_part_func_bound(part_info->full_part_field_array))
        {
          /*
            We were able to bind all fields in the partition function even
            by using only a part of the key. Calculate the partition to use.
          */
          get_full_part_id_from_key(table,buf,key_info,key_spec,part_spec);
          clear_indicator_in_key_fields(key_info);
          /*
            Check if range can be adjusted by looking in used_partitions
          */
          prune_partition_set(table, part_spec);
          DBUG_VOID_RETURN; 
        }
        else if (part_info->is_sub_partitioned())
        {
          if (check_part_func_bound(part_info->subpart_field_array))
            sub_part= get_sub_part_id_from_key(table, buf, key_info, key_spec);
          else if (check_part_func_bound(part_info->part_field_array))
          {
            if (get_part_id_from_key(table,buf,key_info,key_spec,&part_part))
            {
              part_spec->start_part= no_parts;
              clear_indicator_in_key_fields(key_info);
              DBUG_VOID_RETURN;
            }
          }
        }
      }
    }
  }
  {
    /*
      The next step is to analyse the table condition to see whether any
      information about which partitions to scan can be derived from there.
      Currently not implemented.
    */
  }
  /*
    If we come here we have found a range of sorts we have either discovered
    nothing or we have discovered a range of partitions with possible holes
    in it. We need a bitvector to further the work here.
  */
  if (!(part_part == no_parts && sub_part == no_parts))
  {
    /*
      We can only arrive here if we are using subpartitioning.
    */
    if (part_part != no_parts)
    {
      /*
        We know the top partition and need to scan all underlying
        subpartitions. This is a range without holes.
      */
      DBUG_ASSERT(sub_part == no_parts);
      part_spec->start_part= part_part * part_info->no_subparts;
      part_spec->end_part= part_spec->start_part+part_info->no_subparts - 1;
    }
    else
    {
      DBUG_ASSERT(sub_part != no_parts);
      part_spec->start_part= sub_part;
      part_spec->end_part=sub_part+
                           (part_info->no_subparts*(part_info->no_parts-1));
      for (i= 0, part_id= sub_part; i < part_info->no_parts;
           i++, part_id+= part_info->no_subparts)
        ; //Set bit part_id in bit array
    }
  }
  if (found_part_field)
    clear_indicator_in_key_fields(key_info);
  /*
    Check if range can be adjusted by looking in used_partitions
  */
  prune_partition_set(table, part_spec);
  DBUG_VOID_RETURN;
}

/*
   If the table is partitioned we will read the partition info into the
   .frm file here.
   -------------------------------
   |  Fileinfo     64 bytes      |
   -------------------------------
   | Formnames     7 bytes       |
   -------------------------------
   | Not used    4021 bytes      |
   -------------------------------
   | Keyinfo + record            |
   -------------------------------
   | Padded to next multiple     |
   | of IO_SIZE                  |
   -------------------------------
   | Forminfo     288 bytes      |
   -------------------------------
   | Screen buffer, to make      |
   |field names readable        |
   -------------------------------
   | Packed field info           |
   |17 + 1 + strlen(field_name) |
   | + 1 end of file character   |
   -------------------------------
   | Partition info              |
   -------------------------------
   We provide the length of partition length in Fileinfo[55-58].

   Read the partition syntax from the frm file and parse it to get the
   data structures of the partitioning.

   SYNOPSIS
     mysql_unpack_partition()
     thd                           Thread object
     part_buf                      Partition info from frm file
     part_info_len                 Length of partition syntax
     table                         Table object of partitioned table
     create_table_ind              Is it called from CREATE TABLE
     default_db_type               What is the default engine of the table

   RETURN VALUE
     TRUE                          Error
     FALSE                         Sucess

   DESCRIPTION
     Read the partition syntax from the current position in the frm file.
     Initiate a LEX object, save the list of item tree objects to free after
     the query is done. Set-up partition info object such that parser knows
     it is called from internally. Call parser to create data structures
     (best possible recreation of item trees and so forth since there is no
     serialisation of these objects other than in parseable text format).
     We need to save the text of the partition functions since it is not
     possible to retrace this given an item tree.
*/

bool mysql_unpack_partition(THD *thd, const uchar *part_buf,
                            uint part_info_len,
                            uchar *part_state, uint part_state_len,
                            TABLE* table, bool is_create_table_ind,
                            handlerton *default_db_type)
{
  Item *thd_free_list= thd->free_list;
  bool result= TRUE;
  partition_info *part_info;
  CHARSET_INFO *old_character_set_client= thd->variables.character_set_client;
  LEX *old_lex= thd->lex;
  LEX lex;
  DBUG_ENTER("mysql_unpack_partition");

  thd->lex= &lex;
  thd->variables.character_set_client= system_charset_info;
  lex_start(thd, part_buf, part_info_len);
  /*
    We need to use the current SELECT_LEX since I need to keep the
    Name_resolution_context object which is referenced from the
    Item_field objects.
    This is not a nice solution since if the parser uses current_select
    for anything else it will corrupt the current LEX object.
  */
  thd->lex->current_select= old_lex->current_select; 
  /*
    All Items created is put into a free list on the THD object. This list
    is used to free all Item objects after completing a query. We don't
    want that to happen with the Item tree created as part of the partition
    info. This should be attached to the table object and remain so until
    the table object is released.
    Thus we move away the current list temporarily and start a new list that
    we then save in the partition info structure.
  */
  thd->free_list= NULL;
  lex.part_info= new partition_info();/* Indicates MYSQLparse from this place */
  if (!lex.part_info)
  {
    mem_alloc_error(sizeof(partition_info));
    goto end;
  }
  lex.part_info->part_state= part_state;
  lex.part_info->part_state_len= part_state_len;
  DBUG_PRINT("info", ("Parse: %s", part_buf));
  if (MYSQLparse((void*)thd) || thd->is_fatal_error)
  {
    free_items(thd->free_list);
    goto end;
  }
  /*
    The parsed syntax residing in the frm file can still contain defaults.
    The reason is that the frm file is sometimes saved outside of this
    MySQL Server and used in backup and restore of clusters or partitioned
    tables. It is not certain that the restore will restore exactly the
    same default partitioning.
    
    The easiest manner of handling this is to simply continue using the
    part_info we already built up during mysql_create_table if we are
    in the process of creating a table. If the table already exists we
    need to discover the number of partitions for the default parts. Since
    the handler object hasn't been created here yet we need to postpone this
    to the fix_partition_func method.
  */

  DBUG_PRINT("info", ("Successful parse"));
  part_info= lex.part_info;
  DBUG_PRINT("info", ("default engine = %d, default_db_type = %d",
             ha_legacy_type(part_info->default_engine_type),
             ha_legacy_type(default_db_type)));
  if (is_create_table_ind && old_lex->sql_command == SQLCOM_CREATE_TABLE)
  {
    if (old_lex->like_name)
    {
      /*
        This code is executed when we do a CREATE TABLE t1 LIKE t2
        old_lex->like_name contains the t2 and the table we are opening has 
        name t1.
      */
      Table_ident *table_ident= old_lex->like_name;
      char *src_db= table_ident->db.str ? table_ident->db.str : thd->db;
      char *src_table= table_ident->table.str;
      char buf[FN_REFLEN];
      build_table_filename(buf, sizeof(buf), src_db, src_table, "");
      if (partition_default_handling(table, part_info,
                                     FALSE, buf))
      {
        result= TRUE;
        goto end;
      }
    }
    else
    {
      /*
        When we come here we are doing a create table. In this case we
        have already done some preparatory work on the old part_info
        object. We don't really need this new partition_info object.
        Thus we go back to the old partition info object.
        We need to free any memory objects allocated on item_free_list
        by the parser since we are keeping the old info from the first
        parser call in CREATE TABLE.
        We'll ensure that this object isn't put into table cache also
        just to ensure we don't get into strange situations with the
        item objects.
      */
      free_items(thd->free_list);
      part_info= thd->work_part_info;
      thd->free_list= NULL;
      table->s->version= 0UL;
    }
  }
  table->part_info= part_info;
  table->file->set_part_info(part_info);
  if (part_info->default_engine_type == NULL)
  {
    part_info->default_engine_type= default_db_type;
  }
  else
  {
    DBUG_ASSERT(part_info->default_engine_type == default_db_type);
  }
  part_info->item_free_list= thd->free_list;

  {
  /*
    This code part allocates memory for the serialised item information for
    the partition functions. In most cases this is not needed but if the
    table is used for SHOW CREATE TABLES or ALTER TABLE that modifies
    partition information it is needed and the info is lost if we don't
    save it here so unfortunately we have to do it here even if in most
    cases it is not needed. This is a consequence of that item trees are
    not serialisable.
  */
    uint part_func_len= part_info->part_func_len;
    uint subpart_func_len= part_info->subpart_func_len; 
    char *part_func_string= NULL;
    char *subpart_func_string= NULL;
    if ((part_func_len &&
        !((part_func_string= thd->alloc(part_func_len)))) ||
        (subpart_func_len &&
        !((subpart_func_string= thd->alloc(subpart_func_len)))))
    {
      mem_alloc_error(part_func_len);
      free_items(thd->free_list);
      part_info->item_free_list= 0;
      goto end;
    }
    if (part_func_len)
      memcpy(part_func_string, part_info->part_func_string, part_func_len);
    if (subpart_func_len)
      memcpy(subpart_func_string, part_info->subpart_func_string,
             subpart_func_len);
    part_info->part_func_string= part_func_string;
    part_info->subpart_func_string= subpart_func_string;
  }

  result= FALSE;
end:
  lex_end(thd->lex);
  thd->free_list= thd_free_list;
  thd->lex= old_lex;
  thd->variables.character_set_client= old_character_set_client;
  DBUG_RETURN(result);
}


/*
  Set engine type on all partition element objects
  SYNOPSIS
    set_engine_all_partitions()
    part_info                  Partition info
    engine_type                Handlerton reference of engine
  RETURN VALUES
    NONE
*/

static
void
set_engine_all_partitions(partition_info *part_info,
                          handlerton *engine_type)
{
  uint i= 0;
  List_iterator<partition_element> part_it(part_info->partitions);
  do
  {
    partition_element *part_elem= part_it++;

    part_elem->engine_type= engine_type;
    if (part_info->is_sub_partitioned())
    {
      List_iterator<partition_element> sub_it(part_elem->subpartitions);
      uint j= 0;

      do
      {
        partition_element *sub_elem= sub_it++;

        sub_elem->engine_type= engine_type;
      } while (++j < part_info->no_subparts);
    }
  } while (++i < part_info->no_parts);
}
/*
  SYNOPSIS
    fast_end_partition()
    thd                           Thread object
    out:copied                    Number of records copied
    out:deleted                   Number of records deleted
    table_list                    Table list with the one table in it
    empty                         Has nothing been done
    lpt                           Struct to be used by error handler

  RETURN VALUES
    FALSE                         Success
    TRUE                          Failure

  DESCRIPTION
    Support routine to handle the successful cases for partition
    management.
*/

static int fast_end_partition(THD *thd, ulonglong copied,
                              ulonglong deleted,
                              TABLE *table,
                              TABLE_LIST *table_list, bool is_empty,
                              ALTER_PARTITION_PARAM_TYPE *lpt,
                              bool written_bin_log)
{
  int error;
  DBUG_ENTER("fast_end_partition");

  thd->proc_info="end";
  if (!is_empty)
    query_cache_invalidate3(thd, table_list, 0);
  error= ha_commit_stmt(thd);
  if (ha_commit(thd))
    error= 1;
  if (!error || is_empty)
  {
    char tmp_name[80];
    if ((!is_empty) && (!written_bin_log) &&
        (!thd->lex->no_write_to_binlog))
      write_bin_log(thd, FALSE, thd->query, thd->query_length);
    close_thread_tables(thd);
    my_snprintf(tmp_name, sizeof(tmp_name), ER(ER_INSERT_INFO),
                (ulong) (copied + deleted),
                (ulong) deleted,
                (ulong) 0);
    send_ok(thd,copied+deleted,0L,tmp_name);
    DBUG_RETURN(FALSE);
  }
  table->file->print_error(error, MYF(0));
  DBUG_RETURN(TRUE);
}


/*
  Check engine mix that it is correct
  SYNOPSIS
    check_engine_condition()
    p_elem                   Partition element
    default_engine           Have user specified engine on table level
    inout::engine_type       Current engine used
    inout::first             Is it first partition
  RETURN VALUE
    TRUE                     Failed check
    FALSE                    Ok
  DESCRIPTION
    (specified partition handler ) specified table handler
    (NDB, NDB) NDB           OK
    (MYISAM, MYISAM) -       OK
    (MYISAM, -)      -       NOT OK
    (MYISAM, -)    MYISAM    OK
    (- , MYISAM)   -         NOT OK
    (- , -)        MYISAM    OK
    (-,-)          -         OK
    (NDB, MYISAM) *          NOT OK
*/

static bool check_engine_condition(partition_element *p_elem,
                                   bool default_engine,
                                   handlerton **engine_type,
                                   bool *first)
{
  DBUG_ENTER("check_engine_condition");

  DBUG_PRINT("enter", ("def_eng = %u, first = %u", default_engine, *first));
  if (*first && default_engine)
  {
    *engine_type= p_elem->engine_type;
  }
  *first= FALSE;
  if ((!default_engine &&
      (p_elem->engine_type != (*engine_type) &&
       p_elem->engine_type)) ||
      (default_engine &&
       p_elem->engine_type != (*engine_type)))
  {
    DBUG_RETURN(TRUE);
  }
  else
  {
    DBUG_RETURN(FALSE);
  }
}

/*
  We need to check if engine used by all partitions can handle
  partitioning natively.

  SYNOPSIS
    check_native_partitioned()
    create_info            Create info in CREATE TABLE
    out:ret_val            Return value
    part_info              Partition info
    thd                    Thread object

  RETURN VALUES
  Value returned in bool ret_value
    TRUE                   Native partitioning supported by engine
    FALSE                  Need to use partition handler

  Return value from function
    TRUE                   Error
    FALSE                  Success
*/

static bool check_native_partitioned(HA_CREATE_INFO *create_info,bool *ret_val,
                                     partition_info *part_info, THD *thd)
{
  List_iterator<partition_element> part_it(part_info->partitions);
  bool first= TRUE;
  bool default_engine;
  handlerton *engine_type= create_info->db_type;
  handlerton *old_engine_type= engine_type;
  uint i= 0;
  handler *file;
  uint no_parts= part_info->partitions.elements;
  DBUG_ENTER("check_native_partitioned");

  default_engine= (create_info->used_fields & HA_CREATE_USED_ENGINE) ?
                   FALSE : TRUE;
  DBUG_PRINT("info", ("engine_type = %u, default = %u",
                       ha_legacy_type(engine_type),
                       default_engine));
  if (no_parts)
  {
    do
    {
      partition_element *part_elem= part_it++;
      if (part_info->is_sub_partitioned() &&
          part_elem->subpartitions.elements)
      {
        uint no_subparts= part_elem->subpartitions.elements;
        uint j= 0;
        List_iterator<partition_element> sub_it(part_elem->subpartitions);
        do
        {
          partition_element *sub_elem= sub_it++;
          if (check_engine_condition(sub_elem, default_engine,
                                     &engine_type, &first))
            goto error;
        } while (++j < no_subparts);
        /*
          In case of subpartitioning and defaults we allow that only
          subparts have specified engines, as long as the parts haven't
          specified the wrong engine it's ok.
        */
        if (check_engine_condition(part_elem, FALSE,
                                   &engine_type, &first))
          goto error;
      }
      else if (check_engine_condition(part_elem, default_engine,
                                      &engine_type, &first))
        goto error;
    } while (++i < no_parts);
  }

  /*
    All engines are of the same type. Check if this engine supports
    native partitioning.
  */

  if (!engine_type)
    engine_type= old_engine_type;
  DBUG_PRINT("info", ("engine_type = %s",
              ha_resolve_storage_engine_name(engine_type)));
  if (engine_type->partition_flags &&
      (engine_type->partition_flags() & HA_CAN_PARTITION))
  {
    create_info->db_type= engine_type;
    DBUG_PRINT("info", ("Changed to native partitioning"));
    *ret_val= TRUE;
  }
  DBUG_RETURN(FALSE);
error:
  /*
    Mixed engines not yet supported but when supported it will need
    the partition handler
  */
  my_error(ER_MIX_HANDLER_ERROR, MYF(0));
  *ret_val= FALSE;
  DBUG_RETURN(TRUE);
}


/*
  Prepare for ALTER TABLE of partition structure

  SYNOPSIS
    prep_alter_part_table()
    thd                        Thread object
    table                      Table object
    inout:alter_info           Alter information
    inout:create_info          Create info for CREATE TABLE
    old_db_type                Old engine type
    out:partition_changed      Boolean indicating whether partition changed
    out:fast_alter_partition   Boolean indicating whether fast partition
                               change is requested

  RETURN VALUES
    TRUE                       Error
    FALSE                      Success
    partition_changed
    fast_alter_partition

  DESCRIPTION
    This method handles all preparations for ALTER TABLE for partitioned
    tables
    We need to handle both partition management command such as Add Partition
    and others here as well as an ALTER TABLE that completely changes the
    partitioning and yet others that don't change anything at all. We start
    by checking the partition management variants and then check the general
    change patterns.
*/

uint prep_alter_part_table(THD *thd, TABLE *table, ALTER_INFO *alter_info,
                           HA_CREATE_INFO *create_info,
                           handlerton *old_db_type,
                           bool *partition_changed,
                           uint *fast_alter_partition)
{
  DBUG_ENTER("prep_alter_part_table");

  /*
    We are going to manipulate the partition info on the table object
    so we need to ensure that the data structure of the table object
    is freed by setting version to 0. table->s->version= 0 forces a
    flush of the table object in close_thread_tables().
  */
  if (table->part_info)
    table->s->version= 0L;

  thd->work_part_info= thd->lex->part_info;
  if (thd->work_part_info &&
      !(thd->work_part_info= thd->lex->part_info->get_clone()))
    DBUG_RETURN(TRUE);

  if (alter_info->flags &
      (ALTER_ADD_PARTITION | ALTER_DROP_PARTITION |
       ALTER_COALESCE_PARTITION | ALTER_REORGANIZE_PARTITION |
       ALTER_TABLE_REORG | ALTER_OPTIMIZE_PARTITION |
       ALTER_CHECK_PARTITION | ALTER_ANALYZE_PARTITION |
       ALTER_REPAIR_PARTITION | ALTER_REBUILD_PARTITION))
  {
    partition_info *tab_part_info= table->part_info;
    partition_info *alt_part_info= thd->work_part_info;
    uint flags= 0;
    if (!tab_part_info)
    {
      my_error(ER_PARTITION_MGMT_ON_NONPARTITIONED, MYF(0));
      DBUG_RETURN(TRUE);
    }
    if (alter_info->flags == ALTER_TABLE_REORG)
    {
      uint new_part_no, curr_part_no;
      ulonglong max_rows= table->s->max_rows;
      if (tab_part_info->part_type != HASH_PARTITION ||
          tab_part_info->use_default_no_partitions)
      {
        my_error(ER_REORG_NO_PARAM_ERROR, MYF(0));
        DBUG_RETURN(TRUE);
      }
      new_part_no= table->file->get_default_no_partitions(max_rows);
      curr_part_no= tab_part_info->no_parts;
      if (new_part_no == curr_part_no)
      {
        /*
          No change is needed, we will have the same number of partitions
          after the change as before. Thus we can reply ok immediately
          without any changes at all.
        */
        DBUG_RETURN(fast_end_partition(thd, ULL(0), ULL(0),
                                       table, NULL,
                                       TRUE, NULL, FALSE));
      }
      else if (new_part_no > curr_part_no)
      {
        /*
          We will add more partitions, we use the ADD PARTITION without
          setting the flag for no default number of partitions
        */
        alter_info->flags|= ALTER_ADD_PARTITION;
        thd->work_part_info->no_parts= new_part_no - curr_part_no;
      }
      else
      {
        /*
          We will remove hash partitions, we use the COALESCE PARTITION
          without setting the flag for no default number of partitions
        */
        alter_info->flags|= ALTER_COALESCE_PARTITION;
        alter_info->no_parts= curr_part_no - new_part_no;
      }
    }
    if (table->s->db_type->alter_table_flags &&
        (!(flags= table->s->db_type->alter_table_flags(alter_info->flags))))
    {
      my_error(ER_PARTITION_FUNCTION_FAILURE, MYF(0));
      DBUG_RETURN(1);
    }
    *fast_alter_partition=
      ((flags & (HA_FAST_CHANGE_PARTITION | HA_PARTITION_ONE_PHASE)) != 0);
    DBUG_PRINT("info", ("*fast_alter_partition: %d  flags: 0x%x",
                        *fast_alter_partition, flags));
    if (((alter_info->flags & ALTER_ADD_PARTITION) ||
         (alter_info->flags & ALTER_REORGANIZE_PARTITION)) &&
         (thd->work_part_info->part_type != tab_part_info->part_type) &&
         (thd->work_part_info->part_type != NOT_A_PARTITION))
    {
      if (thd->work_part_info->part_type == RANGE_PARTITION)
      {
        my_error(ER_PARTITION_WRONG_VALUES_ERROR, MYF(0),
                 "RANGE", "LESS THAN");
      }
      else if (thd->work_part_info->part_type == LIST_PARTITION)
      {
        DBUG_ASSERT(thd->work_part_info->part_type == LIST_PARTITION);
        my_error(ER_PARTITION_WRONG_VALUES_ERROR, MYF(0),
                 "LIST", "IN");
      }
      else if (tab_part_info->part_type == RANGE_PARTITION)
      {
        my_error(ER_PARTITION_REQUIRES_VALUES_ERROR, MYF(0),
                 "RANGE", "LESS THAN");
      }
      else
      {
        DBUG_ASSERT(tab_part_info->part_type == LIST_PARTITION);
        my_error(ER_PARTITION_REQUIRES_VALUES_ERROR, MYF(0),
                 "LIST", "IN");
      }
      DBUG_RETURN(TRUE);
    }
    if (alter_info->flags & ALTER_ADD_PARTITION)
    {
      /*
        We start by moving the new partitions to the list of temporary
        partitions. We will then check that the new partitions fit in the
        partitioning scheme as currently set-up.
        Partitions are always added at the end in ADD PARTITION.
      */
      uint no_new_partitions= alt_part_info->no_parts;
      uint no_orig_partitions= tab_part_info->no_parts;
      uint check_total_partitions= no_new_partitions + no_orig_partitions;
      uint new_total_partitions= check_total_partitions;
      /*
        We allow quite a lot of values to be supplied by defaults, however we
        must know the number of new partitions in this case.
      */
      if (thd->lex->no_write_to_binlog &&
          tab_part_info->part_type != HASH_PARTITION)
      {
        my_error(ER_NO_BINLOG_ERROR, MYF(0));
        DBUG_RETURN(TRUE);
      } 
      if (no_new_partitions == 0)
      {
        my_error(ER_ADD_PARTITION_NO_NEW_PARTITION, MYF(0));
        DBUG_RETURN(TRUE);
      }
      if (tab_part_info->is_sub_partitioned())
      {
        if (alt_part_info->no_subparts == 0)
          alt_part_info->no_subparts= tab_part_info->no_subparts;
        else if (alt_part_info->no_subparts != tab_part_info->no_subparts)
        {
          my_error(ER_ADD_PARTITION_SUBPART_ERROR, MYF(0));
          DBUG_RETURN(TRUE);
        }
        check_total_partitions= new_total_partitions*
                                alt_part_info->no_subparts;
      }
      if (check_total_partitions > MAX_PARTITIONS)
      {
        my_error(ER_TOO_MANY_PARTITIONS_ERROR, MYF(0));
        DBUG_RETURN(TRUE);
      }
      alt_part_info->part_type= tab_part_info->part_type;
      alt_part_info->subpart_type= tab_part_info->subpart_type;
      if (alt_part_info->set_up_defaults_for_partitioning(table->file,
                                                          ULL(0), 
                                                          tab_part_info->no_parts))
      {
        DBUG_RETURN(TRUE);
      }
/*
Handling of on-line cases:

ADD PARTITION for RANGE/LIST PARTITIONING:
------------------------------------------
For range and list partitions add partition is simply adding a
new empty partition to the table. If the handler support this we
will use the simple method of doing this. The figure below shows
an example of this and the states involved in making this change.
            
Existing partitions                                     New added partitions
------       ------        ------        ------      |  ------    ------
|    |       |    |        |    |        |    |      |  |    |    |    |
| p0 |       | p1 |        | p2 |        | p3 |      |  | p4 |    | p5 |
------       ------        ------        ------      |  ------    ------
PART_NORMAL  PART_NORMAL   PART_NORMAL   PART_NORMAL    PART_TO_BE_ADDED*2
PART_NORMAL  PART_NORMAL   PART_NORMAL   PART_NORMAL    PART_IS_ADDED*2

The first line is the states before adding the new partitions and the 
second line is after the new partitions are added. All the partitions are
in the partitions list, no partitions are placed in the temp_partitions
list.

ADD PARTITION for HASH PARTITIONING
-----------------------------------
This little figure tries to show the various partitions involved when
adding two new partitions to a linear hash based partitioned table with
four partitions to start with, which lists are used and the states they
pass through. Adding partitions to a normal hash based is similar except
that it is always all the existing partitions that are reorganised not
only a subset of them.

Existing partitions                                     New added partitions
------       ------        ------        ------      |  ------    ------
|    |       |    |        |    |        |    |      |  |    |    |    |
| p0 |       | p1 |        | p2 |        | p3 |      |  | p4 |    | p5 |
------       ------        ------        ------      |  ------    ------
PART_CHANGED PART_CHANGED  PART_NORMAL   PART_NORMAL    PART_TO_BE_ADDED
PART_IS_CHANGED*2          PART_NORMAL   PART_NORMAL    PART_IS_ADDED
PART_NORMAL  PART_NORMAL   PART_NORMAL   PART_NORMAL    PART_IS_ADDED

Reorganised existing partitions
------      ------
|    |      |    |
| p0'|      | p1'|
------      ------

p0 - p5 will be in the partitions list of partitions.
p0' and p1' will actually not exist as separate objects, there presence can
be deduced from the state of the partition and also the names of those
partitions can be deduced this way.

After adding the partitions and copying the partition data to p0', p1',
p4 and p5 from p0 and p1 the states change to adapt for the new situation
where p0 and p1 is dropped and replaced by p0' and p1' and the new p4 and
p5 are in the table again.

The first line above shows the states of the partitions before we start
adding and copying partitions, the second after completing the adding
and copying and finally the third line after also dropping the partitions
that are reorganised.
*/
      if (*fast_alter_partition &&
          tab_part_info->part_type == HASH_PARTITION)
      {
        uint part_no= 0, start_part= 1, start_sec_part= 1;
        uint end_part= 0, end_sec_part= 0;
        uint upper_2n= tab_part_info->linear_hash_mask + 1;
        uint lower_2n= upper_2n >> 1;
        bool all_parts= TRUE;
        if (tab_part_info->linear_hash_ind &&
            no_new_partitions < upper_2n)
        {
          /*
            An analysis of which parts needs reorganisation shows that it is
            divided into two intervals. The first interval is those parts
            that are reorganised up until upper_2n - 1. From upper_2n and
            onwards it starts again from partition 0 and goes on until
            it reaches p(upper_2n - 1). If the last new partition reaches
            beyond upper_2n - 1 then the first interval will end with
            p(lower_2n - 1) and start with p(no_orig_partitions - lower_2n).
            If lower_2n partitions are added then p0 to p(lower_2n - 1) will
            be reorganised which means that the two interval becomes one
            interval at this point. Thus only when adding less than
            lower_2n partitions and going beyond a total of upper_2n we
            actually get two intervals.

            To exemplify this assume we have 6 partitions to start with and
            add 1, 2, 3, 5, 6, 7, 8, 9 partitions.
            The first to add after p5 is p6 = 110 in bit numbers. Thus we
            can see that 10 = p2 will be partition to reorganise if only one
            partition.
            If 2 partitions are added we reorganise [p2, p3]. Those two
            cases are covered by the second if part below.
            If 3 partitions are added we reorganise [p2, p3] U [p0,p0]. This
            part is covered by the else part below.
            If 5 partitions are added we get [p2,p3] U [p0, p2] = [p0, p3].
            This is covered by the first if part where we need the max check
            to here use lower_2n - 1.
            If 7 partitions are added we get [p2,p3] U [p0, p4] = [p0, p4].
            This is covered by the first if part but here we use the first
            calculated end_part.
            Finally with 9 new partitions we would also reorganise p6 if we
            used the method below but we cannot reorganise more partitions
            than what we had from the start and thus we simply set all_parts
            to TRUE. In this case we don't get into this if-part at all.
          */
          all_parts= FALSE;
          if (no_new_partitions >= lower_2n)
          {
            /*
              In this case there is only one interval since the two intervals
              overlap and this starts from zero to last_part_no - upper_2n
            */
            start_part= 0;
            end_part= new_total_partitions - (upper_2n + 1);
            end_part= max(lower_2n - 1, end_part);
          }
          else if (new_total_partitions <= upper_2n)
          {
            /*
              Also in this case there is only one interval since we are not
              going over a 2**n boundary
            */
            start_part= no_orig_partitions - lower_2n;
            end_part= start_part + (no_new_partitions - 1);
          }
          else
          {
            /* We have two non-overlapping intervals since we are not
               passing a 2**n border and we have not at least lower_2n
               new parts that would ensure that the intervals become
               overlapping.
            */
            start_part= no_orig_partitions - lower_2n;
            end_part= upper_2n - 1;
            start_sec_part= 0;
            end_sec_part= new_total_partitions - (upper_2n + 1);
          }
        }
        List_iterator<partition_element> tab_it(tab_part_info->partitions);
        part_no= 0;
        do
        {
          partition_element *p_elem= tab_it++;
          if (all_parts ||
              (part_no >= start_part && part_no <= end_part) ||
              (part_no >= start_sec_part && part_no <= end_sec_part))
          {
            p_elem->part_state= PART_CHANGED;
          }
        } while (++part_no < no_orig_partitions);
      }
      /*
        Need to concatenate the lists here to make it possible to check the
        partition info for correctness using check_partition_info.
        For on-line add partition we set the state of this partition to
        PART_TO_BE_ADDED to ensure that it is known that it is not yet
        usable (becomes usable when partition is created and the switch of
        partition configuration is made.
      */
      {
        List_iterator<partition_element> alt_it(alt_part_info->partitions);
        uint part_count= 0;
        do
        {
          partition_element *part_elem= alt_it++;
          if (*fast_alter_partition)
            part_elem->part_state= PART_TO_BE_ADDED;
          if (tab_part_info->partitions.push_back(part_elem))
          {
            mem_alloc_error(1);
            DBUG_RETURN(TRUE);
          }
        } while (++part_count < no_new_partitions);
        tab_part_info->no_parts+= no_new_partitions;
      }
      /*
        If we specify partitions explicitly we don't use defaults anymore.
        Using ADD PARTITION also means that we don't have the default number
        of partitions anymore. We use this code also for Table reorganisations
        and here we don't set any default flags to FALSE.
      */
      if (!(alter_info->flags & ALTER_TABLE_REORG))
      {
        if (!alt_part_info->use_default_partitions)
        {
          DBUG_PRINT("info", ("part_info= %x", tab_part_info));
          tab_part_info->use_default_partitions= FALSE;
        }
        tab_part_info->use_default_no_partitions= FALSE;
        tab_part_info->is_auto_partitioned= FALSE;
      }
    }
    else if (alter_info->flags == ALTER_DROP_PARTITION)
    {
      /*
        Drop a partition from a range partition and list partitioning is
        always safe and can be made more or less immediate. It is necessary
        however to ensure that the partition to be removed is safely removed
        and that REPAIR TABLE can remove the partition if for some reason the
        command to drop the partition failed in the middle.
      */
      uint part_count= 0;
      uint no_parts_dropped= alter_info->partition_names.elements;
      uint no_parts_found= 0;
      List_iterator<partition_element> part_it(tab_part_info->partitions);

      tab_part_info->is_auto_partitioned= FALSE;
      if (!(tab_part_info->part_type == RANGE_PARTITION ||
            tab_part_info->part_type == LIST_PARTITION))
      {
        my_error(ER_ONLY_ON_RANGE_LIST_PARTITION, MYF(0), "DROP");
        DBUG_RETURN(TRUE);
      }
      if (no_parts_dropped >= tab_part_info->no_parts)
      {
        my_error(ER_DROP_LAST_PARTITION, MYF(0));
        DBUG_RETURN(TRUE);
      }
      do
      {
        partition_element *part_elem= part_it++;
        if (is_name_in_list(part_elem->partition_name,
                            alter_info->partition_names))
        {
          /*
            Set state to indicate that the partition is to be dropped.
          */
          no_parts_found++;
          part_elem->part_state= PART_TO_BE_DROPPED;
        }
      } while (++part_count < tab_part_info->no_parts);
      if (no_parts_found != no_parts_dropped)
      {
        my_error(ER_DROP_PARTITION_NON_EXISTENT, MYF(0), "DROP");
        DBUG_RETURN(TRUE);
      }
      if (table->file->is_fk_defined_on_table_or_index(MAX_KEY))
      {
        my_error(ER_ROW_IS_REFERENCED, MYF(0));
        DBUG_RETURN(TRUE);
      }
      tab_part_info->no_parts-= no_parts_dropped;
    }
    else if ((alter_info->flags & ALTER_OPTIMIZE_PARTITION) ||
             (alter_info->flags & ALTER_ANALYZE_PARTITION) ||
             (alter_info->flags & ALTER_CHECK_PARTITION) ||
             (alter_info->flags & ALTER_REPAIR_PARTITION) ||
             (alter_info->flags & ALTER_REBUILD_PARTITION))
    {
      uint no_parts_opt= alter_info->partition_names.elements;
      uint part_count= 0;
      uint no_parts_found= 0;
      List_iterator<partition_element> part_it(tab_part_info->partitions);

      do
      {
        partition_element *part_elem= part_it++;
        if ((alter_info->flags & ALTER_ALL_PARTITION) ||
            (is_name_in_list(part_elem->partition_name,
                             alter_info->partition_names)))
        {
          /*
            Mark the partition as a partition to be "changed" by
            analyzing/optimizing/rebuilding/checking/repairing
          */
          no_parts_found++;
          part_elem->part_state= PART_CHANGED;
        }
      } while (++part_count < tab_part_info->no_parts);
      if (no_parts_found != no_parts_opt &&
          (!(alter_info->flags & ALTER_ALL_PARTITION)))
      {
        const char *ptr;
        if (alter_info->flags & ALTER_OPTIMIZE_PARTITION)
          ptr= "OPTIMIZE";
        else if (alter_info->flags & ALTER_ANALYZE_PARTITION)
          ptr= "ANALYZE";
        else if (alter_info->flags & ALTER_CHECK_PARTITION)
          ptr= "CHECK";
        else if (alter_info->flags & ALTER_REPAIR_PARTITION)
          ptr= "REPAIR";
        else
          ptr= "REBUILD";
        my_error(ER_DROP_PARTITION_NON_EXISTENT, MYF(0), ptr);
        DBUG_RETURN(TRUE);
      }
      if (!(*fast_alter_partition))
      {
        table->file->print_error(HA_ERR_WRONG_COMMAND, MYF(0));
        DBUG_RETURN(TRUE);
      }
    }
    else if (alter_info->flags & ALTER_COALESCE_PARTITION)
    {
      uint no_parts_coalesced= alter_info->no_parts;
      uint no_parts_remain= tab_part_info->no_parts - no_parts_coalesced;
      List_iterator<partition_element> part_it(tab_part_info->partitions);
      if (tab_part_info->part_type != HASH_PARTITION)
      {
        my_error(ER_COALESCE_ONLY_ON_HASH_PARTITION, MYF(0));
        DBUG_RETURN(TRUE);
      }
      if (no_parts_coalesced == 0)
      {
        my_error(ER_COALESCE_PARTITION_NO_PARTITION, MYF(0));
        DBUG_RETURN(TRUE);
      }
      if (no_parts_coalesced >= tab_part_info->no_parts)
      {
        my_error(ER_DROP_LAST_PARTITION, MYF(0));
        DBUG_RETURN(TRUE);
      }
/*
Online handling:
COALESCE PARTITION:
-------------------
The figure below shows the manner in which partitions are handled when
performing an on-line coalesce partition and which states they go through
at start, after adding and copying partitions and finally after dropping
the partitions to drop. The figure shows an example using four partitions
to start with, using linear hash and coalescing one partition (always the
last partition).

Using linear hash then all remaining partitions will have a new reorganised
part.

Existing partitions                     Coalesced partition 
------       ------              ------   |      ------
|    |       |    |              |    |   |      |    |
| p0 |       | p1 |              | p2 |   |      | p3 |
------       ------              ------   |      ------
PART_NORMAL  PART_CHANGED        PART_NORMAL     PART_REORGED_DROPPED
PART_NORMAL  PART_IS_CHANGED     PART_NORMAL     PART_TO_BE_DROPPED
PART_NORMAL  PART_NORMAL         PART_NORMAL     PART_IS_DROPPED

Reorganised existing partitions
            ------
            |    |
            | p1'|
            ------

p0 - p3 is in the partitions list.
The p1' partition will actually not be in any list it is deduced from the
state of p1.
*/
      {
        uint part_count= 0, start_part= 1, start_sec_part= 1;
        uint end_part= 0, end_sec_part= 0;
        bool all_parts= TRUE;
        if (*fast_alter_partition &&
            tab_part_info->linear_hash_ind)
        {
          uint upper_2n= tab_part_info->linear_hash_mask + 1;
          uint lower_2n= upper_2n >> 1;
          all_parts= FALSE;
          if (no_parts_coalesced >= lower_2n)
          {
            all_parts= TRUE;
          }
          else if (no_parts_remain >= lower_2n)
          {
            end_part= tab_part_info->no_parts - (lower_2n + 1);
            start_part= no_parts_remain - lower_2n;
          }
          else
          {
            start_part= 0;
            end_part= tab_part_info->no_parts - (lower_2n + 1);
            end_sec_part= (lower_2n >> 1) - 1;
            start_sec_part= end_sec_part - (lower_2n - (no_parts_remain + 1));
          }
        }
        do
        {
          partition_element *p_elem= part_it++;
          if (*fast_alter_partition &&
              (all_parts ||
              (part_count >= start_part && part_count <= end_part) ||
              (part_count >= start_sec_part && part_count <= end_sec_part)))
            p_elem->part_state= PART_CHANGED;
          if (++part_count > no_parts_remain)
          {
            if (*fast_alter_partition)
              p_elem->part_state= PART_REORGED_DROPPED;
            else
              part_it.remove();
          }
        } while (part_count < tab_part_info->no_parts);
        tab_part_info->no_parts= no_parts_remain;
      }
      if (!(alter_info->flags & ALTER_TABLE_REORG))
      {
        tab_part_info->use_default_no_partitions= FALSE;
        tab_part_info->is_auto_partitioned= FALSE;
      }
    }
    else if (alter_info->flags == ALTER_REORGANIZE_PARTITION)
    {
      /*
        Reorganise partitions takes a number of partitions that are next
        to each other (at least for RANGE PARTITIONS) and then uses those
        to create a set of new partitions. So data is copied from those
        partitions into the new set of partitions. Those new partitions
        can have more values in the LIST value specifications or less both
        are allowed. The ranges can be different but since they are 
        changing a set of consecutive partitions they must cover the same
        range as those changed from.
        This command can be used on RANGE and LIST partitions.
      */
      uint no_parts_reorged= alter_info->partition_names.elements;
      uint no_parts_new= thd->work_part_info->partitions.elements;
      partition_info *alt_part_info= thd->work_part_info;
      uint check_total_partitions;

      tab_part_info->is_auto_partitioned= FALSE;
      if (no_parts_reorged > tab_part_info->no_parts)
      {
        my_error(ER_REORG_PARTITION_NOT_EXIST, MYF(0));
        DBUG_RETURN(TRUE);
      }
      if (!(tab_part_info->part_type == RANGE_PARTITION ||
            tab_part_info->part_type == LIST_PARTITION) &&
           (no_parts_new != no_parts_reorged))
      {
        my_error(ER_REORG_HASH_ONLY_ON_SAME_NO, MYF(0));
        DBUG_RETURN(TRUE);
      }
      check_total_partitions= tab_part_info->no_parts + no_parts_new;
      check_total_partitions-= no_parts_reorged;
      if (check_total_partitions > MAX_PARTITIONS)
      {
        my_error(ER_TOO_MANY_PARTITIONS_ERROR, MYF(0));
        DBUG_RETURN(TRUE);
      }
      alt_part_info->part_type= tab_part_info->part_type;
      alt_part_info->subpart_type= tab_part_info->subpart_type;
      DBUG_ASSERT(!alt_part_info->use_default_partitions);
      if (alt_part_info->set_up_defaults_for_partitioning(table->file,
                                                          ULL(0), 
                                                          0))
      {
        DBUG_RETURN(TRUE);
      }
/*
Online handling:
REORGANIZE PARTITION:
---------------------
The figure exemplifies the handling of partitions, their state changes and
how they are organised. It exemplifies four partitions where two of the
partitions are reorganised (p1 and p2) into two new partitions (p4 and p5).
The reason of this change could be to change range limits, change list
values or for hash partitions simply reorganise the partition which could
also involve moving them to new disks or new node groups (MySQL Cluster).

Existing partitions                                  
------       ------        ------        ------
|    |       |    |        |    |        |    |
| p0 |       | p1 |        | p2 |        | p3 |
------       ------        ------        ------
PART_NORMAL  PART_TO_BE_REORGED          PART_NORMAL
PART_NORMAL  PART_TO_BE_DROPPED          PART_NORMAL
PART_NORMAL  PART_IS_DROPPED             PART_NORMAL

Reorganised new partitions (replacing p1 and p2)
------      ------
|    |      |    |
| p4 |      | p5 |
------      ------
PART_TO_BE_ADDED
PART_IS_ADDED
PART_IS_ADDED

All unchanged partitions and the new partitions are in the partitions list
in the order they will have when the change is completed. The reorganised
partitions are placed in the temp_partitions list. PART_IS_ADDED is only a
temporary state not written in the frm file. It is used to ensure we write
the generated partition syntax in a correct manner.
*/
      {
        List_iterator<partition_element> tab_it(tab_part_info->partitions);
        uint part_count= 0;
        bool found_first= FALSE;
        bool found_last= FALSE;
        bool is_last_partition_reorged;
        uint drop_count= 0;
        longlong tab_max_range= 0, alt_max_range= 0;
        do
        {
          partition_element *part_elem= tab_it++;
          is_last_partition_reorged= FALSE;
          if (is_name_in_list(part_elem->partition_name,
                              alter_info->partition_names))
          {
            is_last_partition_reorged= TRUE;
            drop_count++;
            tab_max_range= part_elem->range_value;
            if (*fast_alter_partition &&
                tab_part_info->temp_partitions.push_back(part_elem))
            {
              mem_alloc_error(1);
              DBUG_RETURN(TRUE);
            }
            if (*fast_alter_partition)
              part_elem->part_state= PART_TO_BE_REORGED;
            if (!found_first)
            {
              uint alt_part_count= 0;
              found_first= TRUE;
              List_iterator<partition_element>
                                 alt_it(alt_part_info->partitions);
              do
              {
                partition_element *alt_part_elem= alt_it++;
                alt_max_range= alt_part_elem->range_value;
                if (*fast_alter_partition)
                  alt_part_elem->part_state= PART_TO_BE_ADDED;
                if (alt_part_count == 0)
                  tab_it.replace(alt_part_elem);
                else
                  tab_it.after(alt_part_elem);
              } while (++alt_part_count < no_parts_new);
            }
            else if (found_last)
            {
              my_error(ER_CONSECUTIVE_REORG_PARTITIONS, MYF(0));
              DBUG_RETURN(TRUE);
            }
            else
              tab_it.remove();
          }
          else
          {
            if (found_first)
              found_last= TRUE;
          }
        } while (++part_count < tab_part_info->no_parts);
        if (drop_count != no_parts_reorged)
        {
          my_error(ER_DROP_PARTITION_NON_EXISTENT, MYF(0), "REORGANIZE");
          DBUG_RETURN(TRUE);
        }
        if (tab_part_info->part_type == RANGE_PARTITION &&
            ((is_last_partition_reorged &&
               alt_max_range < tab_max_range) ||
              (!is_last_partition_reorged &&
               alt_max_range != tab_max_range)))
        {
          /*
            For range partitioning the total resulting range before and
            after the change must be the same except in one case. This is
            when the last partition is reorganised, in this case it is
            acceptable to increase the total range.
            The reason is that it is not allowed to have "holes" in the
            middle of the ranges and thus we should not allow to reorganise
            to create "holes". Also we should not allow using REORGANIZE
            to drop data.
          */
          my_error(ER_REORG_OUTSIDE_RANGE, MYF(0));
          DBUG_RETURN(TRUE);
        }
        tab_part_info->no_parts= check_total_partitions;
      }
    }
    else
    {
      DBUG_ASSERT(FALSE);
    }
    *partition_changed= TRUE;
    thd->work_part_info= tab_part_info;
    if (alter_info->flags == ALTER_ADD_PARTITION ||
        alter_info->flags == ALTER_REORGANIZE_PARTITION)
    {
      if (tab_part_info->use_default_subpartitions &&
          !alt_part_info->use_default_subpartitions)
      {
        tab_part_info->use_default_subpartitions= FALSE;
        tab_part_info->use_default_no_subpartitions= FALSE;
      }
      if (tab_part_info->check_partition_info((handlerton**)NULL,
                                              table->file, ULL(0)))
      {
        DBUG_RETURN(TRUE);
      }
    }
  }
  else
  {
    /*
     When thd->lex->part_info has a reference to a partition_info the
     ALTER TABLE contained a definition of a partitioning.

     Case I:
       If there was a partition before and there is a new one defined.
       We use the new partitioning. The new partitioning is already
       defined in the correct variable so no work is needed to
       accomplish this.
       We do however need to update partition_changed to ensure that not
       only the frm file is changed in the ALTER TABLE command.

     Case IIa:
       There was a partitioning before and there is no new one defined.
       Also the user has not specified to remove partitioning explicitly.

       We use the old partitioning also for the new table. We do this
       by assigning the partition_info from the table loaded in
       open_ltable to the partition_info struct used by mysql_create_table
       later in this method.

     Case IIb:
       There was a partitioning before and there is no new one defined.
       The user has specified explicitly to remove partitioning

       Since the user has specified explicitly to remove partitioning
       we override the old partitioning info and create a new table using
       the specified engine.
       In this case the partition also is changed.

     Case III:
       There was no partitioning before altering the table, there is
       partitioning defined in the altered table. Use the new partitioning.
       No work needed since the partitioning info is already in the
       correct variable.

       In this case we discover one case where the new partitioning is using
       the same partition function as the default (PARTITION BY KEY or
       PARTITION BY LINEAR KEY with the list of fields equal to the primary
       key fields OR PARTITION BY [LINEAR] KEY() for tables without primary
       key)
       Also here partition has changed and thus a new table must be
       created.

     Case IV:
       There was no partitioning before and no partitioning defined.
       Obviously no work needed.
    */
    if (table->part_info)
    {
      if (alter_info->flags & ALTER_REMOVE_PARTITIONING)
      {
        DBUG_PRINT("info", ("Remove partitioning"));
        if (!(create_info->used_fields & HA_CREATE_USED_ENGINE))
        {
          DBUG_PRINT("info", ("No explicit engine used"));
          create_info->db_type= table->part_info->default_engine_type;
        }
        DBUG_PRINT("info", ("New engine type: %s",
                   hton2plugin[create_info->db_type->slot]->name.str));
        thd->work_part_info= NULL;
        *partition_changed= TRUE;
      }
      else if (!thd->work_part_info)
      {
        /*
          Retain partitioning but possibly with a new storage engine
          beneath.
        */
        thd->work_part_info= table->part_info;
        if (create_info->used_fields & HA_CREATE_USED_ENGINE &&
            create_info->db_type != table->part_info->default_engine_type)
        {
          /*
            Make sure change of engine happens to all partitions.
          */
          DBUG_PRINT("info", ("partition changed"));
          if (table->part_info->is_auto_partitioned)
          {
            /*
              If the user originally didn't specify partitioning to be
              used we can remove it now.
            */
            thd->work_part_info= NULL;
          }
          else
          {
            /*
              Ensure that all partitions have the proper engine set-up
            */
            set_engine_all_partitions(thd->work_part_info,
                                      create_info->db_type);
          }
          *partition_changed= TRUE;
        }
      }
    }
    if (thd->work_part_info)
    {
      partition_info *part_info= thd->work_part_info;
      bool is_native_partitioned= FALSE;
      /*
        Need to cater for engine types that can handle partition without
        using the partition handler.
      */
      if (thd->work_part_info != table->part_info)
      {
        DBUG_PRINT("info", ("partition changed"));
        *partition_changed= TRUE;
      }
      if (create_info->db_type == &partition_hton)
        part_info->default_engine_type= table->part_info->default_engine_type;
      else
        part_info->default_engine_type= create_info->db_type;
      if (check_native_partitioned(create_info, &is_native_partitioned,
                                   part_info, thd))
      {
        DBUG_RETURN(TRUE);
      }
      if (!is_native_partitioned)
      {
        DBUG_ASSERT(create_info->db_type);
        create_info->db_type= &partition_hton;
      }
    }
  }
  DBUG_RETURN(FALSE);
}


/*
  Change partitions, used to implement ALTER TABLE ADD/REORGANIZE/COALESCE
  partitions. This method is used to implement both single-phase and multi-
  phase implementations of ADD/REORGANIZE/COALESCE partitions.

  SYNOPSIS
    mysql_change_partitions()
    lpt                        Struct containing parameters

  RETURN VALUES
    TRUE                          Failure
    FALSE                         Success

  DESCRIPTION
    Request handler to add partitions as set in states of the partition

    Elements of the lpt parameters used:
    create_info                Create information used to create partitions
    db                         Database name
    table_name                 Table name
    copied                     Output parameter where number of copied
                               records are added
    deleted                    Output parameter where number of deleted
                               records are added
*/

static bool mysql_change_partitions(ALTER_PARTITION_PARAM_TYPE *lpt)
{
  char path[FN_REFLEN+1];
  int error;
  handler *file= lpt->table->file;
  DBUG_ENTER("mysql_change_partitions");

  build_table_filename(path, sizeof(path), lpt->db, lpt->table_name, "");
  if ((error= file->change_partitions(lpt->create_info, path, &lpt->copied,
                                      &lpt->deleted, lpt->pack_frm_data,
                                      lpt->pack_frm_len)))
  {
    if (error != ER_OUTOFMEMORY)
      file->print_error(error, MYF(0));
    else
      lpt->thd->fatal_error();
    DBUG_RETURN(TRUE);
  }
  DBUG_RETURN(FALSE);
}


/*
  Rename partitions in an ALTER TABLE of partitions

  SYNOPSIS
    mysql_rename_partitions()
    lpt                        Struct containing parameters

  RETURN VALUES
    TRUE                          Failure
    FALSE                         Success

  DESCRIPTION
    Request handler to rename partitions as set in states of the partition

    Parameters used:
    db                         Database name
    table_name                 Table name
*/

static bool mysql_rename_partitions(ALTER_PARTITION_PARAM_TYPE *lpt)
{
  char path[FN_REFLEN+1];
  int error;
  DBUG_ENTER("mysql_rename_partitions");

  build_table_filename(path, sizeof(path), lpt->db, lpt->table_name, "");
  if ((error= lpt->table->file->rename_partitions(path)))
  {
    if (error != 1)
      lpt->table->file->print_error(error, MYF(0));
    DBUG_RETURN(TRUE);
  }
  DBUG_RETURN(FALSE);
}


/*
  Drop partitions in an ALTER TABLE of partitions

  SYNOPSIS
    mysql_drop_partitions()
    lpt                        Struct containing parameters

  RETURN VALUES
    TRUE                          Failure
    FALSE                         Success
  DESCRIPTION
    Drop the partitions marked with PART_TO_BE_DROPPED state and remove
    those partitions from the list.

    Parameters used:
    table                       Table object
    db                          Database name
    table_name                  Table name
*/

static bool mysql_drop_partitions(ALTER_PARTITION_PARAM_TYPE *lpt)
{
  char path[FN_REFLEN+1];
  partition_info *part_info= lpt->table->part_info;
  List_iterator<partition_element> part_it(part_info->partitions);
  uint i= 0;
  uint remove_count= 0;
  int error;
  DBUG_ENTER("mysql_drop_partitions");

  build_table_filename(path, sizeof(path), lpt->db, lpt->table_name, "");
  if ((error= lpt->table->file->drop_partitions(path)))
  {
    lpt->table->file->print_error(error, MYF(0));
    DBUG_RETURN(TRUE);
  }
  do
  {
    partition_element *part_elem= part_it++;
    if (part_elem->part_state == PART_IS_DROPPED)
    {
      part_it.remove();
      remove_count++;
    }
  } while (++i < part_info->no_parts);
  part_info->no_parts-= remove_count;
  DBUG_RETURN(FALSE);
}


/*
  Insert log entry into list
  SYNOPSIS
    insert_part_info_log_entry_list()
    log_entry
  RETURN VALUES
    NONE
*/

static void insert_part_info_log_entry_list(partition_info *part_info,
                                            DDL_LOG_MEMORY_ENTRY *log_entry)
{
  log_entry->next_active_log_entry= part_info->first_log_entry;
  part_info->first_log_entry= log_entry;
}


/*
  Release all log entries for this partition info struct
  SYNOPSIS
    release_part_info_log_entries()
    first_log_entry                 First log entry in list to release
  RETURN VALUES
    NONE
*/

static void release_part_info_log_entries(DDL_LOG_MEMORY_ENTRY *log_entry)
{
  DBUG_ENTER("release_part_info_log_entries");

  while (log_entry)
  {
    release_ddl_log_memory_entry(log_entry);
    log_entry= log_entry->next_active_log_entry;
  }
  DBUG_VOID_RETURN;
}


/*
  Log an delete/rename frm file
  SYNOPSIS
    write_log_replace_delete_frm()
    lpt                            Struct for parameters
    next_entry                     Next reference to use in log record
    from_path                      Name to rename from
    to_path                        Name to rename to
    replace_flag                   TRUE if replace, else delete
  RETURN VALUES
    TRUE                           Error
    FALSE                          Success
  DESCRIPTION
    Support routine that writes a replace or delete of an frm file into the
    ddl log. It also inserts an entry that keeps track of used space into
    the partition info object
*/

static bool write_log_replace_delete_frm(ALTER_PARTITION_PARAM_TYPE *lpt,
                                         uint next_entry,
                                         const char *from_path,
                                         const char *to_path,
                                         bool replace_flag)
{
  DDL_LOG_ENTRY ddl_log_entry;
  DDL_LOG_MEMORY_ENTRY *log_entry;
  DBUG_ENTER("write_log_replace_delete_frm");

  if (replace_flag)
    ddl_log_entry.action_type= DDL_LOG_REPLACE_ACTION;
  else
    ddl_log_entry.action_type= DDL_LOG_DELETE_ACTION;
  ddl_log_entry.next_entry= next_entry;
  ddl_log_entry.handler_name= reg_ext;
  ddl_log_entry.name= to_path;
  if (replace_flag)
    ddl_log_entry.from_name= from_path;
  if (write_ddl_log_entry(&ddl_log_entry, &log_entry))
  {
    DBUG_RETURN(TRUE);
  }
  insert_part_info_log_entry_list(lpt->part_info, log_entry);
  DBUG_RETURN(FALSE);
}


/*
  Log final partition changes in change partition
  SYNOPSIS
    write_log_changed_partitions()
    lpt                      Struct containing parameters
  RETURN VALUES
    TRUE                     Error
    FALSE                    Success
  DESCRIPTION
    This code is used to perform safe ADD PARTITION for HASH partitions
    and COALESCE for HASH partitions and REORGANIZE for any type of
    partitions.
    We prepare entries for all partitions except the reorganised partitions
    in REORGANIZE partition, those are handled by
    write_log_dropped_partitions. For those partitions that are replaced
    special care is needed to ensure that this is performed correctly and
    this requires a two-phased approach with this log as a helper for this.

    This code is closely intertwined with the code in rename_partitions in
    the partition handler.
*/

static bool write_log_changed_partitions(ALTER_PARTITION_PARAM_TYPE *lpt,
                                         uint *next_entry, const char *path)
{
  DDL_LOG_ENTRY ddl_log_entry;
  partition_info *part_info= lpt->part_info;
  DDL_LOG_MEMORY_ENTRY *log_entry;
  char tmp_path[FN_LEN];
  char normal_path[FN_LEN];
  List_iterator<partition_element> part_it(part_info->partitions);
  uint temp_partitions= part_info->temp_partitions.elements;
  uint no_elements= part_info->partitions.elements;
  uint i= 0;
  DBUG_ENTER("write_log_changed_partitions");

  do
  {
    partition_element *part_elem= part_it++;
    if (part_elem->part_state == PART_IS_CHANGED ||
        (part_elem->part_state == PART_IS_ADDED && temp_partitions))
    {
      if (part_info->is_sub_partitioned())
      {
        List_iterator<partition_element> sub_it(part_elem->subpartitions);
        uint no_subparts= part_info->no_subparts;
        uint j= 0;
        do
        {
          partition_element *sub_elem= sub_it++;
          ddl_log_entry.next_entry= *next_entry;
          ddl_log_entry.handler_name=
               ha_resolve_storage_engine_name(sub_elem->engine_type);
          create_subpartition_name(tmp_path, path,
                                   part_elem->partition_name,
                                   sub_elem->partition_name,
                                   TEMP_PART_NAME);
          create_subpartition_name(normal_path, path,
                                   part_elem->partition_name,
                                   sub_elem->partition_name,
                                   NORMAL_PART_NAME);
          ddl_log_entry.name= normal_path;
          ddl_log_entry.from_name= tmp_path;
          if (part_elem->part_state == PART_IS_CHANGED)
            ddl_log_entry.action_type= DDL_LOG_REPLACE_ACTION;
          else
            ddl_log_entry.action_type= DDL_LOG_RENAME_ACTION;
          if (write_ddl_log_entry(&ddl_log_entry, &log_entry))
          {
            DBUG_RETURN(TRUE);
          }
          *next_entry= log_entry->entry_pos;
          sub_elem->log_entry= log_entry;
          insert_part_info_log_entry_list(part_info, log_entry);
        } while (++j < no_subparts);
      }
      else
      {
        ddl_log_entry.next_entry= *next_entry;
        ddl_log_entry.handler_name=
               ha_resolve_storage_engine_name(part_elem->engine_type);
        create_partition_name(tmp_path, path,
                              part_elem->partition_name,
                              TEMP_PART_NAME, TRUE);
        create_partition_name(normal_path, path,
                              part_elem->partition_name,
                              NORMAL_PART_NAME, TRUE);
        ddl_log_entry.name= normal_path;
        ddl_log_entry.from_name= tmp_path;
        if (part_elem->part_state == PART_IS_CHANGED)
          ddl_log_entry.action_type= DDL_LOG_REPLACE_ACTION;
        else
          ddl_log_entry.action_type= DDL_LOG_RENAME_ACTION;
        if (write_ddl_log_entry(&ddl_log_entry, &log_entry))
        {
          DBUG_RETURN(TRUE);
        }
        *next_entry= log_entry->entry_pos;
        part_elem->log_entry= log_entry;
        insert_part_info_log_entry_list(part_info, log_entry);
      }
    }
  } while (++i < no_elements);
  DBUG_RETURN(FALSE);
}


/*
  Log dropped partitions
  SYNOPSIS
    write_log_dropped_partitions()
    lpt                      Struct containing parameters
  RETURN VALUES
    TRUE                     Error
    FALSE                    Success
*/

static bool write_log_dropped_partitions(ALTER_PARTITION_PARAM_TYPE *lpt,
                                         uint *next_entry,
                                         const char *path,
                                         bool temp_list)
{
  DDL_LOG_ENTRY ddl_log_entry;
  partition_info *part_info= lpt->part_info;
  DDL_LOG_MEMORY_ENTRY *log_entry;
  char tmp_path[FN_LEN];
  List_iterator<partition_element> part_it(part_info->partitions);
  List_iterator<partition_element> temp_it(part_info->temp_partitions);
  uint no_temp_partitions= part_info->temp_partitions.elements;
  uint no_elements= part_info->partitions.elements;
  uint i= 0;
  DBUG_ENTER("write_log_dropped_partitions");

  ddl_log_entry.action_type= DDL_LOG_DELETE_ACTION;
  if (temp_list)
    no_elements= no_temp_partitions;
  while (no_elements--)
  {
    partition_element *part_elem;
    if (temp_list)
      part_elem= temp_it++;
    else
      part_elem= part_it++;
    if (part_elem->part_state == PART_TO_BE_DROPPED ||
        part_elem->part_state == PART_TO_BE_ADDED ||
        part_elem->part_state == PART_CHANGED)
    {
      uint name_variant;
      if (part_elem->part_state == PART_CHANGED ||
          (part_elem->part_state == PART_TO_BE_ADDED &&
           no_temp_partitions))
        name_variant= TEMP_PART_NAME;
      else
        name_variant= NORMAL_PART_NAME;
      if (part_info->is_sub_partitioned())
      {
        List_iterator<partition_element> sub_it(part_elem->subpartitions);
        uint no_subparts= part_info->no_subparts;
        uint j= 0;
        do
        {
          partition_element *sub_elem= sub_it++;
          ddl_log_entry.next_entry= *next_entry;
          ddl_log_entry.handler_name=
               ha_resolve_storage_engine_name(sub_elem->engine_type);
          create_subpartition_name(tmp_path, path,
                                   part_elem->partition_name,
                                   sub_elem->partition_name,
                                   name_variant);
          ddl_log_entry.name= tmp_path;
          if (write_ddl_log_entry(&ddl_log_entry, &log_entry))
          {
            DBUG_RETURN(TRUE);
          }
          *next_entry= log_entry->entry_pos;
          if (temp_list)
            sub_elem->log_entry= log_entry;
          insert_part_info_log_entry_list(part_info, log_entry);
        } while (++j < no_subparts);
      }
      else
      {
        ddl_log_entry.next_entry= *next_entry;
        ddl_log_entry.handler_name=
               ha_resolve_storage_engine_name(part_elem->engine_type);
        create_partition_name(tmp_path, path,
                              part_elem->partition_name,
                              name_variant, TRUE);
        ddl_log_entry.name= tmp_path;
        if (write_ddl_log_entry(&ddl_log_entry, &log_entry))
        {
          DBUG_RETURN(TRUE);
        }
        *next_entry= log_entry->entry_pos;
        if (temp_list)
          part_elem->log_entry= log_entry;
        insert_part_info_log_entry_list(part_info, log_entry);
      }
    }
  }
  DBUG_RETURN(FALSE);
}


/*
  Set execute log entry in ddl log for this partitioned table
  SYNOPSIS
    set_part_info_exec_log_entry()
    part_info                      Partition info object
    exec_log_entry                 Log entry
  RETURN VALUES
    NONE
*/

static void set_part_info_exec_log_entry(partition_info *part_info,
                                         DDL_LOG_MEMORY_ENTRY *exec_log_entry)
{
  part_info->exec_log_entry= exec_log_entry;
  exec_log_entry->next_active_log_entry= NULL;
}


/*
  Write the log entry to ensure that the shadow frm file is removed at
  crash.
  SYNOPSIS
    write_log_drop_shadow_frm()
    lpt                      Struct containing parameters
    install_frm              Should we log action to install shadow frm or should
                             the action be to remove the shadow frm file.
  RETURN VALUES
    TRUE                     Error
    FALSE                    Success
  DESCRIPTION
    Prepare an entry to the ddl log indicating a drop/install of the shadow frm
    file and its corresponding handler file.
*/

static bool write_log_drop_shadow_frm(ALTER_PARTITION_PARAM_TYPE *lpt)
{
  DDL_LOG_ENTRY ddl_log_entry;
  partition_info *part_info= lpt->part_info;
  DDL_LOG_MEMORY_ENTRY *log_entry;
  DDL_LOG_MEMORY_ENTRY *exec_log_entry= NULL;
  char shadow_path[FN_LEN];
  DBUG_ENTER("write_log_drop_shadow_frm");

  build_table_filename(shadow_path, sizeof(shadow_path), lpt->db,
                       lpt->table_name, "#");
  pthread_mutex_lock(&LOCK_gdl);
  if (write_log_replace_delete_frm(lpt, 0UL, NULL,
                                  (const char*)shadow_path, FALSE))
    goto error;
  log_entry= part_info->first_log_entry;
  if (write_execute_ddl_log_entry(log_entry->entry_pos,
                                    FALSE, &exec_log_entry))
    goto error;
  pthread_mutex_unlock(&LOCK_gdl);
  set_part_info_exec_log_entry(part_info, exec_log_entry);
  DBUG_RETURN(FALSE);

error:
  release_part_info_log_entries(part_info->first_log_entry);
  pthread_mutex_unlock(&LOCK_gdl);
  part_info->first_log_entry= NULL;
  my_error(ER_DDL_LOG_ERROR, MYF(0));
  DBUG_RETURN(TRUE);
}


/*
  Log renaming of shadow frm to real frm name and dropping of old frm
  SYNOPSIS
    write_log_rename_frm()
    lpt                      Struct containing parameters
  RETURN VALUES
    TRUE                     Error
    FALSE                    Success
  DESCRIPTION
    Prepare an entry to ensure that we complete the renaming of the frm
    file if failure occurs in the middle of the rename process.
*/

static bool write_log_rename_frm(ALTER_PARTITION_PARAM_TYPE *lpt)
{
  DDL_LOG_ENTRY ddl_log_entry;
  partition_info *part_info= lpt->part_info;
  DDL_LOG_MEMORY_ENTRY *log_entry;
  DDL_LOG_MEMORY_ENTRY *exec_log_entry= part_info->exec_log_entry;
  char path[FN_LEN];
  char shadow_path[FN_LEN];
  DDL_LOG_MEMORY_ENTRY *old_first_log_entry= part_info->first_log_entry;
  DBUG_ENTER("write_log_rename_frm");

  part_info->first_log_entry= NULL;
  build_table_filename(path, sizeof(path), lpt->db,
                       lpt->table_name, "");
  build_table_filename(shadow_path, sizeof(shadow_path), lpt->db,
                       lpt->table_name, "#");
  pthread_mutex_lock(&LOCK_gdl);
  if (write_log_replace_delete_frm(lpt, 0UL, shadow_path, path, TRUE))
    goto error;
  log_entry= part_info->first_log_entry;
  part_info->frm_log_entry= log_entry;
  if (write_execute_ddl_log_entry(log_entry->entry_pos,
                                    FALSE, &exec_log_entry))
    goto error;
  release_part_info_log_entries(old_first_log_entry);
  pthread_mutex_unlock(&LOCK_gdl);
  DBUG_RETURN(FALSE);

error:
  release_part_info_log_entries(part_info->first_log_entry);
  pthread_mutex_unlock(&LOCK_gdl);
  part_info->first_log_entry= old_first_log_entry;
  part_info->frm_log_entry= NULL;
  my_error(ER_DDL_LOG_ERROR, MYF(0));
  DBUG_RETURN(TRUE);
}


/*
  Write the log entries to ensure that the drop partition command is completed
  even in the presence of a crash.

  SYNOPSIS
    write_log_drop_partition()
    lpt                      Struct containing parameters
  RETURN VALUES
    TRUE                     Error
    FALSE                    Success
  DESCRIPTION
    Prepare entries to the ddl log indicating all partitions to drop and to
    install the shadow frm file and remove the old frm file.
*/

static bool write_log_drop_partition(ALTER_PARTITION_PARAM_TYPE *lpt)
{
  DDL_LOG_ENTRY ddl_log_entry;
  partition_info *part_info= lpt->part_info;
  DDL_LOG_MEMORY_ENTRY *log_entry;
  DDL_LOG_MEMORY_ENTRY *exec_log_entry= part_info->exec_log_entry;
  char tmp_path[FN_LEN];
  char path[FN_LEN];
  uint next_entry= 0;
  DDL_LOG_MEMORY_ENTRY *old_first_log_entry= part_info->first_log_entry;
  DBUG_ENTER("write_log_drop_partition");

  part_info->first_log_entry= NULL;
  build_table_filename(path, sizeof(path), lpt->db,
                       lpt->table_name, "");
  build_table_filename(tmp_path, sizeof(tmp_path), lpt->db,
                       lpt->table_name, "#");
  pthread_mutex_lock(&LOCK_gdl);
  if (write_log_dropped_partitions(lpt, &next_entry, (const char*)path,
                                   FALSE))
    goto error;
  if (write_log_replace_delete_frm(lpt, next_entry, (const char*)tmp_path,
                                  (const char*)path, TRUE))
    goto error;
  log_entry= part_info->first_log_entry;
  part_info->frm_log_entry= log_entry;
  if (write_execute_ddl_log_entry(log_entry->entry_pos,
                                    FALSE, &exec_log_entry))
    goto error;
  release_part_info_log_entries(old_first_log_entry);
  pthread_mutex_unlock(&LOCK_gdl);
  DBUG_RETURN(FALSE);

error:
  release_part_info_log_entries(part_info->first_log_entry);
  pthread_mutex_unlock(&LOCK_gdl);
  part_info->first_log_entry= old_first_log_entry;
  part_info->frm_log_entry= NULL;
  my_error(ER_DDL_LOG_ERROR, MYF(0));
  DBUG_RETURN(TRUE);
}


/*
  Write the log entries to ensure that the add partition command is not
  executed at all if a crash before it has completed

  SYNOPSIS
    write_log_add_change_partition()
    lpt                      Struct containing parameters
  RETURN VALUES
    TRUE                     Error
    FALSE                    Success
  DESCRIPTION
    Prepare entries to the ddl log indicating all partitions to drop and to
    remove the shadow frm file.
    We always inject entries backwards in the list in the ddl log since we
    don't know the entry position until we have written it.
*/

static bool write_log_add_change_partition(ALTER_PARTITION_PARAM_TYPE *lpt)
{
  partition_info *part_info= lpt->part_info;
  DDL_LOG_MEMORY_ENTRY *log_entry;
  DDL_LOG_MEMORY_ENTRY *exec_log_entry= NULL;
  char tmp_path[FN_LEN];
  char path[FN_LEN];
  uint next_entry= 0;
  DBUG_ENTER("write_log_add_change_partition");

  build_table_filename(path, sizeof(path), lpt->db,
                       lpt->table_name, "");
  build_table_filename(tmp_path, sizeof(tmp_path), lpt->db,
                       lpt->table_name, "#");
  pthread_mutex_lock(&LOCK_gdl);
  if (write_log_dropped_partitions(lpt, &next_entry, (const char*)path,
                                   FALSE))
    goto error;
  if (write_log_replace_delete_frm(lpt, next_entry, NULL, tmp_path,
                                  FALSE))
    goto error;
  log_entry= part_info->first_log_entry;
  if (write_execute_ddl_log_entry(log_entry->entry_pos,
                                    FALSE, &exec_log_entry))
    goto error;
  pthread_mutex_unlock(&LOCK_gdl);
  set_part_info_exec_log_entry(part_info, exec_log_entry);
  DBUG_RETURN(FALSE);

error:
  release_part_info_log_entries(part_info->first_log_entry);
  pthread_mutex_unlock(&LOCK_gdl);
  part_info->first_log_entry= NULL;
  my_error(ER_DDL_LOG_ERROR, MYF(0));
  DBUG_RETURN(TRUE);
}


/*
  Write description of how to complete the operation after first phase of
  change partitions.

  SYNOPSIS
    write_log_final_change_partition()
    lpt                      Struct containing parameters
  RETURN VALUES
    TRUE                     Error
    FALSE                    Success
  DESCRIPTION
    We will write log entries that specify to remove all partitions reorganised,
    to rename others to reflect the new naming scheme and to install the shadow
    frm file.
*/

static bool write_log_final_change_partition(ALTER_PARTITION_PARAM_TYPE *lpt)
{
  DDL_LOG_ENTRY ddl_log_entry;
  partition_info *part_info= lpt->part_info;
  DDL_LOG_MEMORY_ENTRY *log_entry;
  DDL_LOG_MEMORY_ENTRY *exec_log_entry= part_info->exec_log_entry;
  char path[FN_LEN];
  char shadow_path[FN_LEN];
  DDL_LOG_MEMORY_ENTRY *old_first_log_entry= part_info->first_log_entry;
  uint next_entry= 0;
  DBUG_ENTER("write_log_final_change_partition");

  part_info->first_log_entry= NULL;
  build_table_filename(path, sizeof(path), lpt->db,
                       lpt->table_name, "");
  build_table_filename(shadow_path, sizeof(shadow_path), lpt->db,
                       lpt->table_name, "#");
  pthread_mutex_lock(&LOCK_gdl);
  if (write_log_dropped_partitions(lpt, &next_entry, (const char*)path,
                                   TRUE))
    goto error;
  if (write_log_changed_partitions(lpt, &next_entry, (const char*)path))
    goto error;
  if (write_log_replace_delete_frm(lpt, 0UL, shadow_path, path, TRUE))
    goto error;
  log_entry= part_info->first_log_entry;
  part_info->frm_log_entry= log_entry;
  if (write_execute_ddl_log_entry(log_entry->entry_pos,
                                    FALSE, &exec_log_entry))
    goto error;
  release_part_info_log_entries(old_first_log_entry);
  pthread_mutex_unlock(&LOCK_gdl);
  DBUG_RETURN(FALSE);

error:
  release_part_info_log_entries(part_info->first_log_entry);
  pthread_mutex_unlock(&LOCK_gdl);
  part_info->first_log_entry= old_first_log_entry;
  part_info->frm_log_entry= NULL;
  my_error(ER_DDL_LOG_ERROR, MYF(0));
  DBUG_RETURN(TRUE);
}


/*
  Remove entry from ddl log and release resources for others to use

  SYNOPSIS
    write_log_completed()
    lpt                      Struct containing parameters
  RETURN VALUES
    TRUE                     Error
    FALSE                    Success
*/

static void write_log_completed(ALTER_PARTITION_PARAM_TYPE *lpt,
                                bool dont_crash)
{
  partition_info *part_info= lpt->part_info;
  uint count_loop= 0;
  bool not_success;
  DDL_LOG_MEMORY_ENTRY *log_entry= part_info->exec_log_entry;
  DBUG_ENTER("write_log_completed");

  DBUG_ASSERT(log_entry);
  pthread_mutex_lock(&LOCK_gdl);
  if (write_execute_ddl_log_entry(0UL, TRUE, &log_entry))
  {
    /*
      Failed to write, Bad...
      We have completed the operation but have log records to REMOVE
      stuff that shouldn't be removed. What clever things could one do
      here? An error output was written to the error output by the
      above method so we don't do anything here.
    */
    ;
  }
  release_part_info_log_entries(part_info->first_log_entry);
  release_part_info_log_entries(part_info->exec_log_entry);
  pthread_mutex_unlock(&LOCK_gdl);
  part_info->exec_log_entry= NULL;
  part_info->first_log_entry= NULL;
  DBUG_VOID_RETURN;
}


/*
   Release all log entries
   SYNOPSIS
     release_log_entries()
     part_info                  Partition info struct
   RETURN VALUES
     NONE
*/

static void release_log_entries(partition_info *part_info)
{
  pthread_mutex_lock(&LOCK_gdl);
  release_part_info_log_entries(part_info->first_log_entry);
  release_part_info_log_entries(part_info->exec_log_entry);
  pthread_mutex_unlock(&LOCK_gdl);
  part_info->first_log_entry= NULL;
  part_info->exec_log_entry= NULL;
}


/*
  Handle errors for ALTER TABLE for partitioning
  SYNOPSIS
    handle_alter_part_error()
    lpt                        Struct carrying parameters
    not_completed              Was request in complete phase when error occurred
  RETURN VALUES
    NONE
*/

void handle_alter_part_error(ALTER_PARTITION_PARAM_TYPE *lpt,
                             bool not_completed,
                             bool drop_partition,
                             bool frm_install)
{
  partition_info *part_info= lpt->part_info;
  DBUG_ENTER("handle_alter_part_error");

  if (!part_info->first_log_entry &&
      execute_ddl_log_entry(current_thd,
                            part_info->first_log_entry->entry_pos))
  {
    /*
      We couldn't recover from error, most likely manual interaction
      is required.
    */
    write_log_completed(lpt, FALSE);
    release_log_entries(part_info);
    if (not_completed)
    {
      if (drop_partition)
      {
        /* Table is still ok, but we left a shadow frm file behind. */
        push_warning_printf(lpt->thd, MYSQL_ERROR::WARN_LEVEL_WARN, 1,
                            "%s %s",
           "Operation was unsuccessful, table is still intact,",
           "but it is possible that a shadow frm file was left behind");
      }
      else
      {
        push_warning_printf(lpt->thd, MYSQL_ERROR::WARN_LEVEL_WARN, 1,
                            "%s %s %s %s",
           "Operation was unsuccessful, table is still intact,",
           "but it is possible that a shadow frm file was left behind.",
           "It is also possible that temporary partitions are left behind,",
           "these could be empty or more or less filled with records");
      }
    }
    else
    {
      if (frm_install)
      {
        /*
           Failed during install of shadow frm file, table isn't intact
           and dropped partitions are still there
        */
        push_warning_printf(lpt->thd, MYSQL_ERROR::WARN_LEVEL_WARN, 1,
                            "%s %s %s",
          "Failed during alter of partitions, table is no longer intact.",
          "The frm file is in an unknown state, and a backup",
          "is required.");
      }
      else if (drop_partition)
      {
        /*
          Table is ok, we have switched to new table but left dropped
          partitions still in their places. We remove the log records and
          ask the user to perform the action manually. We remove the log
          records and ask the user to perform the action manually.
        */
        push_warning_printf(lpt->thd, MYSQL_ERROR::WARN_LEVEL_WARN, 1,
                            "%s %s",
              "Failed during drop of partitions, table is intact.",
              "Manual drop of remaining partitions is required");
      }
      else
      {
        /*
          We failed during renaming of partitions. The table is most
          certainly in a very bad state so we give user warning and disable
          the table by writing an ancient frm version into it.
        */
        push_warning_printf(lpt->thd, MYSQL_ERROR::WARN_LEVEL_WARN, 1,
                            "%s %s %s",
           "Failed during renaming of partitions. We are now in a position",
           "where table is not reusable",
           "Table is disabled by writing ancient frm file version into it");
      }
    }
  }
  else
  {
    release_log_entries(part_info);
    if (not_completed)
    {
      /*
        We hit an error before things were completed but managed
        to recover from the error. An error occurred and we have
        restored things to original so no need for further action.
      */
      ;
    }
    else
    {
      /*
        We hit an error after we had completed most of the operation
        and were successful in a second attempt so the operation
        actually is successful now. We need to issue a warning that
        even though we reported an error the operation was successfully
        completed.
      */
      push_warning_printf(lpt->thd, MYSQL_ERROR::WARN_LEVEL_WARN, 1,"%s %s",
         "Operation was successfully completed by failure handling,",
         "after failure of normal operation");
    }
  }
  DBUG_VOID_RETURN;
}


/*
  Actually perform the change requested by ALTER TABLE of partitions
  previously prepared.

  SYNOPSIS
    fast_alter_partition_table()
    thd                           Thread object
    table                         Table object
    alter_info                    ALTER TABLE info
    create_info                   Create info for CREATE TABLE
    table_list                    List of the table involved
    create_list                   The fields in the resulting table
    key_list                      The keys in the resulting table
    db                            Database name of new table
    table_name                    Table name of new table

  RETURN VALUES
    TRUE                          Error
    FALSE                         Success

  DESCRIPTION
    Perform all ALTER TABLE operations for partitioned tables that can be
    performed fast without a full copy of the original table.
*/

uint fast_alter_partition_table(THD *thd, TABLE *table,
                                ALTER_INFO *alter_info,
                                HA_CREATE_INFO *create_info,
                                TABLE_LIST *table_list,
                                List<create_field> *create_list,
                                List<Key> *key_list, const char *db,
                                const char *table_name,
                                uint fast_alter_partition)
{
  /* Set-up struct used to write frm files */
  ulonglong copied= 0;
  ulonglong deleted= 0;
  partition_info *part_info= table->part_info;
  ALTER_PARTITION_PARAM_TYPE lpt_obj;
  ALTER_PARTITION_PARAM_TYPE *lpt= &lpt_obj;
  bool written_bin_log= TRUE;
  bool not_completed= TRUE;
  bool frm_install= FALSE;
  DBUG_ENTER("fast_alter_partition_table");

  lpt->thd= thd;
  lpt->part_info= part_info;
  lpt->create_info= create_info;
  lpt->create_list= create_list;
  lpt->key_list= key_list;
  lpt->db_options= create_info->table_options;
  if (create_info->row_type == ROW_TYPE_DYNAMIC)
    lpt->db_options|= HA_OPTION_PACK_RECORD;
  lpt->table= table;
  lpt->key_info_buffer= 0;
  lpt->key_count= 0;
  lpt->db= db;
  lpt->table_name= table_name;
  lpt->copied= 0;
  lpt->deleted= 0;
  lpt->pack_frm_data= NULL;
  lpt->pack_frm_len= 0;
  thd->work_part_info= part_info;

  if (alter_info->flags & ALTER_OPTIMIZE_PARTITION ||
      alter_info->flags & ALTER_ANALYZE_PARTITION ||
      alter_info->flags & ALTER_CHECK_PARTITION ||
      alter_info->flags & ALTER_REPAIR_PARTITION)
  {
    /*
      In this case the user has specified that he wants a set of partitions
      to be optimised and the partition engine can handle optimising
      partitions natively without requiring a full rebuild of the
      partitions.

      In this case it is enough to call optimise_partitions, there is no
      need to change frm files or anything else.
    */
    int error;
    written_bin_log= FALSE;
    if (((alter_info->flags & ALTER_OPTIMIZE_PARTITION) &&
         (error= table->file->optimize_partitions(thd))) ||
        ((alter_info->flags & ALTER_ANALYZE_PARTITION) &&
         (error= table->file->analyze_partitions(thd))) ||
        ((alter_info->flags & ALTER_CHECK_PARTITION) &&
         (error= table->file->check_partitions(thd))) ||
        ((alter_info->flags & ALTER_REPAIR_PARTITION) &&
         (error= table->file->repair_partitions(thd))))
    {
      table->file->print_error(error, MYF(0));
      DBUG_RETURN(TRUE);
    }
  }
  else if (fast_alter_partition & HA_PARTITION_ONE_PHASE)
  {
    /*
      In the case where the engine supports one phase online partition
      changes it is not necessary to have any exclusive locks. The
      correctness is upheld instead by transactions being aborted if they
      access the table after its partition definition has changed (if they
      are still using the old partition definition).

      The handler is in this case responsible to ensure that all users
      start using the new frm file after it has changed. To implement
      one phase it is necessary for the handler to have the master copy
      of the frm file and use discovery mechanisms to renew it. Thus
      write frm will write the frm, pack the new frm and finally
      the frm is deleted and the discovery mechanisms will either restore
      back to the old or installing the new after the change is activated.

      Thus all open tables will be discovered that they are old, if not
      earlier as soon as they try an operation using the old table. One
      should ensure that this is checked already when opening a table,
      even if it is found in the cache of open tables.

      change_partitions will perform all operations and it is the duty of
      the handler to ensure that the frm files in the system gets updated
      in synch with the changes made and if an error occurs that a proper
      error handling is done.

      If the MySQL Server crashes at this moment but the handler succeeds
      in performing the change then the binlog is not written for the
      change. There is no way to solve this as long as the binlog is not
      transactional and even then it is hard to solve it completely.
 
      The first approach here was to downgrade locks. Now a different approach
      is decided upon. The idea is that the handler will have access to the
      ALTER_INFO when store_lock arrives with TL_WRITE_ALLOW_READ. So if the
      handler knows that this functionality can be handled with a lower lock
      level it will set the lock level to TL_WRITE_ALLOW_WRITE immediately.
      Thus the need to downgrade the lock disappears.
      1) Write the new frm, pack it and then delete it
      2) Perform the change within the handler
    */
    if (mysql_write_frm(lpt, WFRM_WRITE_SHADOW | WFRM_PACK_FRM) ||
        mysql_change_partitions(lpt))
    {
      DBUG_RETURN(TRUE);
    }
  }
  else if (alter_info->flags == ALTER_DROP_PARTITION)
  {
    /*
      Now after all checks and setting state on dropped partitions we can
      start the actual dropping of the partitions.

      Drop partition is actually two things happening. The first is that
      a lot of records are deleted. The second is that the behaviour of
      subsequent updates and writes and deletes will change. The delete
      part can be handled without any particular high lock level by
      transactional engines whereas non-transactional engines need to
      ensure that this change is done with an exclusive lock on the table.
      The second part, the change of partitioning does however require
      an exclusive lock to install the new partitioning as one atomic
      operation. If this is not the case, it is possible for two
      transactions to see the change in a different order than their
      serialisation order. Thus we need an exclusive lock for both
      transactional and non-transactional engines.

      For LIST partitions it could be possible to avoid the exclusive lock
      (and for RANGE partitions if they didn't rearrange range definitions
      after a DROP PARTITION) if one ensured that failed accesses to the
      dropped partitions was aborted for sure (thus only possible for
      transactional engines).

      0) Write an entry that removes the shadow frm file if crash occurs 
      1) Write the new frm file as a shadow frm
      2) Write the ddl log to ensure that the operation is completed
         even in the presence of a MySQL Server crash
      3) Lock the table in TL_WRITE_ONLY to ensure all other accesses to
         the table have completed
      4) Write the bin log
         Unfortunately the writing of the binlog is not synchronised with
         other logging activities. So no matter in which order the binlog
         is written compared to other activities there will always be cases
         where crashes make strange things occur. In this placement it can
         happen that the ALTER TABLE DROP PARTITION gets performed in the
         master but not in the slaves if we have a crash, after writing the
         ddl log but before writing the binlog. A solution to this would
         require writing the statement first in the ddl log and then
         when recovering from the crash read the binlog and insert it into
         the binlog if not written already.
      5) Install the previously written shadow frm file
      6) Ensure that any users that has opened the table but not yet
         reached the abort lock do that before downgrading the lock.
      7) Prepare MyISAM handlers for drop of partitions
      8) Drop the partitions
      9) Remove entries from ddl log
      10) Wait until all accesses using the old frm file has completed
      11) Complete query

      We insert Error injections at all places where it could be interesting
      to test if recovery is properly done.
    */
    if (write_log_drop_shadow_frm(lpt) ||
        ERROR_INJECT_CRASH("crash_drop_partition_1") ||
        mysql_write_frm(lpt, WFRM_WRITE_SHADOW) ||
        ERROR_INJECT_CRASH("crash_drop_partition_2") ||
        write_log_drop_partition(lpt) ||
        ERROR_INJECT_CRASH("crash_drop_partition_3") ||
        (not_completed= FALSE) ||
        abort_and_upgrade_lock(lpt) || /* Always returns 0 */
        ((!thd->lex->no_write_to_binlog) &&
         (write_bin_log(thd, FALSE,
                        thd->query, thd->query_length), FALSE)) ||
        ERROR_INJECT_CRASH("crash_drop_partition_4") ||
        (table->file->extra(HA_EXTRA_PREPARE_FOR_DELETE), FALSE) ||
        ERROR_INJECT_CRASH("crash_drop_partition_5") ||
        ((frm_install= TRUE), FALSE) ||
        mysql_write_frm(lpt, WFRM_INSTALL_SHADOW) ||
        ((frm_install= FALSE), FALSE) ||
        (close_open_tables_and_downgrade(lpt), FALSE) || 
        ERROR_INJECT_CRASH("crash_drop_partition_6") ||
        mysql_drop_partitions(lpt) ||
        ERROR_INJECT_CRASH("crash_drop_partition_7") ||
        (write_log_completed(lpt, FALSE), FALSE) ||
        ERROR_INJECT_CRASH("crash_drop_partition_8") ||
        (mysql_wait_completed_table(lpt, table), FALSE))
    {
      handle_alter_part_error(lpt, not_completed, TRUE, frm_install);
      DBUG_RETURN(TRUE);
    }
  }
  else if ((alter_info->flags & ALTER_ADD_PARTITION) &&
           (part_info->part_type == RANGE_PARTITION ||
            part_info->part_type == LIST_PARTITION))
  {
    /*
      ADD RANGE/LIST PARTITIONS
      In this case there are no tuples removed and no tuples are added.
      Thus the operation is merely adding a new partition. Thus it is
      necessary to perform the change as an atomic operation. Otherwise
      someone reading without seeing the new partition could potentially
      miss updates made by a transaction serialised before it that are
      inserted into the new partition.

      0) Write an entry that removes the shadow frm file if crash occurs 
      1) Write the new frm file as a shadow frm file
      2) Log the changes to happen in ddl log
      2) Add the new partitions
      3) Lock all partitions in TL_WRITE_ONLY to ensure that no users
         are still using the old partitioning scheme. Wait until all
         ongoing users have completed before progressing.
      4) Write binlog
      5) Now the change is completed except for the installation of the
         new frm file. We thus write an action in the log to change to
         the shadow frm file
      6) Install the new frm file of the table where the partitions are
         added to the table.
      7) Wait until all accesses using the old frm file has completed
      8) Remove entries from ddl log
      9) Complete query
    */
    if (write_log_add_change_partition(lpt) ||
        ERROR_INJECT_CRASH("crash_add_partition_1") ||
        mysql_write_frm(lpt, WFRM_WRITE_SHADOW) ||
        ERROR_INJECT_CRASH("crash_add_partition_2") ||
        mysql_change_partitions(lpt) ||
        ERROR_INJECT_CRASH("crash_add_partition_3") ||
        abort_and_upgrade_lock(lpt) || /* Always returns 0 */
        ((!thd->lex->no_write_to_binlog) &&
         (write_bin_log(thd, FALSE,
                        thd->query, thd->query_length), FALSE)) ||
        ERROR_INJECT_CRASH("crash_add_partition_4") ||
        write_log_rename_frm(lpt) ||
        (not_completed= FALSE) ||
        ERROR_INJECT_CRASH("crash_add_partition_5") ||
        ((frm_install= TRUE), FALSE) ||
        mysql_write_frm(lpt, WFRM_INSTALL_SHADOW) ||
        ERROR_INJECT_CRASH("crash_add_partition_6") ||
        (close_open_tables_and_downgrade(lpt), FALSE) ||
        (write_log_completed(lpt, FALSE), FALSE) ||
        ERROR_INJECT_CRASH("crash_add_partition_7")) 
    {
      handle_alter_part_error(lpt, not_completed, FALSE, frm_install);
      DBUG_RETURN(TRUE);
    }
  }
  else
  {
    /*
      ADD HASH PARTITION/
      COALESCE PARTITION/
      REBUILD PARTITION/
      REORGANIZE PARTITION
 
      In this case all records are still around after the change although
      possibly organised into new partitions, thus by ensuring that all
      updates go to both the old and the new partitioning scheme we can
      actually perform this operation lock-free. The only exception to
      this is when REORGANIZE PARTITION adds/drops ranges. In this case
      there needs to be an exclusive lock during the time when the range
      changes occur.
      This is only possible if the handler can ensure double-write for a
      period. The double write will ensure that it doesn't matter where the
      data is read from since both places are updated for writes. If such
      double writing is not performed then it is necessary to perform the
      change with the usual exclusive lock. With double writes it is even
      possible to perform writes in parallel with the reorganisation of
      partitions.

      Without double write procedure we get the following procedure.
      The only difference with using double write is that we can downgrade
      the lock to TL_WRITE_ALLOW_WRITE. Double write in this case only
      double writes from old to new. If we had double writing in both
      directions we could perform the change completely without exclusive
      lock for HASH partitions.
      Handlers that perform double writing during the copy phase can actually
      use a lower lock level. This can be handled inside store_lock in the
      respective handler.

      0) Write an entry that removes the shadow frm file if crash occurs 
      1) Write the shadow frm file of new partitioning
      2) Log such that temporary partitions added in change phase are
         removed in a crash situation
      3) Add the new partitions
         Copy from the reorganised partitions to the new partitions
      4) Log that operation is completed and log all complete actions
         needed to complete operation from here
      5) Lock all partitions in TL_WRITE_ONLY to ensure that no users
         are still using the old partitioning scheme. Wait until all
         ongoing users have completed before progressing.
      6) Prepare MyISAM handlers for rename and delete of partitions
      7) Rename the reorged partitions such that they are no longer
         used and rename those added to their real new names.
      8) Write bin log
      9) Install the shadow frm file
      10) Wait until all accesses using the old frm file has completed
      11) Drop the reorganised partitions
      12) Remove log entry
      13)Wait until all accesses using the old frm file has completed
      14)Complete query
    */
    if (write_log_add_change_partition(lpt) ||
        ERROR_INJECT_CRASH("crash_change_partition_1") ||
        mysql_write_frm(lpt, WFRM_WRITE_SHADOW) ||
        ERROR_INJECT_CRASH("crash_change_partition_2") ||
        mysql_change_partitions(lpt) ||
        ERROR_INJECT_CRASH("crash_change_partition_3") ||
        write_log_final_change_partition(lpt) ||
        ERROR_INJECT_CRASH("crash_change_partition_4") ||
        (not_completed= FALSE) ||
        abort_and_upgrade_lock(lpt) || /* Always returns 0 */
        ((!thd->lex->no_write_to_binlog) &&
         (write_bin_log(thd, FALSE,
                        thd->query, thd->query_length), FALSE)) ||
        ERROR_INJECT_CRASH("crash_change_partition_5") ||
        (table->file->extra(HA_EXTRA_PREPARE_FOR_DELETE), FALSE) ||
        ERROR_INJECT_CRASH("crash_change_partition_6") ||
        mysql_rename_partitions(lpt) ||
        ((frm_install= TRUE), FALSE) ||
        ERROR_INJECT_CRASH("crash_change_partition_7") ||
        mysql_write_frm(lpt, WFRM_INSTALL_SHADOW) ||
        ERROR_INJECT_CRASH("crash_change_partition_8") ||
        (close_open_tables_and_downgrade(lpt), FALSE) ||
        ERROR_INJECT_CRASH("crash_change_partition_9") ||
        (write_log_completed(lpt, FALSE), FALSE) ||
        ERROR_INJECT_CRASH("crash_change_partition_10") ||
        (mysql_wait_completed_table(lpt, table), FALSE))
    {
      handle_alter_part_error(lpt, not_completed, FALSE, frm_install);
      DBUG_RETURN(TRUE);
    }
  }
  /*
    A final step is to write the query to the binlog and send ok to the
    user
  */
  DBUG_RETURN(fast_end_partition(thd, lpt->copied, lpt->deleted,
                                 table, table_list, FALSE, lpt,
                                 written_bin_log));
}
#endif


/*
  Prepare for calling val_int on partition function by setting fields to
  point to the record where the values of the PF-fields are stored.

  SYNOPSIS
    set_field_ptr()
    ptr                 Array of fields to change ptr
    new_buf             New record pointer
    old_buf             Old record pointer

  DESCRIPTION
    Set ptr in field objects of field array to refer to new_buf record
    instead of previously old_buf. Used before calling val_int and after
    it is used to restore pointers to table->record[0].
    This routine is placed outside of partition code since it can be useful
    also for other programs.
*/

void set_field_ptr(Field **ptr, const byte *new_buf,
                   const byte *old_buf)
{
  my_ptrdiff_t diff= (new_buf - old_buf);
  DBUG_ENTER("set_field_ptr");

  do
  {
    (*ptr)->move_field_offset(diff);
  } while (*(++ptr));
  DBUG_VOID_RETURN;
}


/*
  Prepare for calling val_int on partition function by setting fields to
  point to the record where the values of the PF-fields are stored.
  This variant works on a key_part reference.
  It is not required that all fields are NOT NULL fields.

  SYNOPSIS
    set_key_field_ptr()
    key_info            key info with a set of fields to change ptr
    new_buf             New record pointer
    old_buf             Old record pointer

  DESCRIPTION
    Set ptr in field objects of field array to refer to new_buf record
    instead of previously old_buf. Used before calling val_int and after
    it is used to restore pointers to table->record[0].
    This routine is placed outside of partition code since it can be useful
    also for other programs.
*/

void set_key_field_ptr(KEY *key_info, const byte *new_buf,
                       const byte *old_buf)
{
  KEY_PART_INFO *key_part= key_info->key_part;
  uint key_parts= key_info->key_parts;
  uint i= 0;
  my_ptrdiff_t diff= (new_buf - old_buf);
  DBUG_ENTER("set_key_field_ptr");

  do
  {
    key_part->field->move_field_offset(diff);
    key_part++;
  } while (++i < key_parts);
  DBUG_VOID_RETURN;
}


/*
  SYNOPSIS
    mem_alloc_error()
    size                Size of memory attempted to allocate
    None

  RETURN VALUES
    None

  DESCRIPTION
    A routine to use for all the many places in the code where memory
    allocation error can happen, a tremendous amount of them, needs
    simple routine that signals this error.
*/

void mem_alloc_error(size_t size)
{
  my_error(ER_OUTOFMEMORY, MYF(0), size);
}

#ifdef WITH_PARTITION_STORAGE_ENGINE
/*
  Return comma-separated list of used partitions in the provided given string

  SYNOPSIS
    make_used_partitions_str()
      part_info  IN  Partitioning info
      parts_str  OUT The string to fill

  DESCRIPTION
    Generate a list of used partitions (from bits in part_info->used_partitions
    bitmap), asd store it into the provided String object.
    
  NOTE
    The produced string must not be longer then MAX_PARTITIONS * (1 + FN_LEN).
*/

void make_used_partitions_str(partition_info *part_info, String *parts_str)
{
  parts_str->length(0);
  partition_element *pe;
  uint partition_id= 0;
  List_iterator<partition_element> it(part_info->partitions);
  
  if (part_info->is_sub_partitioned())
  {
    partition_element *head_pe;
    while ((head_pe= it++))
    {
      List_iterator<partition_element> it2(head_pe->subpartitions);
      while ((pe= it2++))
      {
        if (bitmap_is_set(&part_info->used_partitions, partition_id))
        {
          if (parts_str->length())
            parts_str->append(',');
          parts_str->append(head_pe->partition_name,
                           strlen(head_pe->partition_name),
                           system_charset_info);
          parts_str->append('_');
          parts_str->append(pe->partition_name,
                           strlen(pe->partition_name),
                           system_charset_info);
        }
        partition_id++;
      }
    }
  }
  else
  {
    while ((pe= it++))
    {
      if (bitmap_is_set(&part_info->used_partitions, partition_id))
      {
        if (parts_str->length())
          parts_str->append(',');
        parts_str->append(pe->partition_name, strlen(pe->partition_name),
                         system_charset_info);
      }
      partition_id++;
    }
  }
}
#endif

/****************************************************************************
 * Partition interval analysis support
 ***************************************************************************/

/*
  Setup partition_info::* members related to partitioning range analysis

  SYNOPSIS
    set_up_partition_func_pointers()
      part_info  Partitioning info structure

  DESCRIPTION
    Assuming that passed partition_info structure already has correct values
    for members that specify [sub]partitioning type, table fields, and
    functions, set up partition_info::* members that are related to
    Partitioning Interval Analysis (see get_partitions_in_range_iter for its
    definition)

  IMPLEMENTATION
    There are two available interval analyzer functions:
    (1) get_part_iter_for_interval_via_mapping 
    (2) get_part_iter_for_interval_via_walking

    They both have limited applicability:
    (1) is applicable for "PARTITION BY <RANGE|LIST>(func(t.field))", where
    func is a monotonic function.
    
    (2) is applicable for 
      "[SUB]PARTITION BY <any-partitioning-type>(any_func(t.integer_field))"
      
    If both are applicable, (1) is preferred over (2).
    
    This function sets part_info::get_part_iter_for_interval according to
    this criteria, and also sets some auxilary fields that the function
    uses.
*/
#ifdef WITH_PARTITION_STORAGE_ENGINE
static void set_up_range_analysis_info(partition_info *part_info)
{
  enum_monotonicity_info minfo;

  /* Set the catch-all default */
  part_info->get_part_iter_for_interval= NULL;
  part_info->get_subpart_iter_for_interval= NULL;

  /* 
    Check if get_part_iter_for_interval_via_mapping() can be used for 
    partitioning
  */
  switch (part_info->part_type) {
  case RANGE_PARTITION:
  case LIST_PARTITION:
    minfo= part_info->part_expr->get_monotonicity_info();
    if (minfo != NON_MONOTONIC)
    {
      part_info->range_analysis_include_bounds=
        test(minfo == MONOTONIC_INCREASING);
      part_info->get_part_iter_for_interval=
        get_part_iter_for_interval_via_mapping;
      goto setup_subparts;
    }
  default:
    ;
  }
   
  /*
    Check if get_part_iter_for_interval_via_walking() can be used for
    partitioning
  */
  if (part_info->no_part_fields == 1)
  {
    Field *field= part_info->part_field_array[0];
    switch (field->type()) {
    case MYSQL_TYPE_TINY:
    case MYSQL_TYPE_SHORT:
    case MYSQL_TYPE_INT24:
    case MYSQL_TYPE_LONG:
    case MYSQL_TYPE_LONGLONG:
      part_info->get_part_iter_for_interval=
        get_part_iter_for_interval_via_walking;
      break;
    default:
      ;
    }
  }

setup_subparts:
  /*
    Check if get_part_iter_for_interval_via_walking() can be used for
    subpartitioning
  */
  if (part_info->no_subpart_fields == 1)
  {
    Field *field= part_info->subpart_field_array[0];
    switch (field->type()) {
    case MYSQL_TYPE_TINY:
    case MYSQL_TYPE_SHORT:
    case MYSQL_TYPE_LONG:
    case MYSQL_TYPE_LONGLONG:
      part_info->get_subpart_iter_for_interval=
        get_part_iter_for_interval_via_walking;
      break;
    default:
      ;
    }
  }
}


typedef uint32 (*get_endpoint_func)(partition_info*, bool left_endpoint,
                                    bool include_endpoint);

/*
  Partitioning Interval Analysis: Initialize the iterator for "mapping" case

  SYNOPSIS
    get_part_iter_for_interval_via_mapping()
      part_info   Partition info
      is_subpart  TRUE  - act for subpartitioning
                  FALSE - act for partitioning
      min_value   minimum field value, in opt_range key format.
      max_value   minimum field value, in opt_range key format.
      flags       Some combination of NEAR_MIN, NEAR_MAX, NO_MIN_RANGE,
                  NO_MAX_RANGE.
      part_iter   Iterator structure to be initialized

  DESCRIPTION
    Initialize partition set iterator to walk over the interval in
    ordered-array-of-partitions (for RANGE partitioning) or 
    ordered-array-of-list-constants (for LIST partitioning) space.

  IMPLEMENTATION
    This function is used when partitioning is done by
    <RANGE|LIST>(ascending_func(t.field)), and we can map an interval in
    t.field space into a sub-array of partition_info::range_int_array or
    partition_info::list_array (see get_partition_id_range_for_endpoint,
    get_list_array_idx_for_endpoint for details).
    
    The function performs this interval mapping, and sets the iterator to
    traverse the sub-array and return appropriate partitions.
    
  RETURN
    0 - No matching partitions (iterator not initialized)
    1 - Ok, iterator intialized for traversal of matching partitions.
   -1 - All partitions would match (iterator not initialized)
*/

int get_part_iter_for_interval_via_mapping(partition_info *part_info,
                                           bool is_subpart,
                                           char *min_value, char *max_value,
                                           uint flags,
                                           PARTITION_ITERATOR *part_iter)
{
  DBUG_ASSERT(!is_subpart);
  Field *field= part_info->part_field_array[0];
  uint32             max_endpoint_val;
  get_endpoint_func  get_endpoint;
  uint field_len= field->pack_length_in_rec();

  if (part_info->part_type == RANGE_PARTITION)
  {
    get_endpoint=        get_partition_id_range_for_endpoint;
    max_endpoint_val=    part_info->no_parts;
    part_iter->get_next= get_next_partition_id_range;
  }
  else if (part_info->part_type == LIST_PARTITION)
  {
    get_endpoint=        get_list_array_idx_for_endpoint;
    max_endpoint_val=    part_info->no_list_values;
    part_iter->get_next= get_next_partition_id_list;
    part_iter->part_info= part_info;
    part_iter->ret_null_part= part_iter->ret_null_part_orig= FALSE;
  }
  else
    DBUG_ASSERT(0);

  /* 
    Find minimum: Do special handling if the interval has left bound in form
     " NULL <= X ":
  */
  if (field->real_maybe_null() && part_info->has_null_value && 
      !(flags & (NO_MIN_RANGE | NEAR_MIN)) && *min_value)
  {
    part_iter->ret_null_part= part_iter->ret_null_part_orig= TRUE;
    part_iter->part_nums.start= part_iter->part_nums.cur= 0;
    if (*max_value && !(flags & NO_MAX_RANGE))
    {
      /* The right bound is X <= NULL, i.e. it is a "X IS NULL" interval */
      part_iter->part_nums.end= 0;
      return 1;
    }
  }
  else
  {
    if (flags & NO_MIN_RANGE)
      part_iter->part_nums.start= part_iter->part_nums.cur= 0;
    else
    {
      /*
        Store the interval edge in the record buffer, and call the
        function that maps the edge in table-field space to an edge
        in ordered-set-of-partitions (for RANGE partitioning) or 
        index-in-ordered-array-of-list-constants (for LIST) space.
      */
      store_key_image_to_rec(field, min_value, field_len);
      bool include_endp= part_info->range_analysis_include_bounds ||
                         !test(flags & NEAR_MIN);
      part_iter->part_nums.start= get_endpoint(part_info, 1, include_endp);
      part_iter->part_nums.cur= part_iter->part_nums.start;
      if (part_iter->part_nums.start == max_endpoint_val)
        return 0; /* No partitions */
    }
  }

  /* Find maximum, do the same as above but for right interval bound */
  if (flags & NO_MAX_RANGE)
    part_iter->part_nums.end= max_endpoint_val;
  else
  {
    store_key_image_to_rec(field, max_value, field_len);
    bool include_endp= part_info->range_analysis_include_bounds ||
                       !test(flags & NEAR_MAX);
    part_iter->part_nums.end= get_endpoint(part_info, 0, include_endp);
    if (part_iter->part_nums.start == part_iter->part_nums.end &&
        !part_iter->ret_null_part)
      return 0; /* No partitions */
  }
  return 1; /* Ok, iterator initialized */
}


/* See get_part_iter_for_interval_via_walking for definition of what this is */
#define MAX_RANGE_TO_WALK 10


/*
  Partitioning Interval Analysis: Initialize iterator to walk field interval

  SYNOPSIS
    get_part_iter_for_interval_via_walking()
      part_info   Partition info
      is_subpart  TRUE  - act for subpartitioning
                  FALSE - act for partitioning
      min_value   minimum field value, in opt_range key format.
      max_value   minimum field value, in opt_range key format.
      flags       Some combination of NEAR_MIN, NEAR_MAX, NO_MIN_RANGE,
                  NO_MAX_RANGE.
      part_iter   Iterator structure to be initialized

  DESCRIPTION
    Initialize partition set iterator to walk over interval in integer field
    space. That is, for "const1 <=? t.field <=? const2" interval, initialize 
    the iterator to return a set of [sub]partitions obtained with the
    following procedure:
      get partition id for t.field = const1,   return it
      get partition id for t.field = const1+1, return it
       ...                 t.field = const1+2, ...
       ...                           ...       ...
       ...                 t.field = const2    ...

  IMPLEMENTATION
    See get_partitions_in_range_iter for general description of interval
    analysis. We support walking over the following intervals: 
      "t.field IS NULL" 
      "c1 <=? t.field <=? c2", where c1 and c2 are finite. 
    Intervals with +inf/-inf, and [NULL, c1] interval can be processed but
    that is more tricky and I don't have time to do it right now.

    Additionally we have these requirements:
    * number of values in the interval must be less then number of
      [sub]partitions, and 
    * Number of values in the interval must be less then MAX_RANGE_TO_WALK.
    
    The rationale behind these requirements is that if they are not met
    we're likely to hit most of the partitions and traversing the interval
    will only add overhead. So it's better return "all partitions used" in
    that case.

  RETURN
    0 - No matching partitions, iterator not initialized
    1 - Some partitions would match, iterator intialized for traversing them
   -1 - All partitions would match, iterator not initialized
*/

int get_part_iter_for_interval_via_walking(partition_info *part_info,
                                           bool is_subpart,
                                           char *min_value, char *max_value,
                                           uint flags,
                                           PARTITION_ITERATOR *part_iter)
{
  Field *field;
  uint total_parts;
  partition_iter_func get_next_func;
  if (is_subpart)
  {
    field= part_info->subpart_field_array[0];
    total_parts= part_info->no_subparts;
    get_next_func=  get_next_subpartition_via_walking;
  }
  else
  {
    field= part_info->part_field_array[0];
    total_parts= part_info->no_parts;
    get_next_func=  get_next_partition_via_walking;
  }

  /* Handle the "t.field IS NULL" interval, it is a special case */
  if (field->real_maybe_null() && !(flags & (NO_MIN_RANGE | NO_MAX_RANGE)) &&
      *min_value && *max_value)
  {
    /* 
      We don't have a part_iter->get_next() function that would find which
      partition "t.field IS NULL" belongs to, so find partition that contains 
      NULL right here, and return an iterator over singleton set.
    */
    uint32 part_id;
    field->set_null();
    if (is_subpart)
    {
      part_id= part_info->get_subpartition_id(part_info);
      init_single_partition_iterator(part_id, part_iter);
      return 1; /* Ok, iterator initialized */
    }
    else
    {
      longlong dummy;
      int res= part_info->is_sub_partitioned() ?
                  part_info->get_part_partition_id(part_info, &part_id,
                                                   &dummy):
                  part_info->get_partition_id(part_info, &part_id, &dummy);
      if (!res)
      {
        init_single_partition_iterator(part_id, part_iter);
        return 1; /* Ok, iterator initialized */
      }
    }
    return 0; /* No partitions match */
  }

  if ((field->real_maybe_null() && 
       ((!(flags & NO_MIN_RANGE) && *min_value) ||  // NULL <? X
        (!(flags & NO_MAX_RANGE) && *max_value))) ||  // X <? NULL
      (flags & (NO_MIN_RANGE | NO_MAX_RANGE)))    // -inf at any bound
  {
    return -1; /* Can't handle this interval, have to use all partitions */
  }
  
  /* Get integers for left and right interval bound */
  longlong a, b;
  uint len= field->pack_length_in_rec();
  store_key_image_to_rec(field, min_value, len);
  a= field->val_int();
  
  store_key_image_to_rec(field, max_value, len);
  b= field->val_int();

  a += test(flags & NEAR_MIN);
  b += test(!(flags & NEAR_MAX));
  uint n_values= b - a;
  
  if (n_values > total_parts || n_values > MAX_RANGE_TO_WALK)
    return -1;

  part_iter->field_vals.start= part_iter->field_vals.cur= a;
  part_iter->field_vals.end=   b;
  part_iter->part_info= part_info;
  part_iter->get_next=  get_next_func;
  return 1;
}


/*
  PARTITION_ITERATOR::get_next implementation: enumerate partitions in range

  SYNOPSIS
    get_next_partition_id_range()
      part_iter  Partition set iterator structure

  DESCRIPTION
    This is implementation of PARTITION_ITERATOR::get_next() that returns
    [sub]partition ids in [min_partition_id, max_partition_id] range.
    The function conforms to partition_iter_func type.

  RETURN
    partition id
    NOT_A_PARTITION_ID if there are no more partitions
*/

uint32 get_next_partition_id_range(PARTITION_ITERATOR* part_iter)
{
  if (part_iter->part_nums.cur == part_iter->part_nums.end)
  {
    part_iter->part_nums.cur= part_iter->part_nums.start;
    return NOT_A_PARTITION_ID;
  }
  else
    return part_iter->part_nums.cur++;
}


/*
  PARTITION_ITERATOR::get_next implementation for LIST partitioning

  SYNOPSIS
    get_next_partition_id_list()
      part_iter  Partition set iterator structure

  DESCRIPTION
    This implementation of PARTITION_ITERATOR::get_next() is special for 
    LIST partitioning: it enumerates partition ids in 
    part_info->list_array[i] where i runs over [min_idx, max_idx] interval.
    The function conforms to partition_iter_func type.

  RETURN 
    partition id
    NOT_A_PARTITION_ID if there are no more partitions
*/

uint32 get_next_partition_id_list(PARTITION_ITERATOR *part_iter)
{
  if (part_iter->part_nums.cur == part_iter->part_nums.end)
  {
    if (part_iter->ret_null_part)
    {
      part_iter->ret_null_part= FALSE;
      return part_iter->part_info->has_null_part_id;
    }
    part_iter->part_nums.cur= part_iter->part_nums.start;
    part_iter->ret_null_part= part_iter->ret_null_part_orig;
    return NOT_A_PARTITION_ID;
  }
  else
    return part_iter->part_info->list_array[part_iter->
                                            part_nums.cur++].partition_id;
}


/*
  PARTITION_ITERATOR::get_next implementation: walk over field-space interval

  SYNOPSIS
    get_next_partition_via_walking()
      part_iter  Partitioning iterator

  DESCRIPTION
    This implementation of PARTITION_ITERATOR::get_next() returns ids of
    partitions that contain records with partitioning field value within
    [start_val, end_val] interval.
    The function conforms to partition_iter_func type.

  RETURN 
    partition id
    NOT_A_PARTITION_ID if there are no more partitioning.
*/

static uint32 get_next_partition_via_walking(PARTITION_ITERATOR *part_iter)
{
  uint32 part_id;
  Field *field= part_iter->part_info->part_field_array[0];
  while (part_iter->field_vals.cur != part_iter->field_vals.end)
  {
    longlong dummy;
    field->store(part_iter->field_vals.cur++, FALSE);
    if (part_iter->part_info->is_sub_partitioned() &&
        !part_iter->part_info->get_part_partition_id(part_iter->part_info,
                                                     &part_id, &dummy) ||
        !part_iter->part_info->get_partition_id(part_iter->part_info,
                                                &part_id, &dummy))
      return part_id;
  }
  //psergey-todo: return partition(part_func(NULL)) here...
  
  part_iter->field_vals.cur= part_iter->field_vals.start;
  return NOT_A_PARTITION_ID;
}


/* Same as get_next_partition_via_walking, but for subpartitions */

static uint32 get_next_subpartition_via_walking(PARTITION_ITERATOR *part_iter)
{
  uint32 part_id;
  Field *field= part_iter->part_info->subpart_field_array[0];
  if (part_iter->field_vals.cur == part_iter->field_vals.end)
  {
    part_iter->field_vals.cur= part_iter->field_vals.start;
    return NOT_A_PARTITION_ID;
  }
  field->store(part_iter->field_vals.cur++, FALSE);
  return part_iter->part_info->get_subpartition_id(part_iter->part_info);
}


/*
  Create partition names

  SYNOPSIS
    create_partition_name()
    out:out                   Created partition name string
    in1                       First part
    in2                       Second part
    name_variant              Normal, temporary or renamed partition name

  RETURN VALUE
    NONE

  DESCRIPTION
    This method is used to calculate the partition name, service routine to
    the del_ren_cre_table method.
*/

void create_partition_name(char *out, const char *in1,
                           const char *in2, uint name_variant,
                           bool translate)
{
  char transl_part_name[FN_REFLEN];
  const char *transl_part;

  if (translate)
  {
    tablename_to_filename(in2, transl_part_name, FN_REFLEN);
    transl_part= transl_part_name;
  }
  else
    transl_part= in2;
  if (name_variant == NORMAL_PART_NAME)
    strxmov(out, in1, "#P#", transl_part, NullS);
  else if (name_variant == TEMP_PART_NAME)
    strxmov(out, in1, "#P#", transl_part, "#TMP#", NullS);
  else if (name_variant == RENAMED_PART_NAME)
    strxmov(out, in1, "#P#", transl_part, "#REN#", NullS);
}


/*
  Create subpartition name

  SYNOPSIS
    create_subpartition_name()
    out:out                   Created partition name string
    in1                       First part
    in2                       Second part
    in3                       Third part
    name_variant              Normal, temporary or renamed partition name

  RETURN VALUE
    NONE

  DESCRIPTION
  This method is used to calculate the subpartition name, service routine to
  the del_ren_cre_table method.
*/

void create_subpartition_name(char *out, const char *in1,
                              const char *in2, const char *in3,
                              uint name_variant)
{
  char transl_part_name[FN_REFLEN], transl_subpart_name[FN_REFLEN];

  tablename_to_filename(in2, transl_part_name, FN_REFLEN);
  tablename_to_filename(in3, transl_subpart_name, FN_REFLEN);
  if (name_variant == NORMAL_PART_NAME)
    strxmov(out, in1, "#P#", transl_part_name,
            "#SP#", transl_subpart_name, NullS);
  else if (name_variant == TEMP_PART_NAME)
    strxmov(out, in1, "#P#", transl_part_name,
            "#SP#", transl_subpart_name, "#TMP#", NullS);
  else if (name_variant == RENAMED_PART_NAME)
    strxmov(out, in1, "#P#", transl_part_name,
            "#SP#", transl_subpart_name, "#REN#", NullS);
}
#endif
<|MERGE_RESOLUTION|>--- conflicted
+++ resolved
@@ -1755,11 +1755,7 @@
     buf_length                 A pointer to the returned buffer length
     use_sql_alloc              Allocate buffer from sql_alloc if true
                                otherwise use my_malloc
-<<<<<<< HEAD
-=======
-    write_all                  Write everything, also default values
     show_partition_options     Should we display partition options
->>>>>>> bd349cff
 
   RETURN VALUES
     NULL error
@@ -1787,13 +1783,8 @@
 
 char *generate_partition_syntax(partition_info *part_info,
                                 uint *buf_length,
-<<<<<<< HEAD
-                                bool use_sql_alloc)
-=======
                                 bool use_sql_alloc,
-                                bool write_all,
                                 bool show_partition_options)
->>>>>>> bd349cff
 {
   uint i,j, tot_no_parts, no_subparts, no_parts;
   partition_element *part_elem;
@@ -1895,14 +1886,11 @@
         err+= add_partition(fptr);
         err+= add_name_string(fptr, part_elem->partition_name);
         err+= add_partition_values(fptr, part_info, part_elem);
-<<<<<<< HEAD
         if (!part_info->is_sub_partitioned() ||
             part_info->use_default_subpartitions)
         {
-=======
-        if (!part_info->is_sub_partitioned() && show_partition_options)
->>>>>>> bd349cff
-          err+= add_partition_options(fptr, part_elem);
+          if (show_partition_options)
+            err+= add_partition_options(fptr, part_elem);
         }
         else
         {
