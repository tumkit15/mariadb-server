/* Copyright (C) 2000-2003 MySQL AB

   This program is free software; you can redistribute it and/or modify
   it under the terms of the GNU General Public License as published by
   the Free Software Foundation; version 2 of the License.

   This program is distributed in the hope that it will be useful,
   but WITHOUT ANY WARRANTY; without even the implied warranty of
   MERCHANTABILITY or FITNESS FOR A PARTICULAR PURPOSE.  See the
   GNU General Public License for more details.

   You should have received a copy of the GNU General Public License
   along with this program; if not, write to the Free Software
   Foundation, Inc., 59 Temple Place, Suite 330, Boston, MA  02111-1307  USA */

/*
  Handling of MySQL SQL variables

  To add a new variable, one has to do the following:

  - Use one of the 'sys_var... classes from set_var.h or write a specific
    one for the variable type.
  - Define it in the 'variable definition list' in this file.
  - If the variable is thread specific, add it to 'system_variables' struct.
    If not, add it to mysqld.cc and an declaration in 'mysql_priv.h'
  - If the variable should be changed from the command line, add a definition
    of it in the my_option structure list in mysqld.cc
  - Don't forget to initialize new fields in global_system_variables and
    max_system_variables!

  NOTES:
    - Be careful with var->save_result: sys_var::check() only updates
    ulonglong_value; so other members of the union are garbage then; to use
    them you must first assign a value to them (in specific ::check() for
    example).

  TODO:
    - Add full support for the variable character_set (for 4.1)

    - When updating myisam_delay_key_write, we should do a 'flush tables'
      of all MyISAM tables to ensure that they are reopen with the
      new attribute.
*/

#ifdef USE_PRAGMA_IMPLEMENTATION
#pragma implementation				// gcc: Class implementation
#endif

#include "mysql_priv.h"
#include <mysql.h>
#include "slave.h"
#include "rpl_mi.h"
#include <my_getopt.h>
#include <thr_alarm.h>
#include <myisam.h>
#include <my_dir.h>

#include "events.h"

<<<<<<< HEAD
/* WITH_NDBCLUSTER_STORAGE_ENGINE */
extern ulong ndb_cache_check_time;
extern ulong ndb_extra_logging;
=======
/* WITH_INNOBASE_STORAGE_ENGINE */
extern uint innobase_flush_log_at_trx_commit;
extern ulong innobase_fast_shutdown;
extern long innobase_mirrored_log_groups, innobase_log_files_in_group;
extern longlong innobase_log_file_size;
extern long innobase_log_buffer_size;
extern longlong innobase_buffer_pool_size;
extern long innobase_additional_mem_pool_size;
extern long innobase_file_io_threads, innobase_lock_wait_timeout;
extern long innobase_force_recovery;
extern long innobase_open_files;
extern char *innobase_data_home_dir, *innobase_data_file_path;
extern char *innobase_log_group_home_dir, *innobase_log_arch_dir;
extern char *innobase_unix_file_flush_method;
/* The following variables have to be my_bool for SHOW VARIABLES to work */
extern my_bool innobase_log_archive,
               innobase_use_doublewrite,
               innobase_use_checksums,
               innobase_file_per_table,
               innobase_locks_unsafe_for_binlog,
               innobase_rollback_on_timeout,
               innobase_stats_on_metadata;

extern "C" {
extern ulong srv_max_buf_pool_modified_pct;
extern ulong srv_max_purge_lag;
extern ulong srv_auto_extend_increment;
extern ulong srv_n_spin_wait_rounds;
extern ulong srv_n_free_tickets_to_enter;
extern ulong srv_thread_sleep_delay;
extern ulong srv_thread_concurrency;
extern ulong srv_commit_concurrency;
extern ulong srv_flush_log_at_trx_commit;
}

/* WITH_NDBCLUSTER_STORAGE_ENGINE */
#ifdef WITH_NDBCLUSTER_STORAGE_ENGINE
extern ulong ndb_cache_check_time;
extern char opt_ndb_constrbuf[];
extern ulong ndb_extra_logging;
#endif

>>>>>>> a84d2971
#ifdef HAVE_NDB_BINLOG
extern ulong ndb_report_thresh_binlog_epoch_slip;
extern ulong ndb_report_thresh_binlog_mem_usage;
#endif

<<<<<<< HEAD
extern CHARSET_INFO *character_set_filesystem;


static DYNAMIC_ARRAY fixed_show_vars;
=======


>>>>>>> a84d2971
static HASH system_variable_hash;

const char *bool_type_names[]= { "OFF", "ON", NullS };
TYPELIB bool_typelib=
{
  array_elements(bool_type_names)-1, "", bool_type_names, NULL
};

const char *delay_key_write_type_names[]= { "OFF", "ON", "ALL", NullS };
TYPELIB delay_key_write_typelib=
{
  array_elements(delay_key_write_type_names)-1, "",
  delay_key_write_type_names, NULL
};

static int  sys_check_ftb_syntax(THD *thd,  set_var *var);
static bool sys_update_ftb_syntax(THD *thd, set_var * var);
static void sys_default_ftb_syntax(THD *thd, enum_var_type type);
static bool sys_update_init_connect(THD*, set_var*);
static void sys_default_init_connect(THD*, enum_var_type type);
static bool sys_update_init_slave(THD*, set_var*);
static void sys_default_init_slave(THD*, enum_var_type type);
static bool set_option_bit(THD *thd, set_var *var);
static bool set_option_autocommit(THD *thd, set_var *var);
static int  check_log_update(THD *thd, set_var *var);
static bool set_log_update(THD *thd, set_var *var);
static int  check_pseudo_thread_id(THD *thd, set_var *var);
void fix_binlog_format_after_update(THD *thd, enum_var_type type);
static void fix_low_priority_updates(THD *thd, enum_var_type type);
static int check_tx_isolation(THD *thd, set_var *var);
static void fix_tx_isolation(THD *thd, enum_var_type type);
static int check_completion_type(THD *thd, set_var *var);
static void fix_completion_type(THD *thd, enum_var_type type);
static void fix_net_read_timeout(THD *thd, enum_var_type type);
static void fix_net_write_timeout(THD *thd, enum_var_type type);
static void fix_net_retry_count(THD *thd, enum_var_type type);
static void fix_max_join_size(THD *thd, enum_var_type type);
static void fix_query_cache_size(THD *thd, enum_var_type type);
static void fix_query_cache_min_res_unit(THD *thd, enum_var_type type);
static void fix_myisam_max_sort_file_size(THD *thd, enum_var_type type);
static void fix_max_binlog_size(THD *thd, enum_var_type type);
static void fix_max_relay_log_size(THD *thd, enum_var_type type);
static void fix_max_connections(THD *thd, enum_var_type type);
static int check_max_delayed_threads(THD *thd, set_var *var);
static void fix_thd_mem_root(THD *thd, enum_var_type type);
static void fix_trans_mem_root(THD *thd, enum_var_type type);
static void fix_server_id(THD *thd, enum_var_type type);
static KEY_CACHE *create_key_cache(const char *name, uint length);
void fix_sql_mode_var(THD *thd, enum_var_type type);
static byte *get_error_count(THD *thd);
static byte *get_warning_count(THD *thd);
static byte *get_tmpdir(THD *thd);
static int  sys_check_log_path(THD *thd,  set_var *var);
static bool sys_update_general_log_path(THD *thd, set_var * var);
static void sys_default_general_log_path(THD *thd, enum_var_type type);
static bool sys_update_slow_log_path(THD *thd, set_var * var);
static void sys_default_slow_log_path(THD *thd, enum_var_type type);

/*
  Variable definition list

  These are variables that can be set from the command line, in
  alphabetic order.

  The variables are linked into the list. A variable is added to
  it in the constructor (see sys_var class for details).
*/

<<<<<<< HEAD
static sys_var_chain vars = { NULL, NULL };

static sys_var_thd_ulong	sys_auto_increment_increment(&vars, "auto_increment_increment",
=======
sys_var *sys_var::first= NULL;
uint sys_var::sys_vars= 0;

sys_var_thd_ulong	sys_auto_increment_increment("auto_increment_increment",
>>>>>>> a84d2971
                                                     &SV::auto_increment_increment);
static sys_var_thd_ulong	sys_auto_increment_offset(&vars, "auto_increment_offset",
                                                  &SV::auto_increment_offset);

static sys_var_bool_ptr	sys_automatic_sp_privileges(&vars, "automatic_sp_privileges",
					      &sp_automatic_privileges);

static sys_var_const_str       sys_basedir(&vars, "basedir", mysql_home);
static sys_var_long_ptr	sys_binlog_cache_size(&vars, "binlog_cache_size",
					      &binlog_cache_size);
<<<<<<< HEAD
static sys_var_thd_binlog_format sys_binlog_format(&vars, "binlog_format",
                                            &SV::binlog_format);
static sys_var_thd_ulong	sys_bulk_insert_buff_size(&vars, "bulk_insert_buffer_size",
=======
sys_var_thd_binlog_format sys_binlog_format("binlog_format",
                                            &SV::binlog_format);
sys_var_thd_ulong	sys_bulk_insert_buff_size("bulk_insert_buffer_size",
>>>>>>> a84d2971
						  &SV::bulk_insert_buff_size);
static sys_var_character_set_sv	sys_character_set_server(&vars, "character_set_server",
                                        &SV::collation_server,
                                        &default_charset_info);
sys_var_const_str       sys_charset_system(&vars, "character_set_system",
                                           (char *)my_charset_utf8_general_ci.name);
static sys_var_character_set_database	sys_character_set_database(&vars, "character_set_database");
static sys_var_character_set_sv sys_character_set_client(&vars, "character_set_client",
                                        &SV::character_set_client,
                                        &default_charset_info);
static sys_var_character_set_sv sys_character_set_connection(&vars, "character_set_connection",
                                        &SV::collation_connection,
                                        &default_charset_info);
static sys_var_character_set_sv sys_character_set_results(&vars, "character_set_results",
                                        &SV::character_set_results,
                                        &default_charset_info, true);
static sys_var_character_set_sv sys_character_set_filesystem(&vars, "character_set_filesystem",
                                        &SV::character_set_filesystem,
                                        &character_set_filesystem);
static sys_var_thd_ulong	sys_completion_type(&vars, "completion_type",
					 &SV::completion_type,
					 check_completion_type,
					 fix_completion_type);
static sys_var_collation_sv sys_collation_connection(&vars, "collation_connection",
                                        &SV::collation_connection,
                                        &default_charset_info);
static sys_var_collation_sv sys_collation_database(&vars, "collation_database",
                                        &SV::collation_database,
                                        &default_charset_info);
static sys_var_collation_sv sys_collation_server(&vars, "collation_server",
                                        &SV::collation_server,
                                        &default_charset_info);
static sys_var_long_ptr	sys_concurrent_insert(&vars, "concurrent_insert",
                                              &myisam_concurrent_insert);
static sys_var_long_ptr	sys_connect_timeout(&vars, "connect_timeout",
					    &connect_timeout);
<<<<<<< HEAD
static sys_var_const_str       sys_datadir(&vars, "datadir", mysql_real_data_home);
#ifndef DBUG_OFF
static sys_var_thd_dbug        sys_dbug(&vars, "debug");
#endif
static sys_var_enum		sys_delay_key_write(&vars, "delay_key_write",
=======
sys_var_const_str       sys_datadir("datadir", mysql_real_data_home);
#ifndef DBUG_OFF
sys_var_thd_dbug        sys_dbug("debug");
#endif
sys_var_enum		sys_delay_key_write("delay_key_write",
>>>>>>> a84d2971
					    &delay_key_write_options,
					    &delay_key_write_typelib,
					    fix_delay_key_write);
static sys_var_long_ptr	sys_delayed_insert_limit(&vars, "delayed_insert_limit",
						 &delayed_insert_limit);
static sys_var_long_ptr	sys_delayed_insert_timeout(&vars, "delayed_insert_timeout",
						   &delayed_insert_timeout);
static sys_var_long_ptr	sys_delayed_queue_size(&vars, "delayed_queue_size",
					       &delayed_queue_size);

<<<<<<< HEAD
static sys_var_event_scheduler sys_event_scheduler(&vars, "event_scheduler");
static sys_var_long_ptr	sys_expire_logs_days(&vars, "expire_logs_days",
=======
sys_var_event_scheduler sys_event_scheduler("event_scheduler");
sys_var_long_ptr	sys_expire_logs_days("expire_logs_days",
>>>>>>> a84d2971
					     &expire_logs_days);
static sys_var_bool_ptr	sys_flush(&vars, "flush", &myisam_flush);
static sys_var_long_ptr	sys_flush_time(&vars, "flush_time", &flush_time);
static sys_var_str             sys_ft_boolean_syntax(&vars, "ft_boolean_syntax",
                                         sys_check_ftb_syntax,
                                         sys_update_ftb_syntax,
                                         sys_default_ftb_syntax,
                                         ft_boolean_syntax);
sys_var_str             sys_init_connect(&vars, "init_connect", 0,
                                         sys_update_init_connect,
                                         sys_default_init_connect,0);
sys_var_str             sys_init_slave(&vars, "init_slave", 0,
                                       sys_update_init_slave,
                                       sys_default_init_slave,0);
static sys_var_thd_ulong	sys_interactive_timeout(&vars, "interactive_timeout",
						&SV::net_interactive_timeout);
static sys_var_thd_ulong	sys_join_buffer_size(&vars, "join_buffer_size",
					     &SV::join_buff_size);
static sys_var_key_buffer_size	sys_key_buffer_size(&vars, "key_buffer_size");
static sys_var_key_cache_long  sys_key_cache_block_size(&vars, "key_cache_block_size",
						 offsetof(KEY_CACHE,
							  param_block_size));
static sys_var_key_cache_long	sys_key_cache_division_limit(&vars, "key_cache_division_limit",
						     offsetof(KEY_CACHE,
							      param_division_limit));
static sys_var_key_cache_long  sys_key_cache_age_threshold(&vars, "key_cache_age_threshold",
						     offsetof(KEY_CACHE,
							      param_age_threshold));
static sys_var_bool_ptr	sys_local_infile(&vars, "local_infile",
					 &opt_local_infile);
static sys_var_trust_routine_creators
sys_trust_routine_creators(&vars, "log_bin_trust_routine_creators",
                           &trust_function_creators);
<<<<<<< HEAD
static sys_var_bool_ptr       
sys_trust_function_creators(&vars, "log_bin_trust_function_creators",
=======
sys_var_bool_ptr       
sys_trust_function_creators("log_bin_trust_function_creators",
>>>>>>> a84d2971
                            &trust_function_creators);
static sys_var_bool_ptr
  sys_log_queries_not_using_indexes(&vars, "log_queries_not_using_indexes",
                                    &opt_log_queries_not_using_indexes);
static sys_var_thd_ulong	sys_log_warnings(&vars, "log_warnings", &SV::log_warnings);
static sys_var_thd_ulong	sys_long_query_time(&vars, "long_query_time",
					     &SV::long_query_time);
static sys_var_thd_bool	sys_low_priority_updates(&vars, "low_priority_updates",
						 &SV::low_priority_updates,
						 fix_low_priority_updates);
#ifndef TO_BE_DELETED	/* Alias for the low_priority_updates */
static sys_var_thd_bool	sys_sql_low_priority_updates(&vars, "sql_low_priority_updates",
						     &SV::low_priority_updates,
						     fix_low_priority_updates);
#endif
static sys_var_thd_ulong	sys_max_allowed_packet(&vars, "max_allowed_packet",
					       &SV::max_allowed_packet);
static sys_var_long_ptr	sys_max_binlog_cache_size(&vars, "max_binlog_cache_size",
						  &max_binlog_cache_size);
static sys_var_long_ptr	sys_max_binlog_size(&vars, "max_binlog_size",
					    &max_binlog_size,
                                            fix_max_binlog_size);
static sys_var_long_ptr	sys_max_connections(&vars, "max_connections",
					    &max_connections,
                                            fix_max_connections);
static sys_var_long_ptr	sys_max_connect_errors(&vars, "max_connect_errors",
					       &max_connect_errors);
static sys_var_thd_ulong       sys_max_insert_delayed_threads(&vars, "max_insert_delayed_threads",
						       &SV::max_insert_delayed_threads,
                                                       check_max_delayed_threads,
                                                       fix_max_connections);
static sys_var_thd_ulong	sys_max_delayed_threads(&vars, "max_delayed_threads",
						&SV::max_insert_delayed_threads,
                                                check_max_delayed_threads,
                                                fix_max_connections);
static sys_var_thd_ulong	sys_max_error_count(&vars, "max_error_count",
					    &SV::max_error_count);
static sys_var_thd_ulonglong	sys_max_heap_table_size(&vars, "max_heap_table_size",
						&SV::max_heap_table_size);
static sys_var_thd_ulong       sys_pseudo_thread_id(&vars, "pseudo_thread_id",
					     &SV::pseudo_thread_id,
                                             check_pseudo_thread_id, 0);
static sys_var_thd_ha_rows	sys_max_join_size(&vars, "max_join_size",
					  &SV::max_join_size,
					  fix_max_join_size);
static sys_var_thd_ulong	sys_max_seeks_for_key(&vars, "max_seeks_for_key",
					      &SV::max_seeks_for_key);
static sys_var_thd_ulong   sys_max_length_for_sort_data(&vars, "max_length_for_sort_data",
                                                 &SV::max_length_for_sort_data);
#ifndef TO_BE_DELETED	/* Alias for max_join_size */
static sys_var_thd_ha_rows	sys_sql_max_join_size(&vars, "sql_max_join_size",
					      &SV::max_join_size,
					      fix_max_join_size);
#endif
static sys_var_long_ptr_global
sys_max_prepared_stmt_count(&vars, "max_prepared_stmt_count",
                            &max_prepared_stmt_count,
                            &LOCK_prepared_stmt_count);
static sys_var_long_ptr	sys_max_relay_log_size(&vars, "max_relay_log_size",
                                               &max_relay_log_size,
                                               fix_max_relay_log_size);
static sys_var_thd_ulong	sys_max_sort_length(&vars, "max_sort_length",
					    &SV::max_sort_length);
static sys_var_thd_ulong	sys_max_sp_recursion_depth(&vars, "max_sp_recursion_depth",
                                                   &SV::max_sp_recursion_depth);
static sys_var_max_user_conn   sys_max_user_connections(&vars, "max_user_connections");
static sys_var_thd_ulong	sys_max_tmp_tables(&vars, "max_tmp_tables",
					   &SV::max_tmp_tables);
static sys_var_long_ptr	sys_max_write_lock_count(&vars, "max_write_lock_count",
						 &max_write_lock_count);
static sys_var_thd_ulong       sys_multi_range_count(&vars, "multi_range_count",
                                              &SV::multi_range_count);
static sys_var_long_ptr	sys_myisam_data_pointer_size(&vars, "myisam_data_pointer_size",
                                                    &myisam_data_pointer_size);
<<<<<<< HEAD
static sys_var_thd_ulonglong	sys_myisam_max_sort_file_size(&vars, "myisam_max_sort_file_size", &SV::myisam_max_sort_file_size, fix_myisam_max_sort_file_size, 1);
static sys_var_thd_ulong       sys_myisam_repair_threads(&vars, "myisam_repair_threads", &SV::myisam_repair_threads);
static sys_var_thd_ulong	sys_myisam_sort_buffer_size(&vars, "myisam_sort_buffer_size", &SV::myisam_sort_buff_size);
static sys_var_bool_ptr	sys_myisam_use_mmap(&vars, "myisam_use_mmap",
=======
sys_var_thd_ulonglong	sys_myisam_max_sort_file_size("myisam_max_sort_file_size", &SV::myisam_max_sort_file_size, fix_myisam_max_sort_file_size, 1);
sys_var_thd_ulong       sys_myisam_repair_threads("myisam_repair_threads", &SV::myisam_repair_threads);
sys_var_thd_ulong	sys_myisam_sort_buffer_size("myisam_sort_buffer_size", &SV::myisam_sort_buff_size);
sys_var_bool_ptr	sys_myisam_use_mmap("myisam_use_mmap", 
>>>>>>> a84d2971
                                            &opt_myisam_use_mmap);

static sys_var_thd_enum         sys_myisam_stats_method(&vars, "myisam_stats_method",
                                                &SV::myisam_stats_method,
                                                &myisam_stats_method_typelib,
                                                NULL);

static sys_var_thd_ulong	sys_net_buffer_length(&vars, "net_buffer_length",
					      &SV::net_buffer_length);
static sys_var_thd_ulong	sys_net_read_timeout(&vars, "net_read_timeout",
					     &SV::net_read_timeout,
					     0, fix_net_read_timeout);
static sys_var_thd_ulong	sys_net_write_timeout(&vars, "net_write_timeout",
					      &SV::net_write_timeout,
					      0, fix_net_write_timeout);
static sys_var_thd_ulong	sys_net_retry_count(&vars, "net_retry_count",
					    &SV::net_retry_count,
					    0, fix_net_retry_count);
<<<<<<< HEAD
static sys_var_thd_bool	sys_new_mode(&vars, "new", &SV::new_mode);
static sys_var_bool_ptr_readonly sys_old_mode(&vars, "old",
                                       &global_system_variables.old_mode);
/* these two cannot be static */
sys_var_thd_bool                sys_old_alter_table(&vars, "old_alter_table",
                                            &SV::old_alter_table);
sys_var_thd_bool                sys_old_passwords(&vars, "old_passwords", &SV::old_passwords);
static sys_var_thd_ulong        sys_optimizer_prune_level(&vars, "optimizer_prune_level",
=======
sys_var_thd_bool	sys_new_mode("new", &SV::new_mode);
sys_var_bool_ptr_readonly sys_old_mode("old", 
                                       &global_system_variables.old_mode);
sys_var_thd_bool	sys_old_alter_table("old_alter_table",
					    &SV::old_alter_table);
sys_var_thd_bool	sys_old_passwords("old_passwords", &SV::old_passwords);
sys_var_thd_ulong       sys_optimizer_prune_level("optimizer_prune_level",
>>>>>>> a84d2971
                                                  &SV::optimizer_prune_level);
static sys_var_thd_ulong        sys_optimizer_search_depth(&vars, "optimizer_search_depth",
                                                   &SV::optimizer_search_depth);
static sys_var_thd_ulong        sys_preload_buff_size(&vars, "preload_buffer_size",
                                              &SV::preload_buff_size);
static sys_var_thd_ulong	sys_read_buff_size(&vars, "read_buffer_size",
					   &SV::read_buff_size);
<<<<<<< HEAD
static sys_var_opt_readonly	sys_readonly(&vars, "read_only", &opt_readonly);
static sys_var_thd_ulong	sys_read_rnd_buff_size(&vars, "read_rnd_buffer_size",
=======
sys_var_opt_readonly    sys_readonly("read_only", &opt_readonly);
sys_var_thd_ulong	sys_read_rnd_buff_size("read_rnd_buffer_size",
>>>>>>> a84d2971
					       &SV::read_rnd_buff_size);
static sys_var_thd_ulong	sys_div_precincrement(&vars, "div_precision_increment",
                                              &SV::div_precincrement);
static sys_var_long_ptr	sys_rpl_recovery_rank(&vars, "rpl_recovery_rank",
					      &rpl_recovery_rank);
static sys_var_long_ptr	sys_query_cache_size(&vars, "query_cache_size",
					     &query_cache_size,
					     fix_query_cache_size);

static sys_var_thd_ulong	sys_range_alloc_block_size(&vars, "range_alloc_block_size",
						   &SV::range_alloc_block_size);
static sys_var_thd_ulong	sys_query_alloc_block_size(&vars, "query_alloc_block_size",
						   &SV::query_alloc_block_size,
						   0, fix_thd_mem_root);
static sys_var_thd_ulong	sys_query_prealloc_size(&vars, "query_prealloc_size",
						&SV::query_prealloc_size,
						0, fix_thd_mem_root);
static sys_var_readonly        sys_tmpdir(&vars, "tmpdir", OPT_GLOBAL, SHOW_CHAR, get_tmpdir);
static sys_var_thd_ulong	sys_trans_alloc_block_size(&vars, "transaction_alloc_block_size",
						   &SV::trans_alloc_block_size,
						   0, fix_trans_mem_root);
static sys_var_thd_ulong	sys_trans_prealloc_size(&vars, "transaction_prealloc_size",
						&SV::trans_prealloc_size,
						0, fix_trans_mem_root);
<<<<<<< HEAD
sys_var_thd_enum        sys_thread_handling(&vars, "thread_handling",
=======
sys_var_thd_enum        sys_thread_handling("thread_handling",
>>>>>>> a84d2971
                                            &SV::thread_handling,
                                            &thread_handling_typelib,
                                            NULL);

#ifdef HAVE_QUERY_CACHE
static sys_var_long_ptr	sys_query_cache_limit(&vars, "query_cache_limit",
					      &query_cache.query_cache_limit);
static sys_var_long_ptr        sys_query_cache_min_res_unit(&vars, "query_cache_min_res_unit",
						     &query_cache_min_res_unit,
						     fix_query_cache_min_res_unit);
static sys_var_thd_enum	sys_query_cache_type(&vars, "query_cache_type",
					     &SV::query_cache_type,
					     &query_cache_type_typelib);
static sys_var_thd_bool
sys_query_cache_wlock_invalidate(&vars, "query_cache_wlock_invalidate",
				 &SV::query_cache_wlock_invalidate);
#endif /* HAVE_QUERY_CACHE */
static sys_var_bool_ptr	sys_secure_auth(&vars, "secure_auth", &opt_secure_auth);
static sys_var_const_str_ptr sys_secure_file_priv(&vars, "secure_file_priv",
                                             &opt_secure_file_priv);
static sys_var_long_ptr	sys_server_id(&vars, "server_id", &server_id, fix_server_id);
static sys_var_bool_ptr	sys_slave_compressed_protocol(&vars, "slave_compressed_protocol",
						      &opt_slave_compressed_protocol);
static sys_var_long_ptr	sys_slow_launch_time(&vars, "slow_launch_time",
					     &slow_launch_time);
static sys_var_thd_ulong	sys_sort_buffer(&vars, "sort_buffer_size",
					&SV::sortbuff_size);
static sys_var_thd_sql_mode    sys_sql_mode(&vars, "sql_mode",
                                     &SV::sql_mode);
#ifdef HAVE_OPENSSL
extern char *opt_ssl_ca, *opt_ssl_capath, *opt_ssl_cert, *opt_ssl_cipher,
            *opt_ssl_key;
static sys_var_const_str_ptr	sys_ssl_ca(&vars, "ssl_ca", &opt_ssl_ca);
static sys_var_const_str_ptr	sys_ssl_capath(&vars, "ssl_capath", &opt_ssl_capath);
static sys_var_const_str_ptr	sys_ssl_cert(&vars, "ssl_cert", &opt_ssl_cert);
static sys_var_const_str_ptr	sys_ssl_cipher(&vars, "ssl_cipher", &opt_ssl_cipher);
static sys_var_const_str_ptr	sys_ssl_key(&vars, "ssl_key", &opt_ssl_key);
#else
static sys_var_const_str	sys_ssl_ca(&vars, "ssl_ca", NULL);
static sys_var_const_str	sys_ssl_capath(&vars, "ssl_capath", NULL);
static sys_var_const_str	sys_ssl_cert(&vars, "ssl_cert", NULL);
static sys_var_const_str	sys_ssl_cipher(&vars, "ssl_cipher", NULL);
static sys_var_const_str	sys_ssl_key(&vars, "ssl_key", NULL);
#endif
static sys_var_thd_enum
sys_updatable_views_with_limit(&vars, "updatable_views_with_limit",
                               &SV::updatable_views_with_limit,
                               &updatable_views_with_limit_typelib);

static sys_var_thd_table_type  sys_table_type(&vars, "table_type",
				       &SV::table_plugin);
static sys_var_thd_storage_engine sys_storage_engine(&vars, "storage_engine",
				       &SV::table_plugin);
static sys_var_bool_ptr	sys_sync_frm(&vars, "sync_frm", &opt_sync_frm);
static sys_var_const_str	sys_system_time_zone(&vars, "system_time_zone",
                                             system_time_zone);
<<<<<<< HEAD
static sys_var_long_ptr	sys_table_def_size(&vars, "table_definition_cache",
                                           &table_def_size);
static sys_var_long_ptr	sys_table_cache_size(&vars, "table_open_cache",
=======
sys_var_long_ptr	sys_table_def_size("table_definition_cache",
                                           &table_def_size);
sys_var_long_ptr	sys_table_cache_size("table_open_cache",
>>>>>>> a84d2971
					     &table_cache_size);
static sys_var_long_ptr	sys_table_lock_wait_timeout(&vars, "table_lock_wait_timeout",
                                                    &table_lock_wait_timeout);
static sys_var_long_ptr	sys_thread_cache_size(&vars, "thread_cache_size",
					      &thread_cache_size);
#if HAVE_POOL_OF_THREADS == 1
<<<<<<< HEAD
sys_var_long_ptr	sys_thread_pool_size(&vars, "thread_pool_size",
					      &thread_pool_size);
#endif
static sys_var_thd_enum	sys_tx_isolation(&vars, "tx_isolation",
=======
sys_var_long_ptr	sys_thread_pool_size("thread_pool_size",
					      &thread_pool_size);
#endif
sys_var_thd_enum	sys_tx_isolation("tx_isolation",
>>>>>>> a84d2971
					 &SV::tx_isolation,
					 &tx_isolation_typelib,
					 fix_tx_isolation,
					 check_tx_isolation);
<<<<<<< HEAD
static sys_var_thd_ulonglong	sys_tmp_table_size(&vars, "tmp_table_size",
=======
sys_var_thd_ulonglong	sys_tmp_table_size("tmp_table_size",
>>>>>>> a84d2971
					   &SV::tmp_table_size);
static sys_var_bool_ptr  sys_timed_mutexes(&vars, "timed_mutexes",
                                    &timed_mutexes);
<<<<<<< HEAD
static sys_var_const_str	sys_version(&vars, "version", server_version);
static sys_var_const_str	sys_version_comment(&vars, "version_comment",
=======
sys_var_const_str	sys_version("version", server_version);
sys_var_const_str	sys_version_comment("version_comment",
>>>>>>> a84d2971
                                            MYSQL_COMPILATION_COMMENT);
static sys_var_const_str	sys_version_compile_machine(&vars, "version_compile_machine",
                                                    MACHINE_TYPE);
static sys_var_const_str	sys_version_compile_os(&vars, "version_compile_os",
                                               SYSTEM_TYPE);
static sys_var_thd_ulong	sys_net_wait_timeout(&vars, "wait_timeout",
					     &SV::net_wait_timeout);
<<<<<<< HEAD

=======
#ifdef WITH_INNOBASE_STORAGE_ENGINE
sys_var_long_ptr	sys_innodb_fast_shutdown("innodb_fast_shutdown",
						 &innobase_fast_shutdown);
sys_var_long_ptr        sys_innodb_max_dirty_pages_pct("innodb_max_dirty_pages_pct",
                                                        &srv_max_buf_pool_modified_pct);
sys_var_long_ptr	sys_innodb_max_purge_lag("innodb_max_purge_lag",
							&srv_max_purge_lag);
sys_var_thd_bool	sys_innodb_table_locks("innodb_table_locks",
                                               &SV::innodb_table_locks);
sys_var_thd_bool	sys_innodb_support_xa("innodb_support_xa",
                                               &SV::innodb_support_xa);
sys_var_long_ptr	sys_innodb_autoextend_increment("innodb_autoextend_increment",
							&srv_auto_extend_increment);
sys_var_long_ptr	sys_innodb_sync_spin_loops("innodb_sync_spin_loops",
                                             &srv_n_spin_wait_rounds);
sys_var_long_ptr  sys_innodb_concurrency_tickets("innodb_concurrency_tickets",
                                             &srv_n_free_tickets_to_enter);
sys_var_long_ptr  sys_innodb_thread_sleep_delay("innodb_thread_sleep_delay",
                                                &srv_thread_sleep_delay);
sys_var_long_ptr  sys_innodb_thread_concurrency("innodb_thread_concurrency",
                                                &srv_thread_concurrency);
sys_var_long_ptr  sys_innodb_commit_concurrency("innodb_commit_concurrency",
                                                &srv_commit_concurrency);
sys_var_long_ptr  sys_innodb_flush_log_at_trx_commit(
                                        "innodb_flush_log_at_trx_commit",
                                        &srv_flush_log_at_trx_commit);
#endif
>>>>>>> a84d2971
/* Condition pushdown to storage engine */
static sys_var_thd_bool
sys_engine_condition_pushdown(&vars, "engine_condition_pushdown",
			      &SV::engine_condition_pushdown);

<<<<<<< HEAD
=======
#ifdef WITH_NDBCLUSTER_STORAGE_ENGINE
>>>>>>> a84d2971
/* ndb thread specific variable settings */
static sys_var_thd_ulong
sys_ndb_autoincrement_prefetch_sz(&vars, "ndb_autoincrement_prefetch_sz",
				  &SV::ndb_autoincrement_prefetch_sz);
<<<<<<< HEAD
static sys_var_thd_bool
sys_ndb_force_send(&vars, "ndb_force_send", &SV::ndb_force_send);
#ifdef HAVE_NDB_BINLOG
static sys_var_long_ptr
sys_ndb_report_thresh_binlog_epoch_slip(&vars, "ndb_report_thresh_binlog_epoch_slip",
                                        &ndb_report_thresh_binlog_epoch_slip);
static sys_var_long_ptr
sys_ndb_report_thresh_binlog_mem_usage(&vars, "ndb_report_thresh_binlog_mem_usage",
                                       &ndb_report_thresh_binlog_mem_usage);
#endif
static sys_var_thd_bool
sys_ndb_use_exact_count(&vars, "ndb_use_exact_count", &SV::ndb_use_exact_count);
static sys_var_thd_bool
sys_ndb_use_transactions(&vars, "ndb_use_transactions", &SV::ndb_use_transactions);
static sys_var_long_ptr
sys_ndb_cache_check_time(&vars, "ndb_cache_check_time", &ndb_cache_check_time);
static sys_var_thd_bool
sys_ndb_index_stat_enable(&vars, "ndb_index_stat_enable",
                          &SV::ndb_index_stat_enable);
static sys_var_thd_ulong
sys_ndb_index_stat_cache_entries(&vars, "ndb_index_stat_cache_entries",
                                 &SV::ndb_index_stat_cache_entries);
static sys_var_thd_ulong
sys_ndb_index_stat_update_freq(&vars, "ndb_index_stat_update_freq",
                               &SV::ndb_index_stat_update_freq);
static sys_var_long_ptr
sys_ndb_extra_logging(&vars, "ndb_extra_logging", &ndb_extra_logging);
static sys_var_thd_bool
sys_ndb_use_copying_alter_table(&vars, "ndb_use_copying_alter_table", &SV::ndb_use_copying_alter_table);
=======
sys_var_thd_bool
sys_ndb_force_send("ndb_force_send", &SV::ndb_force_send);
#ifdef HAVE_NDB_BINLOG
sys_var_long_ptr
sys_ndb_report_thresh_binlog_epoch_slip("ndb_report_thresh_binlog_epoch_slip",
                                        &ndb_report_thresh_binlog_epoch_slip);
sys_var_long_ptr
sys_ndb_report_thresh_binlog_mem_usage("ndb_report_thresh_binlog_mem_usage",
                                       &ndb_report_thresh_binlog_mem_usage);
#endif
sys_var_thd_bool
sys_ndb_use_exact_count("ndb_use_exact_count", &SV::ndb_use_exact_count);
sys_var_thd_bool
sys_ndb_use_transactions("ndb_use_transactions", &SV::ndb_use_transactions);
sys_var_long_ptr
sys_ndb_cache_check_time("ndb_cache_check_time", &ndb_cache_check_time);
sys_var_const_str
sys_ndb_connectstring("ndb_connectstring", opt_ndb_constrbuf);
sys_var_thd_bool
sys_ndb_index_stat_enable("ndb_index_stat_enable",
                          &SV::ndb_index_stat_enable);
sys_var_thd_ulong
sys_ndb_index_stat_cache_entries("ndb_index_stat_cache_entries",
                                 &SV::ndb_index_stat_cache_entries);
sys_var_thd_ulong
sys_ndb_index_stat_update_freq("ndb_index_stat_update_freq",
                               &SV::ndb_index_stat_update_freq);
sys_var_long_ptr
sys_ndb_extra_logging("ndb_extra_logging", &ndb_extra_logging);
sys_var_thd_bool
sys_ndb_use_copying_alter_table("ndb_use_copying_alter_table", &SV::ndb_use_copying_alter_table);
#endif //WITH_NDBCLUSTER_STORAGE_ENGINE
>>>>>>> a84d2971

/* Time/date/datetime formats */

static sys_var_thd_date_time_format sys_time_format(&vars, "time_format",
					     &SV::time_format,
					     MYSQL_TIMESTAMP_TIME);
static sys_var_thd_date_time_format sys_date_format(&vars, "date_format",
					     &SV::date_format,
					     MYSQL_TIMESTAMP_DATE);
static sys_var_thd_date_time_format sys_datetime_format(&vars, "datetime_format",
						 &SV::datetime_format,
						 MYSQL_TIMESTAMP_DATETIME);

/* Variables that are bits in THD */

sys_var_thd_bit sys_autocommit(&vars, "autocommit", 0,
                               set_option_autocommit,
                               OPTION_NOT_AUTOCOMMIT,
                               1);
static sys_var_thd_bit	sys_big_tables(&vars, "big_tables", 0,
				       set_option_bit,
				       OPTION_BIG_TABLES);
#ifndef TO_BE_DELETED	/* Alias for big_tables */
static sys_var_thd_bit	sys_sql_big_tables(&vars, "sql_big_tables", 0,
					   set_option_bit,
					   OPTION_BIG_TABLES);
#endif
static sys_var_thd_bit	sys_big_selects(&vars, "sql_big_selects", 0,
					set_option_bit,
					OPTION_BIG_SELECTS);
static sys_var_thd_bit	sys_log_off(&vars, "sql_log_off",
				    check_log_update,
				    set_option_bit,
				    OPTION_LOG_OFF);
static sys_var_thd_bit	sys_log_update(&vars, "sql_log_update",
                                       check_log_update,
				       set_log_update,
				       OPTION_BIN_LOG);
<<<<<<< HEAD
static sys_var_thd_bit	sys_log_binlog(&vars, "sql_log_bin",
=======
static sys_var_thd_bit	sys_log_binlog("sql_log_bin",
>>>>>>> a84d2971
                                       check_log_update,
				       set_option_bit,
				       OPTION_BIN_LOG);
static sys_var_thd_bit	sys_sql_warnings(&vars, "sql_warnings", 0,
					 set_option_bit,
					 OPTION_WARNINGS);
static sys_var_thd_bit	sys_sql_notes(&vars, "sql_notes", 0,
					 set_option_bit,
					 OPTION_SQL_NOTES);
static sys_var_thd_bit	sys_auto_is_null(&vars, "sql_auto_is_null", 0,
					 set_option_bit,
					 OPTION_AUTO_IS_NULL);
static sys_var_thd_bit	sys_safe_updates(&vars, "sql_safe_updates", 0,
					 set_option_bit,
					 OPTION_SAFE_UPDATES);
static sys_var_thd_bit	sys_buffer_results(&vars, "sql_buffer_result", 0,
					   set_option_bit,
					   OPTION_BUFFER_RESULT);
static sys_var_thd_bit	sys_quote_show_create(&vars, "sql_quote_show_create", 0,
					      set_option_bit,
					      OPTION_QUOTE_SHOW_CREATE);
static sys_var_thd_bit	sys_foreign_key_checks(&vars, "foreign_key_checks", 0,
					       set_option_bit,
					       OPTION_NO_FOREIGN_KEY_CHECKS,
					       1);
static sys_var_thd_bit	sys_unique_checks(&vars, "unique_checks", 0,
					  set_option_bit,
					  OPTION_RELAXED_UNIQUE_CHECKS,
					  1);

/* Local state variables */

static sys_var_thd_ha_rows	sys_select_limit(&vars, "sql_select_limit",
						 &SV::select_limit);
static sys_var_timestamp	sys_timestamp(&vars, "timestamp");
static sys_var_last_insert_id	sys_last_insert_id(&vars, "last_insert_id");
static sys_var_last_insert_id	sys_identity(&vars, "identity");

static sys_var_thd_lc_time_names       sys_lc_time_names(&vars, "lc_time_names");

static sys_var_insert_id	sys_insert_id(&vars, "insert_id");
static sys_var_readonly		sys_error_count(&vars, "error_count",
						OPT_SESSION,
						SHOW_LONG,
						get_error_count);
static sys_var_readonly		sys_warning_count(&vars, "warning_count",
						  OPT_SESSION,
						  SHOW_LONG,
						  get_warning_count);

/* alias for last_insert_id() to be compatible with Sybase */
static sys_var_rand_seed1	sys_rand_seed1(&vars, "rand_seed1");
static sys_var_rand_seed2	sys_rand_seed2(&vars, "rand_seed2");

static sys_var_thd_ulong        sys_default_week_format(&vars, "default_week_format",
					                &SV::default_week_format);

sys_var_thd_ulong               sys_group_concat_max_len(&vars, "group_concat_max_len",
                                                         &SV::group_concat_max_len);

<<<<<<< HEAD
sys_var_thd_time_zone            sys_time_zone(&vars, "time_zone");

/* Global read-only variable containing hostname */
static sys_var_const_str        sys_hostname(&vars, "hostname", glob_hostname);

/* Read only variables */

static sys_var_have_variable sys_have_compress(&vars, "have_compress", &have_compress);
static sys_var_have_variable sys_have_crypt(&vars, "have_crypt", &have_crypt);
static sys_var_have_plugin sys_have_csv(&vars, "have_csv", C_STRING_WITH_LEN("csv"), MYSQL_STORAGE_ENGINE_PLUGIN);
static sys_var_have_variable sys_have_dlopen(&vars, "have_dynamic_loading", &have_dlopen);
static sys_var_have_variable sys_have_geometry(&vars, "have_geometry", &have_geometry);
static sys_var_have_plugin sys_have_innodb(&vars, "have_innodb", C_STRING_WITH_LEN("innodb"), MYSQL_STORAGE_ENGINE_PLUGIN);
static sys_var_have_plugin sys_have_ndbcluster(&vars, "have_ndbcluster", C_STRING_WITH_LEN("ndbcluster"), MYSQL_STORAGE_ENGINE_PLUGIN);
static sys_var_have_variable sys_have_openssl(&vars, "have_openssl", &have_ssl);
static sys_var_have_variable sys_have_ssl(&vars, "have_ssl", &have_ssl);
static sys_var_have_plugin sys_have_partition_db(&vars, "have_partitioning", C_STRING_WITH_LEN("partition"), MYSQL_STORAGE_ENGINE_PLUGIN);
static sys_var_have_variable sys_have_query_cache(&vars, "have_query_cache",
                                           &have_query_cache);
static sys_var_have_variable sys_have_rtree_keys(&vars, "have_rtree_keys", &have_rtree_keys);
static sys_var_have_variable sys_have_symlink(&vars, "have_symlink", &have_symlink);
/* Global read-only variable describing server license */
static sys_var_const_str	sys_license(&vars, "license", STRINGIFY_ARG(LICENSE));
/* Global variables which enable|disable logging */
static sys_var_log_state sys_var_general_log(&vars, "general_log", &opt_log,
                                      QUERY_LOG_GENERAL);
static sys_var_log_state sys_var_slow_query_log(&vars, "slow_query_log", &opt_slow_log,
                                         QUERY_LOG_SLOW);
sys_var_str sys_var_general_log_path(&vars, "general_log_file", sys_check_log_path,
				     sys_update_general_log_path,
				     sys_default_general_log_path,
				     opt_logname);
sys_var_str sys_var_slow_log_path(&vars, "slow_query_log_file", sys_check_log_path,
				  sys_update_slow_log_path, 
				  sys_default_slow_log_path,
				  opt_slow_logname);
static sys_var_log_output sys_var_log_output_state(&vars, "log_output", &log_output_options,
					    &log_output_typelib, 0);

=======
sys_var_thd_time_zone            sys_time_zone("time_zone");

/* Read only variables */

/* Global read-only variable containing hostname */
sys_var_const_str		sys_hostname("hostname", glob_hostname);


sys_var_have_variable sys_have_compress("have_compress", &have_compress);
sys_var_have_variable sys_have_crypt("have_crypt", &have_crypt);
sys_var_have_variable sys_have_csv_db("have_csv", &have_csv_db);
sys_var_have_variable sys_have_dlopen("have_dynamic_loading", &have_dlopen);
sys_var_have_variable sys_have_geometry("have_geometry", &have_geometry);
sys_var_have_variable sys_have_innodb("have_innodb", &have_innodb);
sys_var_have_variable sys_have_ndbcluster("have_ndbcluster", &have_ndbcluster);
sys_var_have_variable sys_have_openssl("have_openssl", &have_ssl);
sys_var_have_variable sys_have_ssl("have_ssl", &have_ssl);
sys_var_have_variable sys_have_partition_db("have_partitioning",
                                            &have_partition_db);
sys_var_have_variable sys_have_query_cache("have_query_cache",
                                           &have_query_cache);
sys_var_have_variable sys_have_rtree_keys("have_rtree_keys", &have_rtree_keys);
sys_var_have_variable sys_have_symlink("have_symlink", &have_symlink);
/* Global read-only variable describing server license */
sys_var_const_str		sys_license("license", STRINGIFY_ARG(LICENSE));
/* Global variables which enable|disable logging */
sys_var_log_state sys_var_general_log("general_log", &opt_log,
                                      QUERY_LOG_GENERAL);
sys_var_log_state sys_var_slow_query_log("slow_query_log", &opt_slow_log,
                                         QUERY_LOG_SLOW);
sys_var_str sys_var_general_log_path("general_log_file", sys_check_log_path,
				     sys_update_general_log_path,
				     sys_default_general_log_path,
				     opt_logname);
sys_var_str sys_var_slow_log_path("slow_query_log_file", sys_check_log_path,
				  sys_update_slow_log_path, 
				  sys_default_slow_log_path,
				  opt_slow_logname);
sys_var_log_output sys_var_log_output_state("log_output", &log_output_options,
					    &log_output_typelib, 0);

#ifdef HAVE_REPLICATION
static int show_slave_skip_errors(THD *thd, SHOW_VAR *var, char *buff)
{
  var->type=SHOW_CHAR;
  var->value= buff;
  if (!use_slave_mask || bitmap_is_clear_all(&slave_error_mask))
  {
    var->value= const_cast<char *>("OFF");
  }
  else if (bitmap_is_set_all(&slave_error_mask))
  {
    var->value= const_cast<char *>("ALL");
  }
  else
  {
    /* 10 is enough assuming errors are max 4 digits */
    int i;
    var->value= buff;
    for (i= 1;
         i < MAX_SLAVE_ERROR &&
         (buff - var->value) < SHOW_VAR_FUNC_BUFF_SIZE;
         i++)
    {
      if (bitmap_is_set(&slave_error_mask, i))
      {
        buff= int10_to_str(i, buff, 10);
        *buff++= ',';
      }
    }
    if (var->value != buff)
      buff--;				// Remove last ','
    if (i < MAX_SLAVE_ERROR)
      buff= strmov(buff, "...");  // Couldn't show all errors
    *buff=0;
  }
  return 0;
}
#endif /* HAVE_REPLICATION */
>>>>>>> a84d2971

/*
  Additional variables (not derived from sys_var class, not accessible as
  @@varname in SELECT or SET). Sorted in alphabetical order to facilitate
  maintenance - SHOW VARIABLES will sort its output.
  TODO: remove this list completely
*/

<<<<<<< HEAD
#define FIXED_VARS_SIZE (sizeof(fixed_vars) / sizeof(SHOW_VAR))
static SHOW_VAR fixed_vars[]= {
  {"back_log",                (char*) &back_log,                    SHOW_LONG},
  {"character_sets_dir",      mysql_charsets_dir,                   SHOW_CHAR},
=======
SHOW_VAR init_vars[]= {
  {"auto_increment_increment", (char*) &sys_auto_increment_increment, SHOW_SYS},
  {"auto_increment_offset",   (char*) &sys_auto_increment_offset, SHOW_SYS},
  {sys_automatic_sp_privileges.name,(char*) &sys_automatic_sp_privileges,       SHOW_SYS},
  {"back_log",                (char*) &back_log,                    SHOW_LONG},
  {sys_basedir.name,          (char*) &sys_basedir,                 SHOW_SYS},
  {sys_binlog_cache_size.name,(char*) &sys_binlog_cache_size,	    SHOW_SYS},
  {sys_binlog_format.name,    (char*) &sys_binlog_format,	    SHOW_SYS},
  {sys_bulk_insert_buff_size.name,(char*) &sys_bulk_insert_buff_size,SHOW_SYS},
  {sys_character_set_client.name,(char*) &sys_character_set_client, SHOW_SYS},
  {sys_character_set_connection.name,(char*) &sys_character_set_connection,SHOW_SYS},
  {sys_character_set_database.name, (char*) &sys_character_set_database,SHOW_SYS},
  {sys_character_set_filesystem.name,(char*) &sys_character_set_filesystem, SHOW_SYS},
  {sys_character_set_results.name,(char*) &sys_character_set_results, SHOW_SYS},
  {sys_character_set_server.name, (char*) &sys_character_set_server,SHOW_SYS},
  {sys_charset_system.name,   (char*) &sys_charset_system,          SHOW_SYS},
  {"character_sets_dir",      mysql_charsets_dir,                   SHOW_CHAR},
  {sys_collation_connection.name,(char*) &sys_collation_connection, SHOW_SYS},
  {sys_collation_database.name,(char*) &sys_collation_database,     SHOW_SYS},
  {sys_collation_server.name,(char*) &sys_collation_server,         SHOW_SYS},
  {sys_completion_type.name,  (char*) &sys_completion_type,	    SHOW_SYS},
  {sys_concurrent_insert.name,(char*) &sys_concurrent_insert,       SHOW_SYS},
  {sys_connect_timeout.name,  (char*) &sys_connect_timeout,         SHOW_SYS},
  {sys_datadir.name,          (char*) &sys_datadir,                 SHOW_SYS},
  {sys_date_format.name,      (char*) &sys_date_format,		    SHOW_SYS},
  {sys_datetime_format.name,  (char*) &sys_datetime_format,	    SHOW_SYS},
#ifndef DBUG_OFF
  {sys_dbug.name,             (char*) &sys_dbug,                    SHOW_SYS},
#endif
  {sys_default_week_format.name, (char*) &sys_default_week_format,  SHOW_SYS},
  {sys_delay_key_write.name,  (char*) &sys_delay_key_write,         SHOW_SYS},
  {sys_delayed_insert_limit.name, (char*) &sys_delayed_insert_limit,SHOW_SYS},
  {sys_delayed_insert_timeout.name, (char*) &sys_delayed_insert_timeout, SHOW_SYS},
  {sys_delayed_queue_size.name,(char*) &sys_delayed_queue_size,     SHOW_SYS},
  {sys_div_precincrement.name,(char*) &sys_div_precincrement,SHOW_SYS},
  {sys_engine_condition_pushdown.name,
   (char*) &sys_engine_condition_pushdown,                          SHOW_SYS},
  {sys_event_scheduler.name,  (char*) &sys_event_scheduler,         SHOW_SYS},
  {sys_expire_logs_days.name, (char*) &sys_expire_logs_days,        SHOW_SYS},
  {sys_flush.name,             (char*) &sys_flush,                  SHOW_SYS},
  {sys_flush_time.name,        (char*) &sys_flush_time,             SHOW_SYS},
  {sys_ft_boolean_syntax.name,(char*) &ft_boolean_syntax,	    SHOW_CHAR},
>>>>>>> a84d2971
  {"ft_max_word_len",         (char*) &ft_max_word_len,             SHOW_LONG},
  {"ft_min_word_len",         (char*) &ft_min_word_len,             SHOW_LONG},
  {"ft_query_expansion_limit",(char*) &ft_query_expansion_limit,    SHOW_LONG},
  {"ft_stopword_file",        (char*) &ft_stopword_file,            SHOW_CHAR_PTR},
<<<<<<< HEAD
  {"init_file",               (char*) &opt_init_file,               SHOW_CHAR_PTR},
=======
  {sys_var_general_log.name, (char*) &opt_log,                      SHOW_MY_BOOL},
  {sys_var_general_log_path.name, (char*) &sys_var_general_log_path,  SHOW_SYS},
  {sys_group_concat_max_len.name, (char*) &sys_group_concat_max_len,  SHOW_SYS},
  {sys_hostname.name,         (char*) &sys_hostname,                SHOW_SYS},
  {sys_have_compress.name,    (char*) &have_compress,               SHOW_HAVE},
  {sys_have_crypt.name,       (char*) &have_crypt,                  SHOW_HAVE},
  {sys_have_csv_db.name,      (char*) &have_csv_db,                 SHOW_HAVE},
  {sys_have_dlopen.name,      (char*) &have_dlopen,                 SHOW_HAVE},
  {sys_have_geometry.name,    (char*) &have_geometry,               SHOW_HAVE},
  {sys_have_innodb.name,      (char*) &have_innodb,                 SHOW_HAVE},
  {sys_have_ndbcluster.name,  (char*) &have_ndbcluster,             SHOW_HAVE},
  {sys_have_openssl.name,     (char*) &have_ssl,                    SHOW_HAVE},
  {sys_have_ssl.name,         (char*) &have_ssl,                    SHOW_HAVE},
  {sys_have_partition_db.name,(char*) &have_partition_db,           SHOW_HAVE},
  {sys_have_query_cache.name, (char*) &have_query_cache,            SHOW_HAVE},
  {sys_have_rtree_keys.name,  (char*) &have_rtree_keys,             SHOW_HAVE},
  {sys_have_symlink.name,     (char*) &have_symlink,                SHOW_HAVE},
  {"init_connect",            (char*) &sys_init_connect,            SHOW_SYS},
  {"init_file",               (char*) &opt_init_file,               SHOW_CHAR_PTR},
  {"init_slave",              (char*) &sys_init_slave,              SHOW_SYS},
#ifdef WITH_INNOBASE_STORAGE_ENGINE
  {"innodb_additional_mem_pool_size", (char*) &innobase_additional_mem_pool_size, SHOW_LONG },
  {sys_innodb_autoextend_increment.name, (char*) &sys_innodb_autoextend_increment, SHOW_SYS},
  {"innodb_buffer_pool_size", (char*) &innobase_buffer_pool_size, SHOW_LONGLONG },
  {"innodb_checksums", (char*) &innobase_use_checksums, SHOW_MY_BOOL},
  {sys_innodb_commit_concurrency.name, (char*) &sys_innodb_commit_concurrency, SHOW_SYS},
  {sys_innodb_concurrency_tickets.name, (char*) &sys_innodb_concurrency_tickets, SHOW_SYS},
  {"innodb_data_file_path", (char*) &innobase_data_file_path,	    SHOW_CHAR_PTR},
  {"innodb_data_home_dir",  (char*) &innobase_data_home_dir,	    SHOW_CHAR_PTR},
  {"innodb_doublewrite", (char*) &innobase_use_doublewrite, SHOW_MY_BOOL},
  {sys_innodb_fast_shutdown.name,(char*) &sys_innodb_fast_shutdown, SHOW_SYS},
  {"innodb_file_io_threads", (char*) &innobase_file_io_threads, SHOW_LONG },
  {"innodb_file_per_table", (char*) &innobase_file_per_table, SHOW_MY_BOOL},
  {"innodb_flush_method",    (char*) &innobase_unix_file_flush_method, SHOW_CHAR_PTR},
  {"innodb_force_recovery", (char*) &innobase_force_recovery, SHOW_LONG },
  {"innodb_lock_wait_timeout", (char*) &innobase_lock_wait_timeout, SHOW_LONG },
  {"innodb_locks_unsafe_for_binlog", (char*) &innobase_locks_unsafe_for_binlog, SHOW_MY_BOOL},
  {"innodb_log_arch_dir",   (char*) &innobase_log_arch_dir, 	    SHOW_CHAR_PTR},
  {"innodb_log_archive",    (char*) &innobase_log_archive, 	    SHOW_MY_BOOL},
  {"innodb_log_buffer_size", (char*) &innobase_log_buffer_size, SHOW_LONG },
  {"innodb_log_file_size", (char*) &innobase_log_file_size, SHOW_LONGLONG},
  {"innodb_log_files_in_group", (char*) &innobase_log_files_in_group,	SHOW_LONG},
  {"innodb_log_group_home_dir", (char*) &innobase_log_group_home_dir, SHOW_CHAR_PTR},
  {sys_innodb_max_dirty_pages_pct.name, (char*) &sys_innodb_max_dirty_pages_pct, SHOW_SYS},
  {sys_innodb_max_purge_lag.name, (char*) &sys_innodb_max_purge_lag, SHOW_SYS},
  {"innodb_mirrored_log_groups", (char*) &innobase_mirrored_log_groups, SHOW_LONG},
  {"innodb_open_files", (char*) &innobase_open_files, SHOW_LONG },
  {"innodb_rollback_on_timeout", (char*) &innobase_rollback_on_timeout, SHOW_MY_BOOL},
  {"innodb_stats_on_metadata", (char*) &innobase_stats_on_metadata, SHOW_MY_BOOL},
  {sys_innodb_support_xa.name, (char*) &sys_innodb_support_xa, SHOW_SYS},
  {sys_innodb_sync_spin_loops.name, (char*) &sys_innodb_sync_spin_loops, SHOW_SYS},
  {sys_innodb_table_locks.name, (char*) &sys_innodb_table_locks, SHOW_SYS},
  {sys_innodb_thread_concurrency.name, (char*) &sys_innodb_thread_concurrency, SHOW_SYS},
  {sys_innodb_thread_sleep_delay.name, (char*) &sys_innodb_thread_sleep_delay, SHOW_SYS},
  {sys_innodb_flush_log_at_trx_commit.name, (char*) &sys_innodb_flush_log_at_trx_commit, SHOW_SYS},
#endif
  {sys_interactive_timeout.name,(char*) &sys_interactive_timeout,   SHOW_SYS},
  {sys_join_buffer_size.name,   (char*) &sys_join_buffer_size,	    SHOW_SYS},
  {sys_key_buffer_size.name,	(char*) &sys_key_buffer_size,	    SHOW_SYS},
  {sys_key_cache_age_threshold.name,   (char*) &sys_key_cache_age_threshold,
                                                                    SHOW_SYS},
  {sys_key_cache_block_size.name,   (char*) &sys_key_cache_block_size,
                                                                    SHOW_SYS},
  {sys_key_cache_division_limit.name,   (char*) &sys_key_cache_division_limit,
                                                                    SHOW_SYS},
>>>>>>> a84d2971
  {"language",                language,                             SHOW_CHAR},
  {"large_files_support",     (char*) &opt_large_files,             SHOW_BOOL},
  {"large_page_size",         (char*) &opt_large_page_size,         SHOW_INT},
  {"large_pages",             (char*) &opt_large_pages,             SHOW_MY_BOOL},
#ifdef HAVE_MLOCKALL
  {"locked_in_memory",	      (char*) &locked_in_memory,	    SHOW_MY_BOOL},
#endif
  {"log",                     (char*) &opt_log,                     SHOW_MY_BOOL},
  {"log_bin",                 (char*) &opt_bin_log,                 SHOW_BOOL},
  {"log_error",               (char*) log_error_file,               SHOW_CHAR},
<<<<<<< HEAD
  {"log_slow_queries",        (char*) &opt_slow_log,                SHOW_MY_BOOL},
=======
  {sys_var_log_output_state.name, (char*) &sys_var_log_output_state, SHOW_SYS},
  {sys_log_queries_not_using_indexes.name,
    (char*) &sys_log_queries_not_using_indexes, SHOW_SYS},
#ifdef HAVE_REPLICATION
  {"log_slave_updates",       (char*) &opt_log_slave_updates,       SHOW_MY_BOOL},
#endif
  {"log_slow_queries",        (char*) &opt_slow_log,                SHOW_MY_BOOL},
  {sys_log_warnings.name,     (char*) &sys_log_warnings,	    SHOW_SYS},
  {sys_long_query_time.name,  (char*) &sys_long_query_time, 	    SHOW_SYS},
  {sys_low_priority_updates.name, (char*) &sys_low_priority_updates, SHOW_SYS},
>>>>>>> a84d2971
  {"lower_case_file_system",  (char*) &lower_case_file_system,      SHOW_MY_BOOL},
  {"lower_case_table_names",  (char*) &lower_case_table_names,      SHOW_INT},
  {"myisam_recover_options",  (char*) &myisam_recover_options_str,  SHOW_CHAR_PTR},
<<<<<<< HEAD
#ifdef __NT__
  {"named_pipe",	      (char*) &opt_enable_named_pipe,       SHOW_MY_BOOL},
#endif
=======
  {sys_myisam_repair_threads.name, (char*) &sys_myisam_repair_threads,
   SHOW_SYS},
  {sys_myisam_sort_buffer_size.name, (char*) &sys_myisam_sort_buffer_size, SHOW_SYS},
  
  {sys_myisam_stats_method.name, (char*) &sys_myisam_stats_method, SHOW_SYS},
  {sys_myisam_use_mmap.name, (char*) &sys_myisam_use_mmap, SHOW_SYS},
  
#ifdef __NT__
  {"named_pipe",	      (char*) &opt_enable_named_pipe,       SHOW_MY_BOOL},
#endif
#ifdef WITH_NDBCLUSTER_STORAGE_ENGINE
  {sys_ndb_autoincrement_prefetch_sz.name,
   (char*) &sys_ndb_autoincrement_prefetch_sz,                      SHOW_SYS},
  {sys_ndb_cache_check_time.name,(char*) &sys_ndb_cache_check_time, SHOW_SYS},
  {sys_ndb_connectstring.name,(char*) &sys_ndb_connectstring,       SHOW_SYS},
  {sys_ndb_extra_logging.name,(char*) &sys_ndb_extra_logging,       SHOW_SYS},
  {sys_ndb_force_send.name,   (char*) &sys_ndb_force_send,          SHOW_SYS},
  {sys_ndb_index_stat_cache_entries.name, (char*) &sys_ndb_index_stat_cache_entries, SHOW_SYS},
  {sys_ndb_index_stat_enable.name, (char*) &sys_ndb_index_stat_enable, SHOW_SYS},
  {sys_ndb_index_stat_update_freq.name, (char*) &sys_ndb_index_stat_update_freq, SHOW_SYS},
#ifdef HAVE_NDB_BINLOG
  {sys_ndb_report_thresh_binlog_epoch_slip.name,
   (char*) &sys_ndb_report_thresh_binlog_epoch_slip,                SHOW_SYS},
  {sys_ndb_report_thresh_binlog_mem_usage.name,
   (char*) &sys_ndb_report_thresh_binlog_mem_usage,                 SHOW_SYS},
#endif
  {sys_ndb_use_copying_alter_table.name,
   (char*) &sys_ndb_use_copying_alter_table,                        SHOW_SYS},
  {sys_ndb_use_exact_count.name,(char*) &sys_ndb_use_exact_count,   SHOW_SYS},
  {sys_ndb_use_transactions.name,(char*) &sys_ndb_use_transactions, SHOW_SYS},
#endif //WITH_NDBCLUSTER_STORAGE_ENGINE
  {sys_net_buffer_length.name,(char*) &sys_net_buffer_length,       SHOW_SYS},
  {sys_net_read_timeout.name, (char*) &sys_net_read_timeout,        SHOW_SYS},
  {sys_net_retry_count.name,  (char*) &sys_net_retry_count,	    SHOW_SYS},
  {sys_net_write_timeout.name,(char*) &sys_net_write_timeout,       SHOW_SYS},
  {sys_new_mode.name,         (char*) &sys_new_mode,                SHOW_SYS},
  {sys_old_mode.name,         (char*) &sys_old_mode,                SHOW_SYS},
  {sys_old_alter_table.name,  (char*) &sys_old_alter_table,         SHOW_SYS},
  {sys_old_passwords.name,    (char*) &sys_old_passwords,           SHOW_SYS},
>>>>>>> a84d2971
  {"open_files_limit",	      (char*) &open_files_limit,	    SHOW_LONG},
  {"pid_file",                (char*) pidfile_name,                 SHOW_CHAR},
  {"plugin_dir",              (char*) opt_plugin_dir,               SHOW_CHAR},
<<<<<<< HEAD
  {"port",                    (char*) &mysqld_port,                 SHOW_INT},
=======
  {"port",                    (char*) &mysqld_port,                  SHOW_INT},
  {sys_preload_buff_size.name, (char*) &sys_preload_buff_size,      SHOW_SYS},
>>>>>>> a84d2971
  {"protocol_version",        (char*) &protocol_version,            SHOW_INT},
#ifdef HAVE_SMEM
  {"shared_memory",           (char*) &opt_enable_shared_memory,    SHOW_MY_BOOL},
  {"shared_memory_base_name", (char*) &shared_memory_base_name,     SHOW_CHAR_PTR},
#endif
  {"skip_external_locking",   (char*) &my_disable_locking,          SHOW_MY_BOOL},
  {"skip_networking",         (char*) &opt_disable_networking,      SHOW_BOOL},
  {"skip_show_database",      (char*) &opt_skip_show_db,            SHOW_BOOL},
<<<<<<< HEAD
=======
#ifdef HAVE_REPLICATION
  {sys_slave_compressed_protocol.name,
    (char*) &sys_slave_compressed_protocol,           SHOW_SYS},
  {"slave_load_tmpdir",       (char*) &slave_load_tmpdir,           SHOW_CHAR_PTR},
  {sys_slave_net_timeout.name,(char*) &sys_slave_net_timeout,	    SHOW_SYS},
  {"slave_skip_errors",       (char*) &show_slave_skip_errors,      SHOW_FUNC},
  {sys_slave_trans_retries.name,(char*) &sys_slave_trans_retries,   SHOW_SYS},
#endif
  {sys_slow_launch_time.name, (char*) &sys_slow_launch_time,        SHOW_SYS},
  {sys_var_slow_query_log.name, (char*) &opt_slow_log,              SHOW_MY_BOOL},
  {sys_var_slow_log_path.name, (char*) &sys_var_slow_log_path,      SHOW_SYS},
>>>>>>> a84d2971
#ifdef HAVE_SYS_UN_H
  {"socket",                  (char*) &mysqld_unix_port,            SHOW_CHAR_PTR},
#endif
  {"table_definition_cache",  (char*) &table_def_size,              SHOW_LONG},
  {"table_lock_wait_timeout", (char*) &table_lock_wait_timeout,     SHOW_LONG },
<<<<<<< HEAD
=======
  {"table_open_cache",        (char*) &table_cache_size,            SHOW_LONG},
  {sys_table_type.name,	      (char*) &sys_table_type,	            SHOW_SYS},
  {sys_thread_cache_size.name,(char*) &sys_thread_cache_size,       SHOW_SYS},
>>>>>>> a84d2971
#ifdef HAVE_THR_SETCONCURRENCY
  {"thread_concurrency",      (char*) &concurrency,                 SHOW_LONG},
#endif
  {sys_thread_handling.name,  (char*) &sys_thread_handling,         SHOW_SYS},
#if HAVE_POOL_OF_THREADS == 1
  {sys_thread_pool_size.name, (char*) &sys_thread_pool_size,        SHOW_SYS},
#endif
  {"thread_stack",            (char*) &thread_stack,                SHOW_LONG},
<<<<<<< HEAD
=======
  {sys_time_format.name,      (char*) &sys_time_format,		    SHOW_SYS},
  {"time_zone",               (char*) &sys_time_zone,               SHOW_SYS},
  {sys_timed_mutexes.name,    (char*) &sys_timed_mutexes,       SHOW_SYS},
  {sys_tmp_table_size.name,   (char*) &sys_tmp_table_size,	    SHOW_SYS},
  {sys_tmpdir.name,           (char*) &sys_tmpdir,	            SHOW_SYS},
  {sys_trans_alloc_block_size.name, (char*) &sys_trans_alloc_block_size,
   SHOW_SYS},
  {sys_trans_prealloc_size.name, (char*) &sys_trans_prealloc_size,  SHOW_SYS},
  {sys_tx_isolation.name,     (char*) &sys_tx_isolation,	    SHOW_SYS},
  {sys_updatable_views_with_limit.name,
                              (char*) &sys_updatable_views_with_limit,SHOW_SYS},
  {sys_version.name,          (char*) &sys_version,                 SHOW_SYS},
  {sys_version_comment.name,  (char*) &sys_version_comment,         SHOW_SYS},
  {sys_version_compile_machine.name, (char*) &sys_version_compile_machine,
   SHOW_SYS},
  {sys_version_compile_os.name,	(char*) &sys_version_compile_os,    SHOW_SYS},
  {sys_net_wait_timeout.name, (char*) &sys_net_wait_timeout,	    SHOW_SYS},
  {NullS, NullS, SHOW_LONG}
>>>>>>> a84d2971
};


bool sys_var::check(THD *thd, set_var *var)
{
  var->save_result.ulonglong_value= var->value->val_int();
  return 0;
}

bool sys_var_str::check(THD *thd, set_var *var)
{
  int res;
  if (!check_func)
    return 0;

  if ((res=(*check_func)(thd, var)) < 0)
    my_error(ER_WRONG_VALUE_FOR_VAR, MYF(0),
             name, var->value->str_value.ptr());
  return res;
}

/*
  Functions to check and update variables
*/


/*
  Update variables 'init_connect, init_slave'.

  In case of 'DEFAULT' value
  (for example: 'set GLOBAL init_connect=DEFAULT')
  'var' parameter is NULL pointer.
*/

bool update_sys_var_str(sys_var_str *var_str, rw_lock_t *var_mutex,
			set_var *var)
{
  char *res= 0, *old_value=(char *)(var ? var->value->str_value.ptr() : 0);
  uint new_length= (var ? var->value->str_value.length() : 0);
  if (!old_value)
    old_value= (char*) "";
  if (!(res= my_strndup(old_value, new_length, MYF(0))))
    return 1;
  /*
    Replace the old value in such a way that the any thread using
    the value will work.
  */
  rw_wrlock(var_mutex);
  old_value= var_str->value;
  var_str->value= res;
  var_str->value_length= new_length;
  rw_unlock(var_mutex);
  my_free(old_value, MYF(MY_ALLOW_ZERO_PTR));
  return 0;
}


static bool sys_update_init_connect(THD *thd, set_var *var)
{
  return update_sys_var_str(&sys_init_connect, &LOCK_sys_init_connect, var);
}


static void sys_default_init_connect(THD* thd, enum_var_type type)
{
  update_sys_var_str(&sys_init_connect, &LOCK_sys_init_connect, 0);
}


static bool sys_update_init_slave(THD *thd, set_var *var)
{
  return update_sys_var_str(&sys_init_slave, &LOCK_sys_init_slave, var);
}


static void sys_default_init_slave(THD* thd, enum_var_type type)
{
  update_sys_var_str(&sys_init_slave, &LOCK_sys_init_slave, 0);
}

static int sys_check_ftb_syntax(THD *thd,  set_var *var)
{
  if (thd->security_ctx->master_access & SUPER_ACL)
    return (ft_boolean_check_syntax_string((byte*)
                                           var->value->str_value.c_ptr()) ?
            -1 : 0);
  else
  {
    my_error(ER_SPECIFIC_ACCESS_DENIED_ERROR, MYF(0), "SUPER");
    return 1;
  }
}

static bool sys_update_ftb_syntax(THD *thd, set_var * var)
{
  strmake(ft_boolean_syntax, var->value->str_value.c_ptr(),
	  sizeof(ft_boolean_syntax)-1);
  return 0;
}

static void sys_default_ftb_syntax(THD *thd, enum_var_type type)
{
  strmake(ft_boolean_syntax, def_ft_boolean_syntax,
	  sizeof(ft_boolean_syntax)-1);
}


/*
  If one sets the LOW_PRIORIY UPDATES flag, we also must change the
  used lock type
*/

static void fix_low_priority_updates(THD *thd, enum_var_type type)
{
  if (type != OPT_GLOBAL)
    thd->update_lock_default= (thd->variables.low_priority_updates ?
			       TL_WRITE_LOW_PRIORITY : TL_WRITE);
}


static void
fix_myisam_max_sort_file_size(THD *thd, enum_var_type type)
{
  myisam_max_temp_length=
    (my_off_t) global_system_variables.myisam_max_sort_file_size;
}

/*
  Set the OPTION_BIG_SELECTS flag if max_join_size == HA_POS_ERROR
*/

static void fix_max_join_size(THD *thd, enum_var_type type)
{
  if (type != OPT_GLOBAL)
  {
    if (thd->variables.max_join_size == HA_POS_ERROR)
      thd->options|= OPTION_BIG_SELECTS;
    else
      thd->options&= ~OPTION_BIG_SELECTS;
  }
}


/*
  Can't change the 'next' tx_isolation while we are already in
  a transaction
*/
static int check_tx_isolation(THD *thd, set_var *var)
{
  if (var->type == OPT_DEFAULT && (thd->server_status & SERVER_STATUS_IN_TRANS))
  {
    my_error(ER_CANT_CHANGE_TX_ISOLATION, MYF(0));
    return 1;
  }
  return 0;
}

/*
  If one doesn't use the SESSION modifier, the isolation level
  is only active for the next command
*/
static void fix_tx_isolation(THD *thd, enum_var_type type)
{
  if (type == OPT_SESSION)
    thd->session_tx_isolation= ((enum_tx_isolation)
				thd->variables.tx_isolation);
}

static void fix_completion_type(THD *thd __attribute__((unused)),
				enum_var_type type __attribute__((unused))) {}

static int check_completion_type(THD *thd, set_var *var)
{
  longlong val= var->value->val_int();
  if (val < 0 || val > 2)
  {
    char buf[64];
    my_error(ER_WRONG_VALUE_FOR_VAR, MYF(0), var->var->name, llstr(val, buf));
    return 1;
  }
  return 0;
}


/*
  If we are changing the thread variable, we have to copy it to NET too
*/

#ifdef HAVE_REPLICATION
static void fix_net_read_timeout(THD *thd, enum_var_type type)
{
  if (type != OPT_GLOBAL)
    net_set_read_timeout(&thd->net, thd->variables.net_read_timeout);
}


static void fix_net_write_timeout(THD *thd, enum_var_type type)
{
  if (type != OPT_GLOBAL)
    net_set_write_timeout(&thd->net, thd->variables.net_write_timeout);
}

static void fix_net_retry_count(THD *thd, enum_var_type type)
{
  if (type != OPT_GLOBAL)
    thd->net.retry_count=thd->variables.net_retry_count;
}
#else /* HAVE_REPLICATION */
static void fix_net_read_timeout(THD *thd __attribute__((unused)),
				 enum_var_type type __attribute__((unused)))
{}
static void fix_net_write_timeout(THD *thd __attribute__((unused)),
				  enum_var_type type __attribute__((unused)))
{}
static void fix_net_retry_count(THD *thd __attribute__((unused)),
				enum_var_type type __attribute__((unused)))
{}
#endif /* HAVE_REPLICATION */


static void fix_query_cache_size(THD *thd, enum_var_type type)
{
#ifdef HAVE_QUERY_CACHE
  ulong requested= query_cache_size;
  query_cache.resize(query_cache_size);
  if (requested != query_cache_size)
    push_warning_printf(current_thd, MYSQL_ERROR::WARN_LEVEL_WARN,
			ER_WARN_QC_RESIZE, ER(ER_WARN_QC_RESIZE),
			requested, query_cache_size);
#endif
}


#ifdef HAVE_QUERY_CACHE
static void fix_query_cache_min_res_unit(THD *thd, enum_var_type type)
{
  query_cache_min_res_unit= 
    query_cache.set_min_res_unit(query_cache_min_res_unit);
}
#endif


extern void fix_delay_key_write(THD *thd, enum_var_type type)
{
  switch ((enum_delay_key_write) delay_key_write_options) {
  case DELAY_KEY_WRITE_NONE:
    myisam_delay_key_write=0;
    break;
  case DELAY_KEY_WRITE_ON:
    myisam_delay_key_write=1;
    break;
  case DELAY_KEY_WRITE_ALL:
    myisam_delay_key_write=1;
    ha_open_options|= HA_OPEN_DELAY_KEY_WRITE;
    break;
  }
}


bool sys_var_thd_binlog_format::is_readonly() const
{
  /*
    Under certain circumstances, the variable is read-only (unchangeable):
  */
  THD *thd= current_thd;
  /*
    If RBR and open temporary tables, their CREATE TABLE may not be in the
    binlog, so we can't toggle to SBR in this connection.
    The test below will also prevent SET GLOBAL, well it was not easy to test
    if global or not here.
    And this test will also prevent switching from RBR to RBR (a no-op which
    should not happen too often).

    If we don't have row-based replication compiled in, the variable
    is always read-only.
  */
  if ((thd->variables.binlog_format == BINLOG_FORMAT_ROW) &&
      thd->temporary_tables)
  {
    my_error(ER_TEMP_TABLE_PREVENTS_SWITCH_OUT_OF_RBR, MYF(0));
    return 1;
  }
  /*
    if in a stored function/trigger, it's too late to change mode
  */
  if (thd->in_sub_stmt)
  {
    my_error(ER_STORED_FUNCTION_PREVENTS_SWITCH_BINLOG_FORMAT, MYF(0));
    return 1;    
  }
#ifdef HAVE_NDB_BINLOG
  /*
    Cluster does not support changing the binlog format on the fly yet.
  */
<<<<<<< HEAD
  LEX_STRING ndb_name= {(char*)STRING_WITH_LEN("ndbcluster")};
  if (opt_bin_log && plugin_is_ready(&ndb_name, MYSQL_STORAGE_ENGINE_PLUGIN))
=======
  if (opt_bin_log && (have_ndbcluster == SHOW_OPTION_YES))
>>>>>>> a84d2971
  {
    my_error(ER_NDB_CANT_SWITCH_BINLOG_FORMAT, MYF(0));
    return 1;
  }
#endif /* HAVE_NDB_BINLOG */
  return sys_var_thd_enum::is_readonly();
}


void fix_binlog_format_after_update(THD *thd, enum_var_type type)
{
  thd->reset_current_stmt_binlog_row_based();
}


static void fix_max_binlog_size(THD *thd, enum_var_type type)
{
  DBUG_ENTER("fix_max_binlog_size");
  DBUG_PRINT("info",("max_binlog_size=%lu max_relay_log_size=%lu",
                     max_binlog_size, max_relay_log_size));
  mysql_bin_log.set_max_size(max_binlog_size);
#ifdef HAVE_REPLICATION
  if (!max_relay_log_size)
    active_mi->rli.relay_log.set_max_size(max_binlog_size);
#endif
  DBUG_VOID_RETURN;
}

static void fix_max_relay_log_size(THD *thd, enum_var_type type)
{
  DBUG_ENTER("fix_max_relay_log_size");
  DBUG_PRINT("info",("max_binlog_size=%lu max_relay_log_size=%lu",
                     max_binlog_size, max_relay_log_size));
#ifdef HAVE_REPLICATION
  active_mi->rli.relay_log.set_max_size(max_relay_log_size ?
                                        max_relay_log_size: max_binlog_size);
#endif
  DBUG_VOID_RETURN;
}


static int check_max_delayed_threads(THD *thd, set_var *var)
{
  longlong val= var->value->val_int();
  if (var->type != OPT_GLOBAL && val != 0 &&
      val != (longlong) global_system_variables.max_insert_delayed_threads)
  {
    char buf[64];
    my_error(ER_WRONG_VALUE_FOR_VAR, MYF(0), var->var->name, llstr(val, buf));
    return 1;
  }
  return 0;
}

static void fix_max_connections(THD *thd, enum_var_type type)
{
#ifndef EMBEDDED_LIBRARY
  resize_thr_alarm(max_connections + 
		   global_system_variables.max_insert_delayed_threads + 10);
#endif
}


static void fix_thd_mem_root(THD *thd, enum_var_type type)
{
  if (type != OPT_GLOBAL)
    reset_root_defaults(thd->mem_root,
                        thd->variables.query_alloc_block_size,
                        thd->variables.query_prealloc_size);
}


static void fix_trans_mem_root(THD *thd, enum_var_type type)
{
#ifdef USING_TRANSACTIONS
  if (type != OPT_GLOBAL)
    reset_root_defaults(&thd->transaction.mem_root,
                        thd->variables.trans_alloc_block_size,
                        thd->variables.trans_prealloc_size);
#endif
}


static void fix_server_id(THD *thd, enum_var_type type)
{
  server_id_supplied = 1;
}


sys_var_long_ptr::
sys_var_long_ptr(sys_var_chain *chain, const char *name_arg, ulong *value_ptr_arg,
                 sys_after_update_func after_update_arg)
  :sys_var_long_ptr_global(chain, name_arg, value_ptr_arg,
                           &LOCK_global_system_variables, after_update_arg)
{}


bool sys_var_long_ptr_global::check(THD *thd, set_var *var)
{
  longlong v= var->value->val_int();
  var->save_result.ulonglong_value= v < 0 ? 0 : v;
  return 0;
}

bool sys_var_long_ptr_global::update(THD *thd, set_var *var)
{
  ulonglong tmp= var->save_result.ulonglong_value;
  pthread_mutex_lock(guard);
  if (option_limits)
    *value= (ulong) getopt_ull_limit_value(tmp, option_limits);
  else
    *value= (ulong) tmp;
  pthread_mutex_unlock(guard);
  return 0;
}


void sys_var_long_ptr_global::set_default(THD *thd, enum_var_type type)
{
  pthread_mutex_lock(guard);
  *value= (ulong) option_limits->def_value;
  pthread_mutex_unlock(guard);
}


bool sys_var_ulonglong_ptr::update(THD *thd, set_var *var)
{
  ulonglong tmp= var->save_result.ulonglong_value;
  pthread_mutex_lock(&LOCK_global_system_variables);
  if (option_limits)
    *value= (ulonglong) getopt_ull_limit_value(tmp, option_limits);
  else
    *value= (ulonglong) tmp;
  pthread_mutex_unlock(&LOCK_global_system_variables);
  return 0;
}


void sys_var_ulonglong_ptr::set_default(THD *thd, enum_var_type type)
{
  pthread_mutex_lock(&LOCK_global_system_variables);
  *value= (ulonglong) option_limits->def_value;
  pthread_mutex_unlock(&LOCK_global_system_variables);
}


bool sys_var_bool_ptr::update(THD *thd, set_var *var)
{
  *value= (my_bool) var->save_result.ulong_value;
  return 0;
}


void sys_var_bool_ptr::set_default(THD *thd, enum_var_type type)
{
  *value= (my_bool) option_limits->def_value;
}


bool sys_var_enum::update(THD *thd, set_var *var)
{
  *value= (uint) var->save_result.ulong_value;
  return 0;
}


byte *sys_var_enum::value_ptr(THD *thd, enum_var_type type, LEX_STRING *base)
{
  return (byte*) enum_names->type_names[*value];
}

bool sys_var_thd_ulong::check(THD *thd, set_var *var)
{
  return (sys_var_thd::check(thd, var) ||
          (check_func && (*check_func)(thd, var)));
}

bool sys_var_thd_ulong::update(THD *thd, set_var *var)
{
  ulonglong tmp= var->save_result.ulonglong_value;

  /* Don't use bigger value than given with --maximum-variable-name=.. */
  if ((ulong) tmp > max_system_variables.*offset)
    tmp= max_system_variables.*offset;

#if SIZEOF_LONG == 4
  /* Avoid overflows on 32 bit systems */
  if (tmp > (ulonglong) ~(ulong) 0)
    tmp= ((ulonglong) ~(ulong) 0);
#endif

  if (option_limits)
    tmp= (ulong) getopt_ull_limit_value(tmp, option_limits);
  if (var->type == OPT_GLOBAL)
    global_system_variables.*offset= (ulong) tmp;
  else
    thd->variables.*offset= (ulong) tmp;
  return 0;
}


void sys_var_thd_ulong::set_default(THD *thd, enum_var_type type)
{
  if (type == OPT_GLOBAL)
  {
    /* We will not come here if option_limits is not set */
    global_system_variables.*offset= (ulong) option_limits->def_value;
  }
  else
    thd->variables.*offset= global_system_variables.*offset;
}


byte *sys_var_thd_ulong::value_ptr(THD *thd, enum_var_type type,
				   LEX_STRING *base)
{
  if (type == OPT_GLOBAL)
    return (byte*) &(global_system_variables.*offset);
  return (byte*) &(thd->variables.*offset);
}


bool sys_var_thd_ha_rows::update(THD *thd, set_var *var)
{
  ulonglong tmp= var->save_result.ulonglong_value;

  /* Don't use bigger value than given with --maximum-variable-name=.. */
  if ((ha_rows) tmp > max_system_variables.*offset)
    tmp= max_system_variables.*offset;

  if (option_limits)
    tmp= (ha_rows) getopt_ull_limit_value(tmp, option_limits);
  if (var->type == OPT_GLOBAL)
  {
    /* Lock is needed to make things safe on 32 bit systems */
    pthread_mutex_lock(&LOCK_global_system_variables);    
    global_system_variables.*offset= (ha_rows) tmp;
    pthread_mutex_unlock(&LOCK_global_system_variables);
  }
  else
    thd->variables.*offset= (ha_rows) tmp;
  return 0;
}


void sys_var_thd_ha_rows::set_default(THD *thd, enum_var_type type)
{
  if (type == OPT_GLOBAL)
  {
    /* We will not come here if option_limits is not set */
    pthread_mutex_lock(&LOCK_global_system_variables);
    global_system_variables.*offset= (ha_rows) option_limits->def_value;
    pthread_mutex_unlock(&LOCK_global_system_variables);
  }
  else
    thd->variables.*offset= global_system_variables.*offset;
}


byte *sys_var_thd_ha_rows::value_ptr(THD *thd, enum_var_type type,
				     LEX_STRING *base)
{
  if (type == OPT_GLOBAL)
    return (byte*) &(global_system_variables.*offset);
  return (byte*) &(thd->variables.*offset);
}

bool sys_var_thd_ulonglong::update(THD *thd,  set_var *var)
{
  ulonglong tmp= var->save_result.ulonglong_value;

  if (tmp > max_system_variables.*offset)
    tmp= max_system_variables.*offset;

  if (option_limits)
    tmp= getopt_ull_limit_value(tmp, option_limits);
  if (var->type == OPT_GLOBAL)
  {
    /* Lock is needed to make things safe on 32 bit systems */
    pthread_mutex_lock(&LOCK_global_system_variables);
    global_system_variables.*offset= (ulonglong) tmp;
    pthread_mutex_unlock(&LOCK_global_system_variables);
  }
  else
    thd->variables.*offset= (ulonglong) tmp;
  return 0;
}


void sys_var_thd_ulonglong::set_default(THD *thd, enum_var_type type)
{
  if (type == OPT_GLOBAL)
  {
    pthread_mutex_lock(&LOCK_global_system_variables);
    global_system_variables.*offset= (ulonglong) option_limits->def_value;
    pthread_mutex_unlock(&LOCK_global_system_variables);
  }
  else
    thd->variables.*offset= global_system_variables.*offset;
}


byte *sys_var_thd_ulonglong::value_ptr(THD *thd, enum_var_type type,
				       LEX_STRING *base)
{
  if (type == OPT_GLOBAL)
    return (byte*) &(global_system_variables.*offset);
  return (byte*) &(thd->variables.*offset);
}


bool sys_var_thd_bool::update(THD *thd,  set_var *var)
{
  if (var->type == OPT_GLOBAL)
    global_system_variables.*offset= (my_bool) var->save_result.ulong_value;
  else
    thd->variables.*offset= (my_bool) var->save_result.ulong_value;
  return 0;
}


void sys_var_thd_bool::set_default(THD *thd,  enum_var_type type)
{
  if (type == OPT_GLOBAL)
    global_system_variables.*offset= (my_bool) option_limits->def_value;
  else
    thd->variables.*offset= global_system_variables.*offset;
}


byte *sys_var_thd_bool::value_ptr(THD *thd, enum_var_type type,
				  LEX_STRING *base)
{
  if (type == OPT_GLOBAL)
    return (byte*) &(global_system_variables.*offset);
  return (byte*) &(thd->variables.*offset);
}


bool sys_var::check_enum(THD *thd, set_var *var, const TYPELIB *enum_names)
{
  char buff[STRING_BUFFER_USUAL_SIZE];
  const char *value;
  String str(buff, sizeof(buff), system_charset_info), *res;

  if (var->value->result_type() == STRING_RESULT)
  {
    if (!(res=var->value->val_str(&str)) ||
	((long) (var->save_result.ulong_value=
		 (ulong) find_type(enum_names, res->ptr(),
				   res->length(),1)-1)) < 0)
    {
      value= res ? res->c_ptr() : "NULL";
      goto err;
    }
  }
  else
  {
    ulonglong tmp=var->value->val_int();
    if (tmp >= enum_names->count)
    {
      llstr(tmp,buff);
      value=buff;				// Wrong value is here
      goto err;
    }
    var->save_result.ulong_value= (ulong) tmp;	// Save for update
  }
  return 0;

err:
  my_error(ER_WRONG_VALUE_FOR_VAR, MYF(0), name, value);
  return 1;
}


bool sys_var::check_set(THD *thd, set_var *var, TYPELIB *enum_names)
{
  bool not_used;
  char buff[STRING_BUFFER_USUAL_SIZE], *error= 0;
  uint error_len= 0;
  String str(buff, sizeof(buff), system_charset_info), *res;

  if (var->value->result_type() == STRING_RESULT)
  {
    if (!(res= var->value->val_str(&str)))
    {
      strmov(buff, "NULL");
      goto err;
    }
    var->save_result.ulong_value= ((ulong)
				   find_set(enum_names, res->c_ptr(),
					    res->length(),
                                            NULL,
                                            &error, &error_len,
					    &not_used));
    if (error_len)
    {
      strmake(buff, error, min(sizeof(buff), error_len));
      goto err;
    }
  }
  else
  {
    ulonglong tmp= var->value->val_int();
   /*
     For when the enum is made to contain 64 elements, as 1ULL<<64 is
     undefined, we guard with a "count<64" test.
   */
    if (unlikely((tmp >= ((ULL(1)) << enum_names->count)) &&
                 (enum_names->count < 64)))
    {
      llstr(tmp, buff);
      goto err;
    }
    var->save_result.ulong_value= (ulong) tmp;  // Save for update
  }
  return 0;

err:
  my_error(ER_WRONG_VALUE_FOR_VAR, MYF(0), name, buff);
  return 1;
}


/*
  Return an Item for a variable.  Used with @@[global.]variable_name
  If type is not given, return local value if exists, else global
*/

Item *sys_var::item(THD *thd, enum_var_type var_type, LEX_STRING *base)
{
  if (check_type(var_type))
  {
    if (var_type != OPT_DEFAULT)
    {
      my_error(ER_INCORRECT_GLOBAL_LOCAL_VAR, MYF(0),
               name, var_type == OPT_GLOBAL ? "SESSION" : "GLOBAL");
      return 0;
    }
    /* As there was no local variable, return the global value */
    var_type= OPT_GLOBAL;
  }
  switch (show_type()) {
  case SHOW_INT:
  {
    uint value;
    pthread_mutex_lock(&LOCK_global_system_variables);
    value= *(uint*) value_ptr(thd, var_type, base);
    pthread_mutex_unlock(&LOCK_global_system_variables);
    return new Item_uint((ulonglong) value);
  }
  case SHOW_LONG:
  {
    ulong value;
    pthread_mutex_lock(&LOCK_global_system_variables);
    value= *(ulong*) value_ptr(thd, var_type, base);
    pthread_mutex_unlock(&LOCK_global_system_variables);
    return new Item_uint((ulonglong) value);
  }
  case SHOW_LONGLONG:
  {
    longlong value;
    pthread_mutex_lock(&LOCK_global_system_variables);
    value= *(longlong*) value_ptr(thd, var_type, base);
    pthread_mutex_unlock(&LOCK_global_system_variables);
    return new Item_int(value);
  }
  case SHOW_HA_ROWS:
  {
    ha_rows value;
    pthread_mutex_lock(&LOCK_global_system_variables);
    value= *(ha_rows*) value_ptr(thd, var_type, base);
    pthread_mutex_unlock(&LOCK_global_system_variables);
    return new Item_int((longlong) value);
  }
  case SHOW_MY_BOOL:
  {
    int32 value;
    pthread_mutex_lock(&LOCK_global_system_variables);
    value= *(my_bool*) value_ptr(thd, var_type, base);
    pthread_mutex_unlock(&LOCK_global_system_variables);
    return new Item_int(value,1);
  }
  case SHOW_CHAR:
  {
    Item *tmp;
    pthread_mutex_lock(&LOCK_global_system_variables);
    char *str= (char*) value_ptr(thd, var_type, base);
    if (str)
      tmp= new Item_string(str, strlen(str),
                           system_charset_info, DERIVATION_SYSCONST);
    else
    {
      tmp= new Item_null();
      tmp->collation.set(system_charset_info, DERIVATION_SYSCONST);
    }
    pthread_mutex_unlock(&LOCK_global_system_variables);
    return tmp;
  }
  default:
    my_error(ER_VAR_CANT_BE_READ, MYF(0), name);
  }
  return 0;
}


bool sys_var_thd_enum::update(THD *thd, set_var *var)
{
  if (var->type == OPT_GLOBAL)
    global_system_variables.*offset= var->save_result.ulong_value;
  else
    thd->variables.*offset= var->save_result.ulong_value;
  return 0;
}


void sys_var_thd_enum::set_default(THD *thd, enum_var_type type)
{
  if (type == OPT_GLOBAL)
    global_system_variables.*offset= (ulong) option_limits->def_value;
  else
    thd->variables.*offset= global_system_variables.*offset;
}


byte *sys_var_thd_enum::value_ptr(THD *thd, enum_var_type type,
				  LEX_STRING *base)
{
  ulong tmp= ((type == OPT_GLOBAL) ?
	      global_system_variables.*offset :
	      thd->variables.*offset);
  return (byte*) enum_names->type_names[tmp];
}

bool sys_var_thd_bit::check(THD *thd, set_var *var)
{
  return (check_enum(thd, var, &bool_typelib) ||
          (check_func && (*check_func)(thd, var)));
}

bool sys_var_thd_bit::update(THD *thd, set_var *var)
{
  int res= (*update_func)(thd, var);
  return res;
}


byte *sys_var_thd_bit::value_ptr(THD *thd, enum_var_type type,
				 LEX_STRING *base)
{
  /*
    If reverse is 0 (default) return 1 if bit is set.
    If reverse is 1, return 0 if bit is set
  */
  thd->sys_var_tmp.my_bool_value= ((thd->options & bit_flag) ?
				   !reverse : reverse);
  return (byte*) &thd->sys_var_tmp.my_bool_value;
}


/* Update a date_time format variable based on given value */

void sys_var_thd_date_time_format::update2(THD *thd, enum_var_type type,
					   DATE_TIME_FORMAT *new_value)
{
  DATE_TIME_FORMAT *old;
  DBUG_ENTER("sys_var_date_time_format::update2");
  DBUG_DUMP("positions",(char*) new_value->positions,
	    sizeof(new_value->positions));

  if (type == OPT_GLOBAL)
  {
    pthread_mutex_lock(&LOCK_global_system_variables);
    old= (global_system_variables.*offset);
    (global_system_variables.*offset)= new_value;
    pthread_mutex_unlock(&LOCK_global_system_variables);
  }
  else
  {
    old= (thd->variables.*offset);
    (thd->variables.*offset)= new_value;
  }
  my_free((char*) old, MYF(MY_ALLOW_ZERO_PTR));
  DBUG_VOID_RETURN;
}


bool sys_var_thd_date_time_format::update(THD *thd, set_var *var)
{
  DATE_TIME_FORMAT *new_value;
  /* We must make a copy of the last value to get it into normal memory */
  new_value= date_time_format_copy((THD*) 0,
				   var->save_result.date_time_format);
  if (!new_value)
    return 1;					// Out of memory
  update2(thd, var->type, new_value);		// Can't fail
  return 0;
}


bool sys_var_thd_date_time_format::check(THD *thd, set_var *var)
{
  char buff[STRING_BUFFER_USUAL_SIZE];
  String str(buff,sizeof(buff), system_charset_info), *res;
  DATE_TIME_FORMAT *format;

  if (!(res=var->value->val_str(&str)))
    res= &my_empty_string;

  if (!(format= date_time_format_make(date_time_type,
				      res->ptr(), res->length())))
  {
    my_error(ER_WRONG_VALUE_FOR_VAR, MYF(0), name, res->c_ptr());
    return 1;
  }
  
  /*
    We must copy result to thread space to not get a memory leak if
    update is aborted
  */
  var->save_result.date_time_format= date_time_format_copy(thd, format);
  my_free((char*) format, MYF(0));
  return var->save_result.date_time_format == 0;
}


void sys_var_thd_date_time_format::set_default(THD *thd, enum_var_type type)
{
  DATE_TIME_FORMAT *res= 0;

  if (type == OPT_GLOBAL)
  {
    const char *format;
    if ((format= opt_date_time_formats[date_time_type]))
      res= date_time_format_make(date_time_type, format, strlen(format));
  }
  else
  {
    /* Make copy with malloc */
    res= date_time_format_copy((THD *) 0, global_system_variables.*offset);
  }

  if (res)					// Should always be true
    update2(thd, type, res);
}


byte *sys_var_thd_date_time_format::value_ptr(THD *thd, enum_var_type type,
					      LEX_STRING *base)
{
  if (type == OPT_GLOBAL)
  {
    char *res;
    /*
      We do a copy here just to be sure things will work even if someone
      is modifying the original string while the copy is accessed
      (Can't happen now in SQL SHOW, but this is a good safety for the future)
    */
    res= thd->strmake((global_system_variables.*offset)->format.str,
		      (global_system_variables.*offset)->format.length);
    return (byte*) res;
  }
  return (byte*) (thd->variables.*offset)->format.str;
}


typedef struct old_names_map_st
{
  const char *old_name;
  const char *new_name;
} my_old_conv;

static my_old_conv old_conv[]= 
{
  {	"cp1251_koi8"		,	"cp1251"	},
  {	"cp1250_latin2"		,	"cp1250"	},
  {	"kam_latin2"		,	"keybcs2"	},
  {	"mac_latin2"		,	"MacRoman"	},
  {	"macce_latin2"		,	"MacCE"		},
  {	"pc2_latin2"		,	"pclatin2"	},
  {	"vga_latin2"		,	"pclatin1"	},
  {	"koi8_cp1251"		,	"koi8r"		},
  {	"win1251ukr_koi8_ukr"	,	"win1251ukr"	},
  {	"koi8_ukr_win1251ukr"	,	"koi8u"		},
  {	NULL			,	NULL		}
};

CHARSET_INFO *get_old_charset_by_name(const char *name)
{
  my_old_conv *conv;
 
  for (conv= old_conv; conv->old_name; conv++)
  {
    if (!my_strcasecmp(&my_charset_latin1, name, conv->old_name))
      return get_charset_by_csname(conv->new_name, MY_CS_PRIMARY, MYF(0));
  }
  return NULL;
}


bool sys_var_collation::check(THD *thd, set_var *var)
{
  CHARSET_INFO *tmp;
  LINT_INIT(tmp);

  if (var->value->result_type() == STRING_RESULT)
  {
    char buff[STRING_BUFFER_USUAL_SIZE];
    String str(buff,sizeof(buff), system_charset_info), *res;
    if (!(res=var->value->val_str(&str)))
    {
      my_error(ER_WRONG_VALUE_FOR_VAR, MYF(0), name, "NULL");
      return 1;
    }
    if (!(tmp=get_charset_by_name(res->c_ptr(),MYF(0))))
    {
      my_error(ER_UNKNOWN_COLLATION, MYF(0), res->c_ptr());
      return 1;
    }
  }
  else // INT_RESULT
  {
    if (!(tmp=get_charset((int) var->value->val_int(),MYF(0))))
    {
      char buf[20];
      int10_to_str((int) var->value->val_int(), buf, -10);
      my_error(ER_UNKNOWN_COLLATION, MYF(0), buf);
      return 1;
    }
  }
  var->save_result.charset= tmp;	// Save for update
  return 0;
}


bool sys_var_character_set::check(THD *thd, set_var *var)
{
  CHARSET_INFO *tmp;
  LINT_INIT(tmp);

  if (var->value->result_type() == STRING_RESULT)
  {
    char buff[STRING_BUFFER_USUAL_SIZE];
    String str(buff,sizeof(buff), system_charset_info), *res;
    if (!(res=var->value->val_str(&str)))
    {
      if (!nullable)
      {
        my_error(ER_WRONG_VALUE_FOR_VAR, MYF(0), name, "NULL");
        return 1;
      }
      tmp= NULL;
    }
    else if (!(tmp=get_charset_by_csname(res->c_ptr(),MY_CS_PRIMARY,MYF(0))) &&
             !(tmp=get_old_charset_by_name(res->c_ptr())))
    {
      my_error(ER_UNKNOWN_CHARACTER_SET, MYF(0), res->c_ptr());
      return 1;
    }
  }
  else // INT_RESULT
  {
    if (!(tmp=get_charset((int) var->value->val_int(),MYF(0))))
    {
      char buf[20];
      int10_to_str((int) var->value->val_int(), buf, -10);
      my_error(ER_UNKNOWN_CHARACTER_SET, MYF(0), buf);
      return 1;
    }
  }
  var->save_result.charset= tmp;	// Save for update
  return 0;
}


bool sys_var_character_set::update(THD *thd, set_var *var)
{
  ci_ptr(thd,var->type)[0]= var->save_result.charset;
  thd->update_charset();
  return 0;
}


byte *sys_var_character_set::value_ptr(THD *thd, enum_var_type type,
				       LEX_STRING *base)
{
  CHARSET_INFO *cs= ci_ptr(thd,type)[0];
  return cs ? (byte*) cs->csname : (byte*) NULL;
}


void sys_var_character_set_sv::set_default(THD *thd, enum_var_type type)
{
  if (type == OPT_GLOBAL)
    global_system_variables.*offset= *global_default;
  else
  {
    thd->variables.*offset= global_system_variables.*offset;
    thd->update_charset();
  }
}
CHARSET_INFO **sys_var_character_set_sv::ci_ptr(THD *thd, enum_var_type type)
{
  if (type == OPT_GLOBAL)
    return &(global_system_variables.*offset);
  else
    return &(thd->variables.*offset);
}


CHARSET_INFO ** sys_var_character_set_database::ci_ptr(THD *thd,
						       enum_var_type type)
{
  if (type == OPT_GLOBAL)
    return &global_system_variables.collation_database;
  else
    return &thd->variables.collation_database;
}


void sys_var_character_set_database::set_default(THD *thd, enum_var_type type)
{
 if (type == OPT_GLOBAL)
    global_system_variables.collation_database= default_charset_info;
  else
  {
    thd->variables.collation_database= thd->db_charset;
    thd->update_charset();
  }
}


bool sys_var_collation_sv::update(THD *thd, set_var *var)
{
  if (var->type == OPT_GLOBAL)
    global_system_variables.*offset= var->save_result.charset;
  else
  {
    thd->variables.*offset= var->save_result.charset;
    thd->update_charset();
  }
  return 0;
}


void sys_var_collation_sv::set_default(THD *thd, enum_var_type type)
{
  if (type == OPT_GLOBAL)
    global_system_variables.*offset= *global_default;
  else
  {
    thd->variables.*offset= global_system_variables.*offset;
    thd->update_charset();
  }
}


byte *sys_var_collation_sv::value_ptr(THD *thd, enum_var_type type, LEX_STRING *base)
{
  CHARSET_INFO *cs= ((type == OPT_GLOBAL) ?
		  global_system_variables.*offset : thd->variables.*offset);
  return cs ? (byte*) cs->name : (byte*) "NULL";
}


LEX_STRING default_key_cache_base= {(char *) "default", 7 };

static KEY_CACHE zero_key_cache;

KEY_CACHE *get_key_cache(LEX_STRING *cache_name)
{
  safe_mutex_assert_owner(&LOCK_global_system_variables);
  if (!cache_name || ! cache_name->length)
    cache_name= &default_key_cache_base;
  return ((KEY_CACHE*) find_named(&key_caches,
                                      cache_name->str, cache_name->length, 0));
}


byte *sys_var_key_cache_param::value_ptr(THD *thd, enum_var_type type,
					 LEX_STRING *base)
{
  KEY_CACHE *key_cache= get_key_cache(base);
  if (!key_cache)
    key_cache= &zero_key_cache;
  return (byte*) key_cache + offset ;
}


bool sys_var_key_buffer_size::update(THD *thd, set_var *var)
{
  ulonglong tmp= var->save_result.ulonglong_value;
  LEX_STRING *base_name= &var->base;
  KEY_CACHE *key_cache;
  bool error= 0;

  /* If no basename, assume it's for the key cache named 'default' */
  if (!base_name->length)
    base_name= &default_key_cache_base;

  pthread_mutex_lock(&LOCK_global_system_variables);
  key_cache= get_key_cache(base_name);
                            
  if (!key_cache)
  {
    /* Key cache didn't exists */
    if (!tmp)					// Tried to delete cache
      goto end;					// Ok, nothing to do
    if (!(key_cache= create_key_cache(base_name->str, base_name->length)))
    {
      error= 1;
      goto end;
    }
  }

  /*
    Abort if some other thread is changing the key cache
    TODO: This should be changed so that we wait until the previous
    assignment is done and then do the new assign
  */
  if (key_cache->in_init)
    goto end;

  if (!tmp)					// Zero size means delete
  {
    if (key_cache == dflt_key_cache)
    {
      push_warning_printf(thd, MYSQL_ERROR::WARN_LEVEL_WARN,
                          ER_WARN_CANT_DROP_DEFAULT_KEYCACHE,
                          ER(ER_WARN_CANT_DROP_DEFAULT_KEYCACHE));
      goto end;					// Ignore default key cache
    }

    if (key_cache->key_cache_inited)		// If initied
    {
      /*
	Move tables using this key cache to the default key cache
	and clear the old key cache.
      */
      NAMED_LIST *list; 
      key_cache= (KEY_CACHE *) find_named(&key_caches, base_name->str,
					      base_name->length, &list);
      key_cache->in_init= 1;
      pthread_mutex_unlock(&LOCK_global_system_variables);
      error= reassign_keycache_tables(thd, key_cache, dflt_key_cache);
      pthread_mutex_lock(&LOCK_global_system_variables);
      key_cache->in_init= 0;
    }
    /*
      We don't delete the key cache as some running threads my still be
      in the key cache code with a pointer to the deleted (empty) key cache
    */
    goto end;
  }

  key_cache->param_buff_size=
    (ulonglong) getopt_ull_limit_value(tmp, option_limits);

  /* If key cache didn't existed initialize it, else resize it */
  key_cache->in_init= 1;
  pthread_mutex_unlock(&LOCK_global_system_variables);

  if (!key_cache->key_cache_inited)
    error= (bool) (ha_init_key_cache("", key_cache));
  else
    error= (bool)(ha_resize_key_cache(key_cache));

  pthread_mutex_lock(&LOCK_global_system_variables);
  key_cache->in_init= 0;  

end:
  pthread_mutex_unlock(&LOCK_global_system_variables);
  return error;
}


bool sys_var_key_cache_long::update(THD *thd, set_var *var)
{
  ulong tmp= (ulong) var->value->val_int();
  LEX_STRING *base_name= &var->base;
  bool error= 0;

  if (!base_name->length)
    base_name= &default_key_cache_base;

  pthread_mutex_lock(&LOCK_global_system_variables);
  KEY_CACHE *key_cache= get_key_cache(base_name);

  if (!key_cache && !(key_cache= create_key_cache(base_name->str,
				                  base_name->length)))
  {
    error= 1;
    goto end;
  }

  /*
    Abort if some other thread is changing the key cache
    TODO: This should be changed so that we wait until the previous
    assignment is done and then do the new assign
  */
  if (key_cache->in_init)
    goto end;

  *((ulong*) (((char*) key_cache) + offset))=
    (ulong) getopt_ull_limit_value(tmp, option_limits);

  /*
    Don't create a new key cache if it didn't exist
    (key_caches are created only when the user sets block_size)
  */
  key_cache->in_init= 1;

  pthread_mutex_unlock(&LOCK_global_system_variables);

  error= (bool) (ha_resize_key_cache(key_cache));

  pthread_mutex_lock(&LOCK_global_system_variables);
  key_cache->in_init= 0;  

end:
  pthread_mutex_unlock(&LOCK_global_system_variables);
  return error;
}


bool sys_var_log_state::update(THD *thd, set_var *var)
<<<<<<< HEAD
=======
{
  bool res= 0;
  pthread_mutex_lock(&LOCK_global_system_variables);
  if (!var->save_result.ulong_value)
    logger.deactivate_log_handler(thd, log_type);
  else
  {
    if ((res= logger.activate_log_handler(thd, log_type)))
    {
      my_error(ER_CANT_ACTIVATE_LOG, MYF(0),
               log_type == QUERY_LOG_GENERAL ? "general" :
               "slow query");
      goto err;
    }
  }
err:
  pthread_mutex_unlock(&LOCK_global_system_variables);
  return res;
}

void sys_var_log_state::set_default(THD *thd, enum_var_type type)
{
  pthread_mutex_lock(&LOCK_global_system_variables);
  logger.deactivate_log_handler(thd, log_type);
  pthread_mutex_unlock(&LOCK_global_system_variables);
}


static int  sys_check_log_path(THD *thd,  set_var *var)
{
  char path[FN_REFLEN];
  MY_STAT f_stat;
  const char *var_path= var->value->str_value.ptr();
  bzero(&f_stat, sizeof(MY_STAT));

  (void) unpack_filename(path, var_path);
  if (my_stat(path, &f_stat, MYF(0)))
  {
    /* Check if argument is a file and we have 'write' permission */
    if (!MY_S_ISREG(f_stat.st_mode) ||
        !(f_stat.st_mode & MY_S_IWRITE))
      return -1;
  }
  else
  {
    /*
      Check if directory exists and 
      we have permission to create file & write to file
    */
    (void) dirname_part(path, var_path);
    if (my_access(path, (F_OK|W_OK)))
      return -1;
  }
  return 0;
}


bool update_sys_var_str_path(THD *thd, sys_var_str *var_str,
			     set_var *var, const char *log_ext,
			     bool log_state, uint log_type)
{
  MYSQL_QUERY_LOG *file_log;
  char buff[FN_REFLEN];
  char *res= 0, *old_value=(char *)(var ? var->value->str_value.ptr() : 0);
  bool result= 0;
  uint str_length= (var ? var->value->str_value.length() : 0);

  switch (log_type) {
  case QUERY_LOG_SLOW:
    file_log= logger.get_slow_log_file_handler();
    break;
  case QUERY_LOG_GENERAL:
    file_log= logger.get_log_file_handler();
    break;
  default:
    assert(0);                                  // Impossible
  }

  if (!old_value)
  {
    old_value= make_default_log_name(buff, log_ext);
    str_length= strlen(old_value);
  }
  if (!(res= my_strndup(old_value, str_length, MYF(MY_FAE+MY_WME))))
  {
    result= 1;
    goto err;
  }

  pthread_mutex_lock(&LOCK_global_system_variables);
  logger.lock();

  if (file_log && log_state)
    file_log->close(0);
  old_value= var_str->value;
  var_str->value= res;
  var_str->value_length= str_length;
  my_free(old_value, MYF(MY_ALLOW_ZERO_PTR));
  if (file_log && log_state)
  {
    switch (log_type) {
    case QUERY_LOG_SLOW:
      file_log->open_slow_log(sys_var_slow_log_path.value);
      break;
    case QUERY_LOG_GENERAL:
      file_log->open_query_log(sys_var_general_log_path.value);
      break;
    default:
      DBUG_ASSERT(0);
    }
  }

  logger.unlock();
  pthread_mutex_unlock(&LOCK_global_system_variables);

err:
  return result;
}


static bool sys_update_general_log_path(THD *thd, set_var * var)
{
  return update_sys_var_str_path(thd, &sys_var_general_log_path, 
				 var, ".log", opt_log, QUERY_LOG_GENERAL);
}


static void sys_default_general_log_path(THD *thd, enum_var_type type)
{
  (void) update_sys_var_str_path(thd, &sys_var_general_log_path,
				 0, ".log", opt_log, QUERY_LOG_GENERAL);
}


static bool sys_update_slow_log_path(THD *thd, set_var * var)
{
  return update_sys_var_str_path(thd, &sys_var_slow_log_path,
				 var, "-slow.log", opt_slow_log,
                                 QUERY_LOG_SLOW);
}


static void sys_default_slow_log_path(THD *thd, enum_var_type type)
{
  (void) update_sys_var_str_path(thd, &sys_var_slow_log_path,
				 0, "-slow.log", opt_slow_log,
                                 QUERY_LOG_SLOW);
}


bool sys_var_log_output::update(THD *thd, set_var *var)
{
  pthread_mutex_lock(&LOCK_global_system_variables);
  logger.lock();
  logger.init_slow_log(var->save_result.ulong_value);
  logger.init_general_log(var->save_result.ulong_value);
  *value= var->save_result.ulong_value;
  logger.unlock();
  pthread_mutex_unlock(&LOCK_global_system_variables);
  return 0;
}


void sys_var_log_output::set_default(THD *thd, enum_var_type type)
{
  pthread_mutex_lock(&LOCK_global_system_variables);
  logger.lock();
  logger.init_slow_log(LOG_TABLE);
  logger.init_general_log(LOG_TABLE);
  *value= LOG_TABLE;
  logger.unlock();
  pthread_mutex_unlock(&LOCK_global_system_variables);
}


byte *sys_var_log_output::value_ptr(THD *thd, enum_var_type type,
                                    LEX_STRING *base)
{
  char buff[256];
  String tmp(buff, sizeof(buff), &my_charset_latin1);
  ulong length;
  ulong val= *value;

  tmp.length(0);
  for (uint i= 0; val; val>>= 1, i++)
  {
    if (val & 1)
    {
      tmp.append(log_output_typelib.type_names[i],
                 log_output_typelib.type_lengths[i]);
      tmp.append(',');
    }
  }

  if ((length= tmp.length()))
    length--;
  return (byte*) thd->strmake(tmp.ptr(), length);
}


/*****************************************************************************
  Functions to handle SET NAMES and SET CHARACTER SET
*****************************************************************************/

int set_var_collation_client::check(THD *thd)
>>>>>>> a84d2971
{
  bool res= 0;
  pthread_mutex_lock(&LOCK_global_system_variables);
  if (!var->save_result.ulong_value)
    logger.deactivate_log_handler(thd, log_type);
  else
  {
    if ((res= logger.activate_log_handler(thd, log_type)))
    {
      my_error(ER_CANT_ACTIVATE_LOG, MYF(0),
               log_type == QUERY_LOG_GENERAL ? "general" :
               "slow query");
      goto err;
    }
  }
err:
  pthread_mutex_unlock(&LOCK_global_system_variables);
  return res;
}

void sys_var_log_state::set_default(THD *thd, enum_var_type type)
{
<<<<<<< HEAD
  pthread_mutex_lock(&LOCK_global_system_variables);
  logger.deactivate_log_handler(thd, log_type);
  pthread_mutex_unlock(&LOCK_global_system_variables);
=======
  thd->variables.character_set_client= character_set_client;
  thd->variables.character_set_results= character_set_results;
  thd->variables.collation_connection= collation_connection;
  thd->update_charset();
  thd->protocol_text.init(thd);
  thd->protocol_binary.init(thd);
  return 0;
>>>>>>> a84d2971
}


static int  sys_check_log_path(THD *thd,  set_var *var)
{
  char path[FN_REFLEN];
  MY_STAT f_stat;
  const char *var_path= var->value->str_value.ptr();
  bzero(&f_stat, sizeof(MY_STAT));

  (void) unpack_filename(path, var_path);
  if (my_stat(path, &f_stat, MYF(0)))
  {
    /* Check if argument is a file and we have 'write' permission */
    if (!MY_S_ISREG(f_stat.st_mode) ||
        !(f_stat.st_mode & MY_S_IWRITE))
      return -1;
  }
  else
  {
    /*
      Check if directory exists and 
      we have permission to create file & write to file
    */
    (void) dirname_part(path, var_path);
    if (my_access(path, (F_OK|W_OK)))
      return -1;
  }
  return 0;
}


bool update_sys_var_str_path(THD *thd, sys_var_str *var_str,
			     set_var *var, const char *log_ext,
			     bool log_state, uint log_type)
{
  MYSQL_QUERY_LOG *file_log;
  char buff[FN_REFLEN];
  char *res= 0, *old_value=(char *)(var ? var->value->str_value.ptr() : 0);
  bool result= 0;
  uint str_length= (var ? var->value->str_value.length() : 0);

  switch (log_type) {
  case QUERY_LOG_SLOW:
    file_log= logger.get_slow_log_file_handler();
    break;
  case QUERY_LOG_GENERAL:
    file_log= logger.get_log_file_handler();
    break;
  default:
    assert(0);                                  // Impossible
  }

  if (!old_value)
  {
    old_value= make_default_log_name(buff, log_ext);
    str_length= strlen(old_value);
  }
  if (!(res= my_strndup(old_value, str_length, MYF(MY_FAE+MY_WME))))
  {
    result= 1;
    goto err;
  }

  pthread_mutex_lock(&LOCK_global_system_variables);
  logger.lock();

  if (file_log && log_state)
    file_log->close(0);
  old_value= var_str->value;
  var_str->value= res;
  var_str->value_length= str_length;
  my_free(old_value, MYF(MY_ALLOW_ZERO_PTR));
  if (file_log && log_state)
  {
    switch (log_type) {
    case QUERY_LOG_SLOW:
      file_log->open_slow_log(sys_var_slow_log_path.value);
      break;
    case QUERY_LOG_GENERAL:
      file_log->open_query_log(sys_var_general_log_path.value);
      break;
    default:
      DBUG_ASSERT(0);
    }
  }

  logger.unlock();
  pthread_mutex_unlock(&LOCK_global_system_variables);

err:
  return result;
}


static bool sys_update_general_log_path(THD *thd, set_var * var)
{
  return update_sys_var_str_path(thd, &sys_var_general_log_path, 
				 var, ".log", opt_log, QUERY_LOG_GENERAL);
}


static void sys_default_general_log_path(THD *thd, enum_var_type type)
{
  (void) update_sys_var_str_path(thd, &sys_var_general_log_path,
				 0, ".log", opt_log, QUERY_LOG_GENERAL);
}


static bool sys_update_slow_log_path(THD *thd, set_var * var)
{
<<<<<<< HEAD
  return update_sys_var_str_path(thd, &sys_var_slow_log_path,
				 var, "-slow.log", opt_slow_log,
                                 QUERY_LOG_SLOW);
}


static void sys_default_slow_log_path(THD *thd, enum_var_type type)
{
  (void) update_sys_var_str_path(thd, &sys_var_slow_log_path,
				 0, "-slow.log", opt_slow_log,
                                 QUERY_LOG_SLOW);
}


bool sys_var_log_output::update(THD *thd, set_var *var)
{
  pthread_mutex_lock(&LOCK_global_system_variables);
  logger.lock();
  logger.init_slow_log(var->save_result.ulong_value);
  logger.init_general_log(var->save_result.ulong_value);
  *value= var->save_result.ulong_value;
  logger.unlock();
  pthread_mutex_unlock(&LOCK_global_system_variables);
=======
  thd->first_successful_insert_id_in_prev_stmt= 
    var->save_result.ulonglong_value;
>>>>>>> a84d2971
  return 0;
}


void sys_var_log_output::set_default(THD *thd, enum_var_type type)
{
  pthread_mutex_lock(&LOCK_global_system_variables);
  logger.lock();
  logger.init_slow_log(LOG_TABLE);
  logger.init_general_log(LOG_TABLE);
  *value= LOG_TABLE;
  logger.unlock();
  pthread_mutex_unlock(&LOCK_global_system_variables);
}


byte *sys_var_log_output::value_ptr(THD *thd, enum_var_type type,
                                    LEX_STRING *base)
{
<<<<<<< HEAD
  char buff[256];
  String tmp(buff, sizeof(buff), &my_charset_latin1);
  ulong length;
  ulong val= *value;

  tmp.length(0);
  for (uint i= 0; val; val>>= 1, i++)
  {
    if (val & 1)
    {
      tmp.append(log_output_typelib.type_names[i],
                 log_output_typelib.type_lengths[i]);
      tmp.append(',');
    }
  }

  if ((length= tmp.length()))
    length--;
  return (byte*) thd->strmake(tmp.ptr(), length);
=======
  /*
    this tmp var makes it robust againt change of type of 
    read_first_successful_insert_id_in_prev_stmt().
  */
  thd->sys_var_tmp.ulonglong_value= 
    thd->read_first_successful_insert_id_in_prev_stmt();
  return (byte*) &thd->sys_var_tmp.ulonglong_value;
>>>>>>> a84d2971
}


/*****************************************************************************
  Functions to handle SET NAMES and SET CHARACTER SET
*****************************************************************************/

int set_var_collation_client::check(THD *thd)
{
  return 0;
}

int set_var_collation_client::update(THD *thd)
{
  thd->variables.character_set_client= character_set_client;
  thd->variables.character_set_results= character_set_results;
  thd->variables.collation_connection= collation_connection;
  thd->update_charset();
  thd->protocol_text.init(thd);
  thd->protocol_binary.init(thd);
  return 0;
}

/****************************************************************************/

bool sys_var_timestamp::update(THD *thd,  set_var *var)
{
<<<<<<< HEAD
  thd->set_time((time_t) var->save_result.ulonglong_value);
=======
  thd->force_one_auto_inc_interval(var->save_result.ulonglong_value);
>>>>>>> a84d2971
  return 0;
}


void sys_var_timestamp::set_default(THD *thd, enum_var_type type)
{
  thd->user_time=0;
}


byte *sys_var_timestamp::value_ptr(THD *thd, enum_var_type type,
				   LEX_STRING *base)
{
<<<<<<< HEAD
  thd->sys_var_tmp.long_value= (long) thd->start_time;
  return (byte*) &thd->sys_var_tmp.long_value;
=======
  thd->sys_var_tmp.ulonglong_value= 
    thd->auto_inc_intervals_forced.minimum();
  return (byte*) &thd->sys_var_tmp.ulonglong_value;
>>>>>>> a84d2971
}


bool sys_var_last_insert_id::update(THD *thd, set_var *var)
{
  thd->first_successful_insert_id_in_prev_stmt= 
    var->save_result.ulonglong_value;
  return 0;
}


byte *sys_var_last_insert_id::value_ptr(THD *thd, enum_var_type type,
					LEX_STRING *base)
{
  /*
    this tmp var makes it robust againt change of type of 
    read_first_successful_insert_id_in_prev_stmt().
  */
  thd->sys_var_tmp.ulonglong_value= 
    thd->read_first_successful_insert_id_in_prev_stmt();
  return (byte*) &thd->sys_var_tmp.ulonglong_value;
}


bool sys_var_insert_id::update(THD *thd, set_var *var)
{
  thd->force_one_auto_inc_interval(var->save_result.ulonglong_value);
  return 0;
}


byte *sys_var_insert_id::value_ptr(THD *thd, enum_var_type type,
				   LEX_STRING *base)
{
  thd->sys_var_tmp.ulonglong_value= 
    thd->auto_inc_intervals_forced.minimum();
  return (byte*) &thd->sys_var_tmp.ulonglong_value;
}


bool sys_var_rand_seed1::update(THD *thd, set_var *var)
{
  thd->rand.seed1= (ulong) var->save_result.ulonglong_value;
  return 0;
}

bool sys_var_rand_seed2::update(THD *thd, set_var *var)
{
  thd->rand.seed2= (ulong) var->save_result.ulonglong_value;
  return 0;
}


bool sys_var_thd_time_zone::check(THD *thd, set_var *var)
{
  char buff[MAX_TIME_ZONE_NAME_LENGTH];
  String str(buff, sizeof(buff), &my_charset_latin1);
  String *res= var->value->val_str(&str);

  if (!(var->save_result.time_zone= my_tz_find(thd, res)))
  {
    my_error(ER_UNKNOWN_TIME_ZONE, MYF(0), res ? res->c_ptr() : "NULL");
    return 1;
  }
  return 0;
}


bool sys_var_thd_time_zone::update(THD *thd, set_var *var)
{
  /* We are using Time_zone object found during check() phase. */
  if (var->type == OPT_GLOBAL)
  {
    pthread_mutex_lock(&LOCK_global_system_variables);
    global_system_variables.time_zone= var->save_result.time_zone;
    pthread_mutex_unlock(&LOCK_global_system_variables);
  }
  else
    thd->variables.time_zone= var->save_result.time_zone;
  return 0;
}


byte *sys_var_thd_time_zone::value_ptr(THD *thd, enum_var_type type,
				       LEX_STRING *base)
{
  /* 
    We can use ptr() instead of c_ptr() here because String contaning
    time zone name is guaranteed to be zero ended.
  */
  if (type == OPT_GLOBAL)
    return (byte *)(global_system_variables.time_zone->get_name()->ptr());
  else
  {
    /*
      This is an ugly fix for replication: we don't replicate properly queries
      invoking system variables' values to update tables; but
      CONVERT_TZ(,,@@session.time_zone) is so popular that we make it
      replicable (i.e. we tell the binlog code to store the session
      timezone). If it's the global value which was used we can't replicate
      (binlog code stores session value only).
    */
    thd->time_zone_used= 1;
    return (byte *)(thd->variables.time_zone->get_name()->ptr());
  }
}


void sys_var_thd_time_zone::set_default(THD *thd, enum_var_type type)
{
 pthread_mutex_lock(&LOCK_global_system_variables);
 if (type == OPT_GLOBAL)
 {
   if (default_tz_name)
   {
     String str(default_tz_name, &my_charset_latin1);
     /*
       We are guaranteed to find this time zone since its existence
       is checked during start-up.
     */
     global_system_variables.time_zone= my_tz_find(thd, &str);
   }
   else
     global_system_variables.time_zone= my_tz_SYSTEM;
 }
 else
   thd->variables.time_zone= global_system_variables.time_zone;
 pthread_mutex_unlock(&LOCK_global_system_variables);
}


bool sys_var_max_user_conn::check(THD *thd, set_var *var)
{
  if (var->type == OPT_GLOBAL)
    return sys_var_thd::check(thd, var);
  else
  {
    /*
      Per-session values of max_user_connections can't be set directly.
      May be we should have a separate error message for this?
    */
    my_error(ER_GLOBAL_VARIABLE, MYF(0), name);
    return TRUE;
  }
}

bool sys_var_max_user_conn::update(THD *thd, set_var *var)
{
  DBUG_ASSERT(var->type == OPT_GLOBAL);
  pthread_mutex_lock(&LOCK_global_system_variables);
  max_user_connections= (uint)var->save_result.ulonglong_value;
  pthread_mutex_unlock(&LOCK_global_system_variables);
  return 0;
}


void sys_var_max_user_conn::set_default(THD *thd, enum_var_type type)
{
  DBUG_ASSERT(type == OPT_GLOBAL);
  pthread_mutex_lock(&LOCK_global_system_variables);
  max_user_connections= (ulong) option_limits->def_value;
  pthread_mutex_unlock(&LOCK_global_system_variables);
}


byte *sys_var_max_user_conn::value_ptr(THD *thd, enum_var_type type,
                                       LEX_STRING *base)
{
  if (type != OPT_GLOBAL &&
      thd->user_connect && thd->user_connect->user_resources.user_conn)
    return (byte*) &(thd->user_connect->user_resources.user_conn);
  return (byte*) &(max_user_connections);
}


bool sys_var_thd_lc_time_names::check(THD *thd, set_var *var)
{
  MY_LOCALE *locale_match;

  if (var->value->result_type() == INT_RESULT)
  {
    if (!(locale_match= my_locale_by_number((uint) var->value->val_int())))
    {
      char buf[20];
      int10_to_str((int) var->value->val_int(), buf, -10);
      my_printf_error(ER_UNKNOWN_ERROR, "Unknown locale: '%s'", MYF(0), buf);
      return 1;
    }
  }
  else // STRING_RESULT
  {
    char buff[6]; 
    String str(buff, sizeof(buff), &my_charset_latin1), *res;
    if (!(res=var->value->val_str(&str)))
    {
      my_error(ER_WRONG_VALUE_FOR_VAR, MYF(0), name, "NULL");
      return 1;
    }
    const char *locale_str= res->c_ptr();
    if (!(locale_match= my_locale_by_name(locale_str)))
    {
      my_printf_error(ER_UNKNOWN_ERROR,
                      "Unknown locale: '%s'", MYF(0), locale_str);
      return 1;
    }
  }

  var->save_result.locale_value= locale_match;
  return 0;
}


bool sys_var_thd_lc_time_names::update(THD *thd, set_var *var)
{
  if (var->type == OPT_GLOBAL)
    global_system_variables.lc_time_names= var->save_result.locale_value;
  else
    thd->variables.lc_time_names= var->save_result.locale_value;
  return 0;
}


byte *sys_var_thd_lc_time_names::value_ptr(THD *thd, enum_var_type type,
					  LEX_STRING *base)
{
  return type == OPT_GLOBAL ?
                 (byte *) global_system_variables.lc_time_names->name :
                 (byte *) thd->variables.lc_time_names->name;
}


void sys_var_thd_lc_time_names::set_default(THD *thd, enum_var_type type)
{
  if (type == OPT_GLOBAL)
    global_system_variables.lc_time_names= my_default_lc_time_names;
  else
    thd->variables.lc_time_names= global_system_variables.lc_time_names;
}

/*
  Functions to update thd->options bits
*/

static bool set_option_bit(THD *thd, set_var *var)
{
  sys_var_thd_bit *sys_var= ((sys_var_thd_bit*) var->var);
  if ((var->save_result.ulong_value != 0) == sys_var->reverse)
    thd->options&= ~sys_var->bit_flag;
  else
    thd->options|= sys_var->bit_flag;
  return 0;
}


static bool set_option_autocommit(THD *thd, set_var *var)
{
  /* The test is negative as the flag we use is NOT autocommit */

  ulonglong org_options= thd->options;

  if (var->save_result.ulong_value != 0)
    thd->options&= ~((sys_var_thd_bit*) var->var)->bit_flag;
  else
    thd->options|= ((sys_var_thd_bit*) var->var)->bit_flag;

  if ((org_options ^ thd->options) & OPTION_NOT_AUTOCOMMIT)
  {
    if ((org_options & OPTION_NOT_AUTOCOMMIT))
    {
      /* We changed to auto_commit mode */
      thd->options&= ~(ulonglong) (OPTION_BEGIN | OPTION_KEEP_LOG);
      thd->no_trans_update.all= FALSE;
      thd->server_status|= SERVER_STATUS_AUTOCOMMIT;
      if (ha_commit(thd))
	return 1;
    }
    else
    {
      thd->no_trans_update.all= FALSE;
      thd->server_status&= ~SERVER_STATUS_AUTOCOMMIT;
    }
  }
  return 0;
}

static int check_log_update(THD *thd, set_var *var)
{
#ifndef NO_EMBEDDED_ACCESS_CHECKS
  if (!(thd->security_ctx->master_access & SUPER_ACL))
  {
    my_error(ER_SPECIFIC_ACCESS_DENIED_ERROR, MYF(0), "SUPER");
    return 1;
  }
#endif
  return 0;
}

static bool set_log_update(THD *thd, set_var *var)
{
  /*
    The update log is not supported anymore since 5.0.
    See sql/mysqld.cc/, comments in function init_server_components() for an
    explaination of the different warnings we send below
  */

  if (opt_sql_bin_update)
  {
    push_warning(thd, MYSQL_ERROR::WARN_LEVEL_NOTE,
                 ER_UPDATE_LOG_DEPRECATED_TRANSLATED,
                 ER(ER_UPDATE_LOG_DEPRECATED_TRANSLATED));
  }
  else
    push_warning(thd, MYSQL_ERROR::WARN_LEVEL_NOTE,
                 ER_UPDATE_LOG_DEPRECATED_IGNORED,
                 ER(ER_UPDATE_LOG_DEPRECATED_IGNORED));
  set_option_bit(thd, var);
  return 0;
}


static int check_pseudo_thread_id(THD *thd, set_var *var)
{
  var->save_result.ulonglong_value= var->value->val_int();
#ifndef NO_EMBEDDED_ACCESS_CHECKS
  if (thd->security_ctx->master_access & SUPER_ACL)
    return 0;
  else
  {
    my_error(ER_SPECIFIC_ACCESS_DENIED_ERROR, MYF(0), "SUPER");
    return 1;
  }
#else
  return 0;
#endif
}

static byte *get_warning_count(THD *thd)
{
  thd->sys_var_tmp.long_value=
    (thd->warn_count[(uint) MYSQL_ERROR::WARN_LEVEL_NOTE] +
     thd->warn_count[(uint) MYSQL_ERROR::WARN_LEVEL_ERROR] +
     thd->warn_count[(uint) MYSQL_ERROR::WARN_LEVEL_WARN]);
  return (byte*) &thd->sys_var_tmp.long_value;
}

static byte *get_error_count(THD *thd)
{
  thd->sys_var_tmp.long_value= 
    thd->warn_count[(uint) MYSQL_ERROR::WARN_LEVEL_ERROR];
  return (byte*) &thd->sys_var_tmp.long_value;
}


/*
  Get the tmpdir that was specified or chosen by default

  SYNOPSIS
    get_tmpdir()
    thd		thread handle

  DESCRIPTION
    This is necessary because if the user does not specify a temporary
    directory via the command line, one is chosen based on the environment
    or system defaults.  But we can't just always use mysql_tmpdir, because
    that is actually a call to my_tmpdir() which cycles among possible
    temporary directories.

  RETURN VALUES
    ptr		pointer to NUL-terminated string
 */
static byte *get_tmpdir(THD *thd)
{
  if (opt_mysql_tmpdir)
    return (byte *)opt_mysql_tmpdir;
  return (byte*)mysql_tmpdir;
}

/****************************************************************************
  Main handling of variables:
  - Initialisation
  - Searching during parsing
  - Update loop
****************************************************************************/

/*
  Find variable name in option my_getopt structure used for command line args

  SYNOPSIS
    find_option()
    opt		option structure array to search in
    name	variable name

  RETURN VALUES
    0		Error
    ptr		pointer to option structure
*/

static struct my_option *find_option(struct my_option *opt, const char *name) 
{
  uint length=strlen(name);
  for (; opt->name; opt++)
  {
    if (!getopt_compare_strings(opt->name, name, length) &&
	!opt->name[length])
    {
      /*
	Only accept the option if one can set values through it.
	If not, there is no default value or limits in the option.
      */
      return (opt->value) ? opt : 0;
    }
  }
  return 0;
}


/*
  Return variable name and length for hashing of variables
*/

static byte *get_sys_var_length(const sys_var *var, uint *length,
				my_bool first)
{
  *length= var->name_length;
  return (byte*) var->name;
}


/*
  Add variables to the dynamic hash of system variables
  
  SYNOPSIS
    mysql_add_sys_var_chain()
    first       Pointer to first system variable to add
    long_opt    (optional)command line arguments may be tied for limit checks.
  
  RETURN VALUES
    0           SUCCESS
    otherwise   FAILURE
*/

int mysql_add_sys_var_chain(sys_var *first, struct my_option *long_options)
{
  sys_var *var;
  
  /* A write lock should be held on LOCK_system_variables_hash */
  
  for (var= first; var; var= var->next)
  {
    var->name_length= strlen(var->name);
    /* this fails if there is a conflicting variable name. see HASH_UNIQUE */
    if (my_hash_insert(&system_variable_hash, (byte*) var))
      goto error;
    if (long_options)
      var->option_limits= find_option(long_options, var->name);
  }
  return 0;

error:
  for (; first != var; first= first->next)
    hash_delete(&system_variable_hash, (byte*) first);
  return 1;
}


/*
  Remove variables to the dynamic hash of system variables
  
  SYNOPSIS
    mysql_del_sys_var_chain()
    first       Pointer to first system variable to remove
  
  RETURN VALUES
    0           SUCCESS
    otherwise   FAILURE
*/

int mysql_del_sys_var_chain(sys_var *first)
{
  int result= 0;

  /* A write lock should be held on LOCK_system_variables_hash */
  
  for (sys_var *var= first; var; var= var->next)
    result|= hash_delete(&system_variable_hash, (byte*) var);

  return result;
}


static int show_cmp(SHOW_VAR *a, SHOW_VAR *b)
{
  return strcmp(a->name, b->name);
}


/*
  Constructs an array of system variables for display to the user.
  
  SYNOPSIS
    enumerate_sys_vars()
    thd         current thread
    sorted      If TRUE, the system variables should be sorted
  
  RETURN VALUES
    pointer     Array of SHOW_VAR elements for display
    NULL        FAILURE
*/

SHOW_VAR* enumerate_sys_vars(THD *thd, bool sorted)
{
<<<<<<< HEAD
  int count= system_variable_hash.records, i;
  int fixed_count= fixed_show_vars.elements;
  int size= sizeof(SHOW_VAR) * (count + fixed_count + 1);
  SHOW_VAR *result= (SHOW_VAR*) thd->alloc(size);

  if (result)
  {
    SHOW_VAR *show= result + fixed_count;
    memcpy(result, fixed_show_vars.buffer, fixed_count * sizeof(SHOW_VAR));

    for (i= 0; i < count; i++)
    {
      sys_var *var= (sys_var*) hash_element(&system_variable_hash, i);
      show->name= var->name;
      show->value= (char*) var;
      show->type= SHOW_SYS;
      show++;
    }

    /* sort into order */
    if (sorted)
      qsort(result, count + fixed_count, sizeof(SHOW_VAR), (qsort_cmp)show_cmp);
    
    /* make last element empty */
    bzero(show, sizeof(SHOW_VAR));
=======
  sys_var *var;

  hash_init(&system_variable_hash, system_charset_info, sys_var::sys_vars, 0,
	    0, (hash_get_key) get_sys_var_length, 0, 0);
  for (var= sys_var::first; var; var= var->next)
  {
    var->name_length= strlen(var->name);
    var->option_limits= find_option(my_long_options, var->name);
    my_hash_insert(&system_variable_hash, (byte*) var);
>>>>>>> a84d2971
  }
  return result;
}


/*
  Initialize the system variables
  
  SYNOPSIS
    set_var_init()
  
  RETURN VALUES
    0           SUCCESS
    otherwise   FAILURE
*/

int set_var_init()
{
  uint count= 0;
  DBUG_ENTER("set_var_init");
  
  for (sys_var *var=vars.first; var; var= var->next, count++);

  if (my_init_dynamic_array(&fixed_show_vars, sizeof(SHOW_VAR),
                            FIXED_VARS_SIZE + 64, 64))
    goto error;

  fixed_show_vars.elements= FIXED_VARS_SIZE;
  memcpy(fixed_show_vars.buffer, fixed_vars, sizeof(fixed_vars));

  if (hash_init(&system_variable_hash, system_charset_info, count, 0,
                0, (hash_get_key) get_sys_var_length, 0, HASH_UNIQUE))
    goto error;

  vars.last->next= NULL;
  if (mysql_add_sys_var_chain(vars.first, my_long_options))
    goto error;

  /*
    Special cases
    Needed because MySQL can't find the limits for a variable it it has
    a different name than the command line option.
    As these variables are deprecated, this code will disappear soon...
  */
  sys_sql_max_join_size.option_limits= sys_max_join_size.option_limits;

  DBUG_RETURN(0);

error:
  fprintf(stderr, "failed to initialize system variables");
  DBUG_RETURN(1);
}


void set_var_free()
{
  hash_free(&system_variable_hash);
  delete_dynamic(&fixed_show_vars);
}


/*
  Add elements to the dynamic list of read-only system variables.
  
  SYNOPSIS
    mysql_append_static_vars()
    show_vars	Pointer to start of array
    count       Number of elements
  
  RETURN VALUES
    0           SUCCESS
    otherwise   FAILURE
*/
int mysql_append_static_vars(const SHOW_VAR *show_vars, uint count)
{
  for (; count > 0; count--, show_vars++)
    if (insert_dynamic(&fixed_show_vars, (char*) show_vars))
      return 1;
  return 0;
}


/*
  Find a user set-table variable

  SYNOPSIS
    intern_find_sys_var()
    str		Name of system variable to find
    length	Length of variable.  zero means that we should use strlen()
		on the variable

  RETURN VALUES
    pointer	pointer to variable definitions
    0		Unknown variable (error message is given)
*/

sys_var *intern_find_sys_var(const char *str, uint length, bool no_error)
{
  sys_var *var;

  /*
    This function is only called from the sql_plugin.cc.
    A lock on LOCK_system_variable_hash should be held
  */
  var= (sys_var*) hash_search(&system_variable_hash,
			      (byte*) str, length ? length : strlen(str));
  if (!(var || no_error))
    my_error(ER_UNKNOWN_SYSTEM_VARIABLE, MYF(0), (char*) str);

  return var;
}


/*
  Execute update of all variables

  SYNOPSIS

  sql_set
    THD		Thread id
    set_var	List of variables to update

  DESCRIPTION
    First run a check of all variables that all updates will go ok.
    If yes, then execute all updates, returning an error if any one failed.

    This should ensure that in all normal cases none all or variables are
    updated

    RETURN VALUE
    0	ok
    1	ERROR, message sent (normally no variables was updated)
    -1  ERROR, message not sent
*/

int sql_set_variables(THD *thd, List<set_var_base> *var_list)
{
  int error;
  List_iterator_fast<set_var_base> it(*var_list);
  DBUG_ENTER("sql_set_variables");

  set_var_base *var;
  while ((var=it++))
  {
    if ((error= var->check(thd)))
      goto err;
  }
  if (!(error= test(thd->net.report_error)))
  {
    it.rewind();
    while ((var= it++))
      error|= var->update(thd);         // Returns 0, -1 or 1
  }

err:
  free_underlaid_joins(thd, &thd->lex->select_lex);
  DBUG_RETURN(error);
}


/*
  Say if all variables set by a SET support the ONE_SHOT keyword (currently,
  only character set and collation do; later timezones will).

  SYNOPSIS

  not_all_support_one_shot
    set_var	List of variables to update

  NOTES
    It has a "not_" because it makes faster tests (no need to "!")

    RETURN VALUE
    0	all variables of the list support ONE_SHOT
    1	at least one does not support ONE_SHOT
*/

bool not_all_support_one_shot(List<set_var_base> *var_list)
{
  List_iterator_fast<set_var_base> it(*var_list);
  set_var_base *var;
  while ((var= it++))
  {
    if (var->no_support_one_shot())
      return 1;
  }
  return 0;
}


/*****************************************************************************
  Functions to handle SET mysql_internal_variable=const_expr
*****************************************************************************/

int set_var::check(THD *thd)
{
  if (var->is_readonly())
  {
    my_error(ER_INCORRECT_GLOBAL_LOCAL_VAR, MYF(0), var->name, "read only");
    return -1;
  }
  if (var->check_type(type))
  {
    int err= type == OPT_GLOBAL ? ER_LOCAL_VARIABLE : ER_GLOBAL_VARIABLE;
    my_error(err, MYF(0), var->name);
    return -1;
  }
  if ((type == OPT_GLOBAL && check_global_access(thd, SUPER_ACL)))
    return 1;
  /* value is a NULL pointer if we are using SET ... = DEFAULT */
  if (!value)
  {
    if (var->check_default(type))
    {
      my_error(ER_NO_DEFAULT, MYF(0), var->name);
      return -1;
    }
    return 0;
  }

  if ((!value->fixed &&
       value->fix_fields(thd, &value)) || value->check_cols(1))
    return -1;
  if (var->check_update_type(value->result_type()))
  {
    my_error(ER_WRONG_TYPE_FOR_VAR, MYF(0), var->name);
    return -1;
  }
  return var->check(thd, this) ? -1 : 0;
}


/*
  Check variable, but without assigning value (used by PS)

  SYNOPSIS
    set_var::light_check()
    thd		thread handler

  RETURN VALUE
    0	ok
    1	ERROR, message sent (normally no variables was updated)
    -1  ERROR, message not sent
*/
int set_var::light_check(THD *thd)
{
  if (var->check_type(type))
  {
    int err= type == OPT_GLOBAL ? ER_LOCAL_VARIABLE : ER_GLOBAL_VARIABLE;
    my_error(err, MYF(0), var->name);
    return -1;
  }
  if (type == OPT_GLOBAL && check_global_access(thd, SUPER_ACL))
    return 1;

  if (value && ((!value->fixed && value->fix_fields(thd, &value)) ||
                value->check_cols(1)))
    return -1;
  return 0;
}


int set_var::update(THD *thd)
{
  if (!value)
    var->set_default(thd, type);
  else if (var->update(thd, this))
    return -1;				// should never happen
  if (var->after_update)
    (*var->after_update)(thd, type);
  return 0;
}


/*****************************************************************************
  Functions to handle SET @user_variable=const_expr
*****************************************************************************/

int set_var_user::check(THD *thd)
{
  /*
    Item_func_set_user_var can't substitute something else on its place =>
    0 can be passed as last argument (reference on item)
  */
  return (user_var_item->fix_fields(thd, (Item**) 0) ||
	  user_var_item->check(0)) ? -1 : 0;
}


/*
  Check variable, but without assigning value (used by PS)

  SYNOPSIS
    set_var_user::light_check()
    thd		thread handler

  RETURN VALUE
    0	ok
    1	ERROR, message sent (normally no variables was updated)
    -1  ERROR, message not sent
*/
int set_var_user::light_check(THD *thd)
{
  /*
    Item_func_set_user_var can't substitute something else on its place =>
    0 can be passed as last argument (reference on item)
  */
  return (user_var_item->fix_fields(thd, (Item**) 0));
}


int set_var_user::update(THD *thd)
{
  if (user_var_item->update())
  {
    /* Give an error if it's not given already */
    my_message(ER_SET_CONSTANTS_ONLY, ER(ER_SET_CONSTANTS_ONLY), MYF(0));
    return -1;
  }
  return 0;
}


/*****************************************************************************
  Functions to handle SET PASSWORD
*****************************************************************************/

int set_var_password::check(THD *thd)
{
#ifndef NO_EMBEDDED_ACCESS_CHECKS
  if (!user->host.str)
  {
    if (*thd->security_ctx->priv_host != 0)
    {
      user->host.str= (char *) thd->security_ctx->priv_host;
      user->host.length= strlen(thd->security_ctx->priv_host);
    }
    else
    {
      user->host.str= (char *)"%";
      user->host.length= 1;
    }
  }
  /* Returns 1 as the function sends error to client */
  return check_change_password(thd, user->host.str, user->user.str,
                               password, strlen(password)) ? 1 : 0;
#else
  return 0;
#endif
}

int set_var_password::update(THD *thd)
{
#ifndef NO_EMBEDDED_ACCESS_CHECKS
  /* Returns 1 as the function sends error to client */
  return change_password(thd, user->host.str, user->user.str, password) ?
	  1 : 0;
#else
  return 0;
#endif
}

/****************************************************************************
 Functions to handle table_type
****************************************************************************/

/* Based upon sys_var::check_enum() */

bool sys_var_thd_storage_engine::check(THD *thd, set_var *var)
{
  char buff[STRING_BUFFER_USUAL_SIZE];
  const char *value;
  String str(buff, sizeof(buff), &my_charset_latin1), *res;

  var->save_result.plugin= NULL;
  if (var->value->result_type() == STRING_RESULT)
  {
    LEX_STRING name;
<<<<<<< HEAD
    handlerton *hton;
    if (!(res=var->value->val_str(&str)) ||
        !(name.str= (char *)res->ptr()) || !(name.length= res->length()) ||
	!(var->save_result.plugin= ha_resolve_by_name(thd, &name)) ||
        !(hton= plugin_data(var->save_result.plugin, handlerton *)) ||
        ha_checktype(thd, ha_legacy_type(hton), 1, 0) != hton)
=======
    handlerton *db_type;
    if (!(res=var->value->val_str(&str)) ||
        !(name.str= (char *)res->ptr()) || !(name.length= res->length()) ||
	!(var->save_result.hton= db_type= ha_resolve_by_name(thd, &name)) ||
        ha_checktype(thd, ha_legacy_type(db_type), 1, 0) != db_type)
>>>>>>> a84d2971
    {
      value= res ? res->c_ptr() : "NULL";
      goto err;
    }
    return 0;
  }
  value= "unknown";

err:
  my_error(ER_UNKNOWN_STORAGE_ENGINE, MYF(0), value);
  return 1;
}


byte *sys_var_thd_storage_engine::value_ptr(THD *thd, enum_var_type type,
					    LEX_STRING *base)
{
<<<<<<< HEAD
  byte* result;
  handlerton *hton;
  LEX_STRING *name;
  plugin_ref plugin= thd->variables.*offset;
  if (type == OPT_GLOBAL)
    plugin= my_plugin_lock(thd, &(global_system_variables.*offset));
  hton= plugin_data(plugin, handlerton*);
  name= &hton2plugin[hton->slot]->name;
  result= (byte *) thd->strmake(name->str, name->length);
  if (type == OPT_GLOBAL)
    plugin_unlock(thd, plugin);
  return result;
=======
  handlerton *val;
  val= (type == OPT_GLOBAL) ? global_system_variables.*offset :
        thd->variables.*offset;
  return (byte *) hton2plugin[val->slot]->name.str;
>>>>>>> a84d2971
}


void sys_var_thd_storage_engine::set_default(THD *thd, enum_var_type type)
{
  plugin_ref old_value, new_value, *value;
  if (type == OPT_GLOBAL)
<<<<<<< HEAD
  {
    value= &(global_system_variables.*offset);
    new_value= ha_lock_engine(NULL, myisam_hton);
  }
  else
  {
    value= &(thd->variables.*offset);
    new_value= my_plugin_lock(NULL, &(global_system_variables.*offset));
  }
  DBUG_ASSERT(new_value);
  old_value= *value;
  *value= new_value;
  plugin_unlock(NULL, old_value);
=======
    global_system_variables.*offset= myisam_hton;
  else
    thd->variables.*offset= global_system_variables.*offset;
>>>>>>> a84d2971
}


bool sys_var_thd_storage_engine::update(THD *thd, set_var *var)
{
<<<<<<< HEAD
  plugin_ref *value= &(global_system_variables.*offset), old_value;
   if (var->type != OPT_GLOBAL)
     value= &(thd->variables.*offset);
  old_value= *value;
  if (old_value != var->save_result.plugin)
  {
    *value= my_plugin_lock(NULL, &var->save_result.plugin);
    plugin_unlock(NULL, old_value);
  }
=======
  handlerton **value= &(global_system_variables.*offset);
  if (var->type != OPT_GLOBAL)
    value= &(thd->variables.*offset);
  *value= var->save_result.hton;
>>>>>>> a84d2971
  return 0;
}

void sys_var_thd_table_type::warn_deprecated(THD *thd)
{
  WARN_DEPRECATED(thd, "5.2", "table_type", "'storage_engine'");
}

void sys_var_thd_table_type::set_default(THD *thd, enum_var_type type)
{
  warn_deprecated(thd);
  sys_var_thd_storage_engine::set_default(thd, type);
}

bool sys_var_thd_table_type::update(THD *thd, set_var *var)
{
  warn_deprecated(thd);
  return sys_var_thd_storage_engine::update(thd, var);
}


/****************************************************************************
 Functions to handle sql_mode
****************************************************************************/

/*
  Make string representation of mode

  SYNOPSIS
    thd   in  thread handler
    val   in  sql_mode value
    rep   out pointer pointer to string with sql_mode representation
*/

bool
sys_var_thd_sql_mode::
symbolic_mode_representation(THD *thd, ulonglong val, LEX_STRING *rep)
{
  char buff[STRING_BUFFER_USUAL_SIZE*8];
  String tmp(buff, sizeof(buff), &my_charset_latin1);

  tmp.length(0);

  for (uint i= 0; val; val>>= 1, i++)
  {
    if (val & 1)
    {
      tmp.append(sql_mode_typelib.type_names[i],
                 sql_mode_typelib.type_lengths[i]);
      tmp.append(',');
    }
  }

  if (tmp.length())
    tmp.length(tmp.length() - 1); /* trim the trailing comma */

  rep->str= thd->strmake(tmp.ptr(), tmp.length());

  rep->length= rep->str ? tmp.length() : 0;

  return rep->length != tmp.length();
}


byte *sys_var_thd_sql_mode::value_ptr(THD *thd, enum_var_type type,
				      LEX_STRING *base)
{
  LEX_STRING sql_mode;
  ulonglong val= ((type == OPT_GLOBAL) ? global_system_variables.*offset :
                  thd->variables.*offset);
  (void) symbolic_mode_representation(thd, val, &sql_mode);
  return (byte *) sql_mode.str;
}


void sys_var_thd_sql_mode::set_default(THD *thd, enum_var_type type)
{
  if (type == OPT_GLOBAL)
    global_system_variables.*offset= 0;
  else
    thd->variables.*offset= global_system_variables.*offset;
}


void fix_sql_mode_var(THD *thd, enum_var_type type)
{
  if (type == OPT_GLOBAL)
    global_system_variables.sql_mode=
      fix_sql_mode(global_system_variables.sql_mode);
  else
  {
    thd->variables.sql_mode= fix_sql_mode(thd->variables.sql_mode);
    /*
      Update thd->server_status
     */
    if (thd->variables.sql_mode & MODE_NO_BACKSLASH_ESCAPES)
      thd->server_status|= SERVER_STATUS_NO_BACKSLASH_ESCAPES;
    else
      thd->server_status&= ~SERVER_STATUS_NO_BACKSLASH_ESCAPES;
  }
}

/* Map database specific bits to function bits */

ulong fix_sql_mode(ulong sql_mode)
{
  /*
    Note that we dont set 
    MODE_NO_KEY_OPTIONS | MODE_NO_TABLE_OPTIONS | MODE_NO_FIELD_OPTIONS
    to allow one to get full use of MySQL in this mode.
  */

  if (sql_mode & MODE_ANSI)
  {
    sql_mode|= (MODE_REAL_AS_FLOAT | MODE_PIPES_AS_CONCAT | MODE_ANSI_QUOTES |
		MODE_IGNORE_SPACE);
    /* 
      MODE_ONLY_FULL_GROUP_BY removed from ANSI mode because it is currently
      overly restrictive (see BUG#8510).
    */
  }
  if (sql_mode & MODE_ORACLE)
    sql_mode|= (MODE_PIPES_AS_CONCAT | MODE_ANSI_QUOTES |
		MODE_IGNORE_SPACE |
		MODE_NO_KEY_OPTIONS | MODE_NO_TABLE_OPTIONS |
		MODE_NO_FIELD_OPTIONS | MODE_NO_AUTO_CREATE_USER);
  if (sql_mode & MODE_MSSQL)
    sql_mode|= (MODE_PIPES_AS_CONCAT | MODE_ANSI_QUOTES |
		MODE_IGNORE_SPACE |
		MODE_NO_KEY_OPTIONS | MODE_NO_TABLE_OPTIONS |
		MODE_NO_FIELD_OPTIONS);
  if (sql_mode & MODE_POSTGRESQL)
    sql_mode|= (MODE_PIPES_AS_CONCAT | MODE_ANSI_QUOTES |
		MODE_IGNORE_SPACE |
		MODE_NO_KEY_OPTIONS | MODE_NO_TABLE_OPTIONS |
		MODE_NO_FIELD_OPTIONS);
  if (sql_mode & MODE_DB2)
    sql_mode|= (MODE_PIPES_AS_CONCAT | MODE_ANSI_QUOTES |
		MODE_IGNORE_SPACE |
		MODE_NO_KEY_OPTIONS | MODE_NO_TABLE_OPTIONS |
		MODE_NO_FIELD_OPTIONS);
  if (sql_mode & MODE_MAXDB)
    sql_mode|= (MODE_PIPES_AS_CONCAT | MODE_ANSI_QUOTES |
		MODE_IGNORE_SPACE |
		MODE_NO_KEY_OPTIONS | MODE_NO_TABLE_OPTIONS |
		MODE_NO_FIELD_OPTIONS | MODE_NO_AUTO_CREATE_USER);
  if (sql_mode & MODE_MYSQL40)
    sql_mode|= MODE_HIGH_NOT_PRECEDENCE;
  if (sql_mode & MODE_MYSQL323)
    sql_mode|= MODE_HIGH_NOT_PRECEDENCE;
  if (sql_mode & MODE_TRADITIONAL)
    sql_mode|= (MODE_STRICT_TRANS_TABLES | MODE_STRICT_ALL_TABLES |
                MODE_NO_ZERO_IN_DATE | MODE_NO_ZERO_DATE |
                MODE_ERROR_FOR_DIVISION_BY_ZERO | MODE_NO_AUTO_CREATE_USER);
  return sql_mode;
}


/****************************************************************************
  Named list handling
****************************************************************************/

gptr find_named(I_List<NAMED_LIST> *list, const char *name, uint length,
		NAMED_LIST **found)
{
  I_List_iterator<NAMED_LIST> it(*list);
  NAMED_LIST *element;
  while ((element= it++))
  {
    if (element->cmp(name, length))
    {
      if (found)
        *found= element;
      return element->data;
    }
  }
  return 0;
}


void delete_elements(I_List<NAMED_LIST> *list,
		     void (*free_element)(const char *name, gptr))
{
  NAMED_LIST *element;
  DBUG_ENTER("delete_elements");
  while ((element= list->get()))
  {
    (*free_element)(element->name, element->data);
    delete element;
  }
  DBUG_VOID_RETURN;
}


/* Key cache functions */

static KEY_CACHE *create_key_cache(const char *name, uint length)
{
  KEY_CACHE *key_cache;
  DBUG_ENTER("create_key_cache");
  DBUG_PRINT("enter",("name: %.*s", length, name));
  
  if ((key_cache= (KEY_CACHE*) my_malloc(sizeof(KEY_CACHE),
					     MYF(MY_ZEROFILL | MY_WME))))
  {
    if (!new NAMED_LIST(&key_caches, name, length, (gptr) key_cache))
    {
      my_free((char*) key_cache, MYF(0));
      key_cache= 0;
    }
    else
    {
      /*
	Set default values for a key cache
	The values in dflt_key_cache_var is set by my_getopt() at startup

	We don't set 'buff_size' as this is used to enable the key cache
      */
      key_cache->param_block_size=     dflt_key_cache_var.param_block_size;
      key_cache->param_division_limit= dflt_key_cache_var.param_division_limit;
      key_cache->param_age_threshold=  dflt_key_cache_var.param_age_threshold;
    }
  }
  DBUG_RETURN(key_cache);
}


KEY_CACHE *get_or_create_key_cache(const char *name, uint length)
{
  LEX_STRING key_cache_name;
  KEY_CACHE *key_cache;

  key_cache_name.str= (char *) name;
  key_cache_name.length= length;
  pthread_mutex_lock(&LOCK_global_system_variables);
  if (!(key_cache= get_key_cache(&key_cache_name)))
    key_cache= create_key_cache(name, length);
  pthread_mutex_unlock(&LOCK_global_system_variables);
  return key_cache;
}


void free_key_cache(const char *name, KEY_CACHE *key_cache)
{
  ha_end_key_cache(key_cache);
  my_free((char*) key_cache, MYF(0));
}


bool process_key_caches(int (* func) (const char *name, KEY_CACHE *))
{
  I_List_iterator<NAMED_LIST> it(key_caches);
  NAMED_LIST *element;

  while ((element= it++))
  {
    KEY_CACHE *key_cache= (KEY_CACHE *) element->data;
    func(element->name, key_cache);
  }
  return 0;
}


void sys_var_trust_routine_creators::warn_deprecated(THD *thd)
{
  WARN_DEPRECATED(thd, "5.2", "log_bin_trust_routine_creators",
                      "'log_bin_trust_function_creators'");
}

void sys_var_trust_routine_creators::set_default(THD *thd, enum_var_type type)
{
  warn_deprecated(thd);
  sys_var_bool_ptr::set_default(thd, type);
}

bool sys_var_trust_routine_creators::update(THD *thd, set_var *var)
{
  warn_deprecated(thd);
  return sys_var_bool_ptr::update(thd, var);
}

bool sys_var_opt_readonly::update(THD *thd, set_var *var)
{
  bool result;

  DBUG_ENTER("sys_var_opt_readonly::update");

  /* Prevent self dead-lock */
  if (thd->locked_tables || thd->active_transaction())
  {
    my_error(ER_LOCK_OR_ACTIVE_TRANSACTION, MYF(0));
    DBUG_RETURN(true);
  }

  if (thd->global_read_lock)
  {
    /*
      This connection already holds the global read lock.
      This can be the case with:
      - FLUSH TABLES WITH READ LOCK
      - SET GLOBAL READ_ONLY = 1
    */
    result= sys_var_bool_ptr::update(thd, var);
    DBUG_RETURN(result);
  }

  /*
    Perform a 'FLUSH TABLES WITH READ LOCK'.
    This is a 3 step process:
    - [1] lock_global_read_lock()
    - [2] close_cached_tables()
    - [3] make_global_read_lock_block_commit()
    [1] prevents new connections from obtaining tables locked for write.
    [2] waits until all existing connections close their tables.
    [3] prevents transactions from being committed.
  */

  if (lock_global_read_lock(thd))
    DBUG_RETURN(true);

  /*
    This call will be blocked by any connection holding a READ or WRITE lock.
    Ideally, we want to wait only for pending WRITE locks, but since:
    con 1> LOCK TABLE T FOR READ;
    con 2> LOCK TABLE T FOR WRITE; (blocked by con 1)
    con 3> SET GLOBAL READ ONLY=1; (blocked by con 2)
    can cause to wait on a read lock, it's required for the client application
    to unlock everything, and acceptable for the server to wait on all locks.
  */
  if (result= close_cached_tables(thd, true, NULL, false))
    goto end_with_read_lock;

  if (result= make_global_read_lock_block_commit(thd))
    goto end_with_read_lock;

  /* Change the opt_readonly system variable, safe because the lock is held */
  result= sys_var_bool_ptr::update(thd, var);

end_with_read_lock:
  /* Release the lock */
  unlock_global_read_lock(thd);
  DBUG_RETURN(result);
}


/* even session variable here requires SUPER, because of -#o,file */
bool sys_var_thd_dbug::check(THD *thd, set_var *var)
{
  return check_global_access(thd, SUPER_ACL);
}

bool sys_var_thd_dbug::update(THD *thd, set_var *var)
{
  if (var->type == OPT_GLOBAL)
    DBUG_SET_INITIAL(var ? var->value->str_value.c_ptr() : "");
  else
  {
    DBUG_POP();
    DBUG_PUSH(var ? var->value->str_value.c_ptr() : "");
  }
  return 0;
}


byte *sys_var_thd_dbug::value_ptr(THD *thd, enum_var_type type, LEX_STRING *b)
{
  char buf[256];
  if (type == OPT_GLOBAL)
    DBUG_EXPLAIN_INITIAL(buf, sizeof(buf));
  else
    DBUG_EXPLAIN(buf, sizeof(buf));
  return (byte*) thd->strdup(buf);
}


bool sys_var_event_scheduler::check(THD *thd, set_var *var)
{
  return check_enum(thd, var, &Events::var_typelib);
}


/*
   The update method of the global variable event_scheduler.
   If event_scheduler is switched from 0 to 1 then the scheduler main
   thread is resumed and if from 1 to 0 the scheduler thread is suspended

   SYNOPSIS
     sys_var_event_scheduler::update()
       thd  Thread context (unused)
       var  The new value

   Returns
     FALSE  OK
     TRUE   Error
*/

bool
sys_var_event_scheduler::update(THD *thd, set_var *var)
{
  int res;
  /* here start the thread if not running. */
  DBUG_ENTER("sys_var_event_scheduler::update");
  DBUG_PRINT("info", ("new_value: %d", (int) var->save_result.ulong_value));

  enum Events::enum_opt_event_scheduler
    new_state=
    (enum Events::enum_opt_event_scheduler) var->save_result.ulong_value;

  res= Events::switch_event_scheduler_state(new_state);

  DBUG_RETURN((bool) res);
}


byte *sys_var_event_scheduler::value_ptr(THD *thd, enum_var_type type,
                                         LEX_STRING *base)
{
  return (byte *) Events::get_opt_event_scheduler_str();
}


/****************************************************************************
  Used templates
****************************************************************************/

#ifdef HAVE_EXPLICIT_TEMPLATE_INSTANTIATION
template class List<set_var_base>;
template class List_iterator_fast<set_var_base>;
template class I_List_iterator<NAMED_LIST>;
#endif<|MERGE_RESOLUTION|>--- conflicted
+++ resolved
@@ -57,46 +57,6 @@
 
 #include "events.h"
 
-<<<<<<< HEAD
-/* WITH_NDBCLUSTER_STORAGE_ENGINE */
-extern ulong ndb_cache_check_time;
-extern ulong ndb_extra_logging;
-=======
-/* WITH_INNOBASE_STORAGE_ENGINE */
-extern uint innobase_flush_log_at_trx_commit;
-extern ulong innobase_fast_shutdown;
-extern long innobase_mirrored_log_groups, innobase_log_files_in_group;
-extern longlong innobase_log_file_size;
-extern long innobase_log_buffer_size;
-extern longlong innobase_buffer_pool_size;
-extern long innobase_additional_mem_pool_size;
-extern long innobase_file_io_threads, innobase_lock_wait_timeout;
-extern long innobase_force_recovery;
-extern long innobase_open_files;
-extern char *innobase_data_home_dir, *innobase_data_file_path;
-extern char *innobase_log_group_home_dir, *innobase_log_arch_dir;
-extern char *innobase_unix_file_flush_method;
-/* The following variables have to be my_bool for SHOW VARIABLES to work */
-extern my_bool innobase_log_archive,
-               innobase_use_doublewrite,
-               innobase_use_checksums,
-               innobase_file_per_table,
-               innobase_locks_unsafe_for_binlog,
-               innobase_rollback_on_timeout,
-               innobase_stats_on_metadata;
-
-extern "C" {
-extern ulong srv_max_buf_pool_modified_pct;
-extern ulong srv_max_purge_lag;
-extern ulong srv_auto_extend_increment;
-extern ulong srv_n_spin_wait_rounds;
-extern ulong srv_n_free_tickets_to_enter;
-extern ulong srv_thread_sleep_delay;
-extern ulong srv_thread_concurrency;
-extern ulong srv_commit_concurrency;
-extern ulong srv_flush_log_at_trx_commit;
-}
-
 /* WITH_NDBCLUSTER_STORAGE_ENGINE */
 #ifdef WITH_NDBCLUSTER_STORAGE_ENGINE
 extern ulong ndb_cache_check_time;
@@ -104,21 +64,15 @@
 extern ulong ndb_extra_logging;
 #endif
 
->>>>>>> a84d2971
 #ifdef HAVE_NDB_BINLOG
 extern ulong ndb_report_thresh_binlog_epoch_slip;
 extern ulong ndb_report_thresh_binlog_mem_usage;
 #endif
 
-<<<<<<< HEAD
 extern CHARSET_INFO *character_set_filesystem;
 
 
 static DYNAMIC_ARRAY fixed_show_vars;
-=======
-
-
->>>>>>> a84d2971
 static HASH system_variable_hash;
 
 const char *bool_type_names[]= { "OFF", "ON", NullS };
@@ -187,16 +141,9 @@
   it in the constructor (see sys_var class for details).
 */
 
-<<<<<<< HEAD
 static sys_var_chain vars = { NULL, NULL };
 
 static sys_var_thd_ulong	sys_auto_increment_increment(&vars, "auto_increment_increment",
-=======
-sys_var *sys_var::first= NULL;
-uint sys_var::sys_vars= 0;
-
-sys_var_thd_ulong	sys_auto_increment_increment("auto_increment_increment",
->>>>>>> a84d2971
                                                      &SV::auto_increment_increment);
 static sys_var_thd_ulong	sys_auto_increment_offset(&vars, "auto_increment_offset",
                                                   &SV::auto_increment_offset);
@@ -207,15 +154,9 @@
 static sys_var_const_str       sys_basedir(&vars, "basedir", mysql_home);
 static sys_var_long_ptr	sys_binlog_cache_size(&vars, "binlog_cache_size",
 					      &binlog_cache_size);
-<<<<<<< HEAD
 static sys_var_thd_binlog_format sys_binlog_format(&vars, "binlog_format",
                                             &SV::binlog_format);
 static sys_var_thd_ulong	sys_bulk_insert_buff_size(&vars, "bulk_insert_buffer_size",
-=======
-sys_var_thd_binlog_format sys_binlog_format("binlog_format",
-                                            &SV::binlog_format);
-sys_var_thd_ulong	sys_bulk_insert_buff_size("bulk_insert_buffer_size",
->>>>>>> a84d2971
 						  &SV::bulk_insert_buff_size);
 static sys_var_character_set_sv	sys_character_set_server(&vars, "character_set_server",
                                         &SV::collation_server,
@@ -252,19 +193,11 @@
                                               &myisam_concurrent_insert);
 static sys_var_long_ptr	sys_connect_timeout(&vars, "connect_timeout",
 					    &connect_timeout);
-<<<<<<< HEAD
 static sys_var_const_str       sys_datadir(&vars, "datadir", mysql_real_data_home);
 #ifndef DBUG_OFF
 static sys_var_thd_dbug        sys_dbug(&vars, "debug");
 #endif
 static sys_var_enum		sys_delay_key_write(&vars, "delay_key_write",
-=======
-sys_var_const_str       sys_datadir("datadir", mysql_real_data_home);
-#ifndef DBUG_OFF
-sys_var_thd_dbug        sys_dbug("debug");
-#endif
-sys_var_enum		sys_delay_key_write("delay_key_write",
->>>>>>> a84d2971
 					    &delay_key_write_options,
 					    &delay_key_write_typelib,
 					    fix_delay_key_write);
@@ -275,13 +208,8 @@
 static sys_var_long_ptr	sys_delayed_queue_size(&vars, "delayed_queue_size",
 					       &delayed_queue_size);
 
-<<<<<<< HEAD
 static sys_var_event_scheduler sys_event_scheduler(&vars, "event_scheduler");
 static sys_var_long_ptr	sys_expire_logs_days(&vars, "expire_logs_days",
-=======
-sys_var_event_scheduler sys_event_scheduler("event_scheduler");
-sys_var_long_ptr	sys_expire_logs_days("expire_logs_days",
->>>>>>> a84d2971
 					     &expire_logs_days);
 static sys_var_bool_ptr	sys_flush(&vars, "flush", &myisam_flush);
 static sys_var_long_ptr	sys_flush_time(&vars, "flush_time", &flush_time);
@@ -315,13 +243,8 @@
 static sys_var_trust_routine_creators
 sys_trust_routine_creators(&vars, "log_bin_trust_routine_creators",
                            &trust_function_creators);
-<<<<<<< HEAD
 static sys_var_bool_ptr       
 sys_trust_function_creators(&vars, "log_bin_trust_function_creators",
-=======
-sys_var_bool_ptr       
-sys_trust_function_creators("log_bin_trust_function_creators",
->>>>>>> a84d2971
                             &trust_function_creators);
 static sys_var_bool_ptr
   sys_log_queries_not_using_indexes(&vars, "log_queries_not_using_indexes",
@@ -396,17 +319,10 @@
                                               &SV::multi_range_count);
 static sys_var_long_ptr	sys_myisam_data_pointer_size(&vars, "myisam_data_pointer_size",
                                                     &myisam_data_pointer_size);
-<<<<<<< HEAD
 static sys_var_thd_ulonglong	sys_myisam_max_sort_file_size(&vars, "myisam_max_sort_file_size", &SV::myisam_max_sort_file_size, fix_myisam_max_sort_file_size, 1);
 static sys_var_thd_ulong       sys_myisam_repair_threads(&vars, "myisam_repair_threads", &SV::myisam_repair_threads);
 static sys_var_thd_ulong	sys_myisam_sort_buffer_size(&vars, "myisam_sort_buffer_size", &SV::myisam_sort_buff_size);
 static sys_var_bool_ptr	sys_myisam_use_mmap(&vars, "myisam_use_mmap",
-=======
-sys_var_thd_ulonglong	sys_myisam_max_sort_file_size("myisam_max_sort_file_size", &SV::myisam_max_sort_file_size, fix_myisam_max_sort_file_size, 1);
-sys_var_thd_ulong       sys_myisam_repair_threads("myisam_repair_threads", &SV::myisam_repair_threads);
-sys_var_thd_ulong	sys_myisam_sort_buffer_size("myisam_sort_buffer_size", &SV::myisam_sort_buff_size);
-sys_var_bool_ptr	sys_myisam_use_mmap("myisam_use_mmap", 
->>>>>>> a84d2971
                                             &opt_myisam_use_mmap);
 
 static sys_var_thd_enum         sys_myisam_stats_method(&vars, "myisam_stats_method",
@@ -425,7 +341,6 @@
 static sys_var_thd_ulong	sys_net_retry_count(&vars, "net_retry_count",
 					    &SV::net_retry_count,
 					    0, fix_net_retry_count);
-<<<<<<< HEAD
 static sys_var_thd_bool	sys_new_mode(&vars, "new", &SV::new_mode);
 static sys_var_bool_ptr_readonly sys_old_mode(&vars, "old",
                                        &global_system_variables.old_mode);
@@ -434,15 +349,6 @@
                                             &SV::old_alter_table);
 sys_var_thd_bool                sys_old_passwords(&vars, "old_passwords", &SV::old_passwords);
 static sys_var_thd_ulong        sys_optimizer_prune_level(&vars, "optimizer_prune_level",
-=======
-sys_var_thd_bool	sys_new_mode("new", &SV::new_mode);
-sys_var_bool_ptr_readonly sys_old_mode("old", 
-                                       &global_system_variables.old_mode);
-sys_var_thd_bool	sys_old_alter_table("old_alter_table",
-					    &SV::old_alter_table);
-sys_var_thd_bool	sys_old_passwords("old_passwords", &SV::old_passwords);
-sys_var_thd_ulong       sys_optimizer_prune_level("optimizer_prune_level",
->>>>>>> a84d2971
                                                   &SV::optimizer_prune_level);
 static sys_var_thd_ulong        sys_optimizer_search_depth(&vars, "optimizer_search_depth",
                                                    &SV::optimizer_search_depth);
@@ -450,13 +356,8 @@
                                               &SV::preload_buff_size);
 static sys_var_thd_ulong	sys_read_buff_size(&vars, "read_buffer_size",
 					   &SV::read_buff_size);
-<<<<<<< HEAD
 static sys_var_opt_readonly	sys_readonly(&vars, "read_only", &opt_readonly);
 static sys_var_thd_ulong	sys_read_rnd_buff_size(&vars, "read_rnd_buffer_size",
-=======
-sys_var_opt_readonly    sys_readonly("read_only", &opt_readonly);
-sys_var_thd_ulong	sys_read_rnd_buff_size("read_rnd_buffer_size",
->>>>>>> a84d2971
 					       &SV::read_rnd_buff_size);
 static sys_var_thd_ulong	sys_div_precincrement(&vars, "div_precision_increment",
                                               &SV::div_precincrement);
@@ -481,11 +382,7 @@
 static sys_var_thd_ulong	sys_trans_prealloc_size(&vars, "transaction_prealloc_size",
 						&SV::trans_prealloc_size,
 						0, fix_trans_mem_root);
-<<<<<<< HEAD
 sys_var_thd_enum        sys_thread_handling(&vars, "thread_handling",
-=======
-sys_var_thd_enum        sys_thread_handling("thread_handling",
->>>>>>> a84d2971
                                             &SV::thread_handling,
                                             &thread_handling_typelib,
                                             NULL);
@@ -542,51 +439,29 @@
 static sys_var_bool_ptr	sys_sync_frm(&vars, "sync_frm", &opt_sync_frm);
 static sys_var_const_str	sys_system_time_zone(&vars, "system_time_zone",
                                              system_time_zone);
-<<<<<<< HEAD
 static sys_var_long_ptr	sys_table_def_size(&vars, "table_definition_cache",
                                            &table_def_size);
 static sys_var_long_ptr	sys_table_cache_size(&vars, "table_open_cache",
-=======
-sys_var_long_ptr	sys_table_def_size("table_definition_cache",
-                                           &table_def_size);
-sys_var_long_ptr	sys_table_cache_size("table_open_cache",
->>>>>>> a84d2971
 					     &table_cache_size);
 static sys_var_long_ptr	sys_table_lock_wait_timeout(&vars, "table_lock_wait_timeout",
                                                     &table_lock_wait_timeout);
 static sys_var_long_ptr	sys_thread_cache_size(&vars, "thread_cache_size",
 					      &thread_cache_size);
 #if HAVE_POOL_OF_THREADS == 1
-<<<<<<< HEAD
 sys_var_long_ptr	sys_thread_pool_size(&vars, "thread_pool_size",
 					      &thread_pool_size);
 #endif
 static sys_var_thd_enum	sys_tx_isolation(&vars, "tx_isolation",
-=======
-sys_var_long_ptr	sys_thread_pool_size("thread_pool_size",
-					      &thread_pool_size);
-#endif
-sys_var_thd_enum	sys_tx_isolation("tx_isolation",
->>>>>>> a84d2971
 					 &SV::tx_isolation,
 					 &tx_isolation_typelib,
 					 fix_tx_isolation,
 					 check_tx_isolation);
-<<<<<<< HEAD
 static sys_var_thd_ulonglong	sys_tmp_table_size(&vars, "tmp_table_size",
-=======
-sys_var_thd_ulonglong	sys_tmp_table_size("tmp_table_size",
->>>>>>> a84d2971
 					   &SV::tmp_table_size);
 static sys_var_bool_ptr  sys_timed_mutexes(&vars, "timed_mutexes",
                                     &timed_mutexes);
-<<<<<<< HEAD
 static sys_var_const_str	sys_version(&vars, "version", server_version);
 static sys_var_const_str	sys_version_comment(&vars, "version_comment",
-=======
-sys_var_const_str	sys_version("version", server_version);
-sys_var_const_str	sys_version_comment("version_comment",
->>>>>>> a84d2971
                                             MYSQL_COMPILATION_COMMENT);
 static sys_var_const_str	sys_version_compile_machine(&vars, "version_compile_machine",
                                                     MACHINE_TYPE);
@@ -594,51 +469,17 @@
                                                SYSTEM_TYPE);
 static sys_var_thd_ulong	sys_net_wait_timeout(&vars, "wait_timeout",
 					     &SV::net_wait_timeout);
-<<<<<<< HEAD
-
-=======
-#ifdef WITH_INNOBASE_STORAGE_ENGINE
-sys_var_long_ptr	sys_innodb_fast_shutdown("innodb_fast_shutdown",
-						 &innobase_fast_shutdown);
-sys_var_long_ptr        sys_innodb_max_dirty_pages_pct("innodb_max_dirty_pages_pct",
-                                                        &srv_max_buf_pool_modified_pct);
-sys_var_long_ptr	sys_innodb_max_purge_lag("innodb_max_purge_lag",
-							&srv_max_purge_lag);
-sys_var_thd_bool	sys_innodb_table_locks("innodb_table_locks",
-                                               &SV::innodb_table_locks);
-sys_var_thd_bool	sys_innodb_support_xa("innodb_support_xa",
-                                               &SV::innodb_support_xa);
-sys_var_long_ptr	sys_innodb_autoextend_increment("innodb_autoextend_increment",
-							&srv_auto_extend_increment);
-sys_var_long_ptr	sys_innodb_sync_spin_loops("innodb_sync_spin_loops",
-                                             &srv_n_spin_wait_rounds);
-sys_var_long_ptr  sys_innodb_concurrency_tickets("innodb_concurrency_tickets",
-                                             &srv_n_free_tickets_to_enter);
-sys_var_long_ptr  sys_innodb_thread_sleep_delay("innodb_thread_sleep_delay",
-                                                &srv_thread_sleep_delay);
-sys_var_long_ptr  sys_innodb_thread_concurrency("innodb_thread_concurrency",
-                                                &srv_thread_concurrency);
-sys_var_long_ptr  sys_innodb_commit_concurrency("innodb_commit_concurrency",
-                                                &srv_commit_concurrency);
-sys_var_long_ptr  sys_innodb_flush_log_at_trx_commit(
-                                        "innodb_flush_log_at_trx_commit",
-                                        &srv_flush_log_at_trx_commit);
-#endif
->>>>>>> a84d2971
+
 /* Condition pushdown to storage engine */
 static sys_var_thd_bool
 sys_engine_condition_pushdown(&vars, "engine_condition_pushdown",
 			      &SV::engine_condition_pushdown);
 
-<<<<<<< HEAD
-=======
 #ifdef WITH_NDBCLUSTER_STORAGE_ENGINE
->>>>>>> a84d2971
 /* ndb thread specific variable settings */
 static sys_var_thd_ulong
 sys_ndb_autoincrement_prefetch_sz(&vars, "ndb_autoincrement_prefetch_sz",
 				  &SV::ndb_autoincrement_prefetch_sz);
-<<<<<<< HEAD
 static sys_var_thd_bool
 sys_ndb_force_send(&vars, "ndb_force_send", &SV::ndb_force_send);
 #ifdef HAVE_NDB_BINLOG
@@ -655,6 +496,8 @@
 sys_ndb_use_transactions(&vars, "ndb_use_transactions", &SV::ndb_use_transactions);
 static sys_var_long_ptr
 sys_ndb_cache_check_time(&vars, "ndb_cache_check_time", &ndb_cache_check_time);
+static sys_var_const_str
+sys_ndb_connectstring(&vars, "ndb_connectstring", opt_ndb_constrbuf);
 static sys_var_thd_bool
 sys_ndb_index_stat_enable(&vars, "ndb_index_stat_enable",
                           &SV::ndb_index_stat_enable);
@@ -668,40 +511,7 @@
 sys_ndb_extra_logging(&vars, "ndb_extra_logging", &ndb_extra_logging);
 static sys_var_thd_bool
 sys_ndb_use_copying_alter_table(&vars, "ndb_use_copying_alter_table", &SV::ndb_use_copying_alter_table);
-=======
-sys_var_thd_bool
-sys_ndb_force_send("ndb_force_send", &SV::ndb_force_send);
-#ifdef HAVE_NDB_BINLOG
-sys_var_long_ptr
-sys_ndb_report_thresh_binlog_epoch_slip("ndb_report_thresh_binlog_epoch_slip",
-                                        &ndb_report_thresh_binlog_epoch_slip);
-sys_var_long_ptr
-sys_ndb_report_thresh_binlog_mem_usage("ndb_report_thresh_binlog_mem_usage",
-                                       &ndb_report_thresh_binlog_mem_usage);
-#endif
-sys_var_thd_bool
-sys_ndb_use_exact_count("ndb_use_exact_count", &SV::ndb_use_exact_count);
-sys_var_thd_bool
-sys_ndb_use_transactions("ndb_use_transactions", &SV::ndb_use_transactions);
-sys_var_long_ptr
-sys_ndb_cache_check_time("ndb_cache_check_time", &ndb_cache_check_time);
-sys_var_const_str
-sys_ndb_connectstring("ndb_connectstring", opt_ndb_constrbuf);
-sys_var_thd_bool
-sys_ndb_index_stat_enable("ndb_index_stat_enable",
-                          &SV::ndb_index_stat_enable);
-sys_var_thd_ulong
-sys_ndb_index_stat_cache_entries("ndb_index_stat_cache_entries",
-                                 &SV::ndb_index_stat_cache_entries);
-sys_var_thd_ulong
-sys_ndb_index_stat_update_freq("ndb_index_stat_update_freq",
-                               &SV::ndb_index_stat_update_freq);
-sys_var_long_ptr
-sys_ndb_extra_logging("ndb_extra_logging", &ndb_extra_logging);
-sys_var_thd_bool
-sys_ndb_use_copying_alter_table("ndb_use_copying_alter_table", &SV::ndb_use_copying_alter_table);
 #endif //WITH_NDBCLUSTER_STORAGE_ENGINE
->>>>>>> a84d2971
 
 /* Time/date/datetime formats */
 
@@ -740,11 +550,7 @@
                                        check_log_update,
 				       set_log_update,
 				       OPTION_BIN_LOG);
-<<<<<<< HEAD
 static sys_var_thd_bit	sys_log_binlog(&vars, "sql_log_bin",
-=======
-static sys_var_thd_bit	sys_log_binlog("sql_log_bin",
->>>>>>> a84d2971
                                        check_log_update,
 				       set_option_bit,
 				       OPTION_BIN_LOG);
@@ -805,7 +611,6 @@
 sys_var_thd_ulong               sys_group_concat_max_len(&vars, "group_concat_max_len",
                                                          &SV::group_concat_max_len);
 
-<<<<<<< HEAD
 sys_var_thd_time_zone            sys_time_zone(&vars, "time_zone");
 
 /* Global read-only variable containing hostname */
@@ -845,87 +650,6 @@
 static sys_var_log_output sys_var_log_output_state(&vars, "log_output", &log_output_options,
 					    &log_output_typelib, 0);
 
-=======
-sys_var_thd_time_zone            sys_time_zone("time_zone");
-
-/* Read only variables */
-
-/* Global read-only variable containing hostname */
-sys_var_const_str		sys_hostname("hostname", glob_hostname);
-
-
-sys_var_have_variable sys_have_compress("have_compress", &have_compress);
-sys_var_have_variable sys_have_crypt("have_crypt", &have_crypt);
-sys_var_have_variable sys_have_csv_db("have_csv", &have_csv_db);
-sys_var_have_variable sys_have_dlopen("have_dynamic_loading", &have_dlopen);
-sys_var_have_variable sys_have_geometry("have_geometry", &have_geometry);
-sys_var_have_variable sys_have_innodb("have_innodb", &have_innodb);
-sys_var_have_variable sys_have_ndbcluster("have_ndbcluster", &have_ndbcluster);
-sys_var_have_variable sys_have_openssl("have_openssl", &have_ssl);
-sys_var_have_variable sys_have_ssl("have_ssl", &have_ssl);
-sys_var_have_variable sys_have_partition_db("have_partitioning",
-                                            &have_partition_db);
-sys_var_have_variable sys_have_query_cache("have_query_cache",
-                                           &have_query_cache);
-sys_var_have_variable sys_have_rtree_keys("have_rtree_keys", &have_rtree_keys);
-sys_var_have_variable sys_have_symlink("have_symlink", &have_symlink);
-/* Global read-only variable describing server license */
-sys_var_const_str		sys_license("license", STRINGIFY_ARG(LICENSE));
-/* Global variables which enable|disable logging */
-sys_var_log_state sys_var_general_log("general_log", &opt_log,
-                                      QUERY_LOG_GENERAL);
-sys_var_log_state sys_var_slow_query_log("slow_query_log", &opt_slow_log,
-                                         QUERY_LOG_SLOW);
-sys_var_str sys_var_general_log_path("general_log_file", sys_check_log_path,
-				     sys_update_general_log_path,
-				     sys_default_general_log_path,
-				     opt_logname);
-sys_var_str sys_var_slow_log_path("slow_query_log_file", sys_check_log_path,
-				  sys_update_slow_log_path, 
-				  sys_default_slow_log_path,
-				  opt_slow_logname);
-sys_var_log_output sys_var_log_output_state("log_output", &log_output_options,
-					    &log_output_typelib, 0);
-
-#ifdef HAVE_REPLICATION
-static int show_slave_skip_errors(THD *thd, SHOW_VAR *var, char *buff)
-{
-  var->type=SHOW_CHAR;
-  var->value= buff;
-  if (!use_slave_mask || bitmap_is_clear_all(&slave_error_mask))
-  {
-    var->value= const_cast<char *>("OFF");
-  }
-  else if (bitmap_is_set_all(&slave_error_mask))
-  {
-    var->value= const_cast<char *>("ALL");
-  }
-  else
-  {
-    /* 10 is enough assuming errors are max 4 digits */
-    int i;
-    var->value= buff;
-    for (i= 1;
-         i < MAX_SLAVE_ERROR &&
-         (buff - var->value) < SHOW_VAR_FUNC_BUFF_SIZE;
-         i++)
-    {
-      if (bitmap_is_set(&slave_error_mask, i))
-      {
-        buff= int10_to_str(i, buff, 10);
-        *buff++= ',';
-      }
-    }
-    if (var->value != buff)
-      buff--;				// Remove last ','
-    if (i < MAX_SLAVE_ERROR)
-      buff= strmov(buff, "...");  // Couldn't show all errors
-    *buff=0;
-  }
-  return 0;
-}
-#endif /* HAVE_REPLICATION */
->>>>>>> a84d2971
 
 /*
   Additional variables (not derived from sys_var class, not accessible as
@@ -934,128 +658,15 @@
   TODO: remove this list completely
 */
 
-<<<<<<< HEAD
 #define FIXED_VARS_SIZE (sizeof(fixed_vars) / sizeof(SHOW_VAR))
 static SHOW_VAR fixed_vars[]= {
   {"back_log",                (char*) &back_log,                    SHOW_LONG},
   {"character_sets_dir",      mysql_charsets_dir,                   SHOW_CHAR},
-=======
-SHOW_VAR init_vars[]= {
-  {"auto_increment_increment", (char*) &sys_auto_increment_increment, SHOW_SYS},
-  {"auto_increment_offset",   (char*) &sys_auto_increment_offset, SHOW_SYS},
-  {sys_automatic_sp_privileges.name,(char*) &sys_automatic_sp_privileges,       SHOW_SYS},
-  {"back_log",                (char*) &back_log,                    SHOW_LONG},
-  {sys_basedir.name,          (char*) &sys_basedir,                 SHOW_SYS},
-  {sys_binlog_cache_size.name,(char*) &sys_binlog_cache_size,	    SHOW_SYS},
-  {sys_binlog_format.name,    (char*) &sys_binlog_format,	    SHOW_SYS},
-  {sys_bulk_insert_buff_size.name,(char*) &sys_bulk_insert_buff_size,SHOW_SYS},
-  {sys_character_set_client.name,(char*) &sys_character_set_client, SHOW_SYS},
-  {sys_character_set_connection.name,(char*) &sys_character_set_connection,SHOW_SYS},
-  {sys_character_set_database.name, (char*) &sys_character_set_database,SHOW_SYS},
-  {sys_character_set_filesystem.name,(char*) &sys_character_set_filesystem, SHOW_SYS},
-  {sys_character_set_results.name,(char*) &sys_character_set_results, SHOW_SYS},
-  {sys_character_set_server.name, (char*) &sys_character_set_server,SHOW_SYS},
-  {sys_charset_system.name,   (char*) &sys_charset_system,          SHOW_SYS},
-  {"character_sets_dir",      mysql_charsets_dir,                   SHOW_CHAR},
-  {sys_collation_connection.name,(char*) &sys_collation_connection, SHOW_SYS},
-  {sys_collation_database.name,(char*) &sys_collation_database,     SHOW_SYS},
-  {sys_collation_server.name,(char*) &sys_collation_server,         SHOW_SYS},
-  {sys_completion_type.name,  (char*) &sys_completion_type,	    SHOW_SYS},
-  {sys_concurrent_insert.name,(char*) &sys_concurrent_insert,       SHOW_SYS},
-  {sys_connect_timeout.name,  (char*) &sys_connect_timeout,         SHOW_SYS},
-  {sys_datadir.name,          (char*) &sys_datadir,                 SHOW_SYS},
-  {sys_date_format.name,      (char*) &sys_date_format,		    SHOW_SYS},
-  {sys_datetime_format.name,  (char*) &sys_datetime_format,	    SHOW_SYS},
-#ifndef DBUG_OFF
-  {sys_dbug.name,             (char*) &sys_dbug,                    SHOW_SYS},
-#endif
-  {sys_default_week_format.name, (char*) &sys_default_week_format,  SHOW_SYS},
-  {sys_delay_key_write.name,  (char*) &sys_delay_key_write,         SHOW_SYS},
-  {sys_delayed_insert_limit.name, (char*) &sys_delayed_insert_limit,SHOW_SYS},
-  {sys_delayed_insert_timeout.name, (char*) &sys_delayed_insert_timeout, SHOW_SYS},
-  {sys_delayed_queue_size.name,(char*) &sys_delayed_queue_size,     SHOW_SYS},
-  {sys_div_precincrement.name,(char*) &sys_div_precincrement,SHOW_SYS},
-  {sys_engine_condition_pushdown.name,
-   (char*) &sys_engine_condition_pushdown,                          SHOW_SYS},
-  {sys_event_scheduler.name,  (char*) &sys_event_scheduler,         SHOW_SYS},
-  {sys_expire_logs_days.name, (char*) &sys_expire_logs_days,        SHOW_SYS},
-  {sys_flush.name,             (char*) &sys_flush,                  SHOW_SYS},
-  {sys_flush_time.name,        (char*) &sys_flush_time,             SHOW_SYS},
-  {sys_ft_boolean_syntax.name,(char*) &ft_boolean_syntax,	    SHOW_CHAR},
->>>>>>> a84d2971
   {"ft_max_word_len",         (char*) &ft_max_word_len,             SHOW_LONG},
   {"ft_min_word_len",         (char*) &ft_min_word_len,             SHOW_LONG},
   {"ft_query_expansion_limit",(char*) &ft_query_expansion_limit,    SHOW_LONG},
   {"ft_stopword_file",        (char*) &ft_stopword_file,            SHOW_CHAR_PTR},
-<<<<<<< HEAD
   {"init_file",               (char*) &opt_init_file,               SHOW_CHAR_PTR},
-=======
-  {sys_var_general_log.name, (char*) &opt_log,                      SHOW_MY_BOOL},
-  {sys_var_general_log_path.name, (char*) &sys_var_general_log_path,  SHOW_SYS},
-  {sys_group_concat_max_len.name, (char*) &sys_group_concat_max_len,  SHOW_SYS},
-  {sys_hostname.name,         (char*) &sys_hostname,                SHOW_SYS},
-  {sys_have_compress.name,    (char*) &have_compress,               SHOW_HAVE},
-  {sys_have_crypt.name,       (char*) &have_crypt,                  SHOW_HAVE},
-  {sys_have_csv_db.name,      (char*) &have_csv_db,                 SHOW_HAVE},
-  {sys_have_dlopen.name,      (char*) &have_dlopen,                 SHOW_HAVE},
-  {sys_have_geometry.name,    (char*) &have_geometry,               SHOW_HAVE},
-  {sys_have_innodb.name,      (char*) &have_innodb,                 SHOW_HAVE},
-  {sys_have_ndbcluster.name,  (char*) &have_ndbcluster,             SHOW_HAVE},
-  {sys_have_openssl.name,     (char*) &have_ssl,                    SHOW_HAVE},
-  {sys_have_ssl.name,         (char*) &have_ssl,                    SHOW_HAVE},
-  {sys_have_partition_db.name,(char*) &have_partition_db,           SHOW_HAVE},
-  {sys_have_query_cache.name, (char*) &have_query_cache,            SHOW_HAVE},
-  {sys_have_rtree_keys.name,  (char*) &have_rtree_keys,             SHOW_HAVE},
-  {sys_have_symlink.name,     (char*) &have_symlink,                SHOW_HAVE},
-  {"init_connect",            (char*) &sys_init_connect,            SHOW_SYS},
-  {"init_file",               (char*) &opt_init_file,               SHOW_CHAR_PTR},
-  {"init_slave",              (char*) &sys_init_slave,              SHOW_SYS},
-#ifdef WITH_INNOBASE_STORAGE_ENGINE
-  {"innodb_additional_mem_pool_size", (char*) &innobase_additional_mem_pool_size, SHOW_LONG },
-  {sys_innodb_autoextend_increment.name, (char*) &sys_innodb_autoextend_increment, SHOW_SYS},
-  {"innodb_buffer_pool_size", (char*) &innobase_buffer_pool_size, SHOW_LONGLONG },
-  {"innodb_checksums", (char*) &innobase_use_checksums, SHOW_MY_BOOL},
-  {sys_innodb_commit_concurrency.name, (char*) &sys_innodb_commit_concurrency, SHOW_SYS},
-  {sys_innodb_concurrency_tickets.name, (char*) &sys_innodb_concurrency_tickets, SHOW_SYS},
-  {"innodb_data_file_path", (char*) &innobase_data_file_path,	    SHOW_CHAR_PTR},
-  {"innodb_data_home_dir",  (char*) &innobase_data_home_dir,	    SHOW_CHAR_PTR},
-  {"innodb_doublewrite", (char*) &innobase_use_doublewrite, SHOW_MY_BOOL},
-  {sys_innodb_fast_shutdown.name,(char*) &sys_innodb_fast_shutdown, SHOW_SYS},
-  {"innodb_file_io_threads", (char*) &innobase_file_io_threads, SHOW_LONG },
-  {"innodb_file_per_table", (char*) &innobase_file_per_table, SHOW_MY_BOOL},
-  {"innodb_flush_method",    (char*) &innobase_unix_file_flush_method, SHOW_CHAR_PTR},
-  {"innodb_force_recovery", (char*) &innobase_force_recovery, SHOW_LONG },
-  {"innodb_lock_wait_timeout", (char*) &innobase_lock_wait_timeout, SHOW_LONG },
-  {"innodb_locks_unsafe_for_binlog", (char*) &innobase_locks_unsafe_for_binlog, SHOW_MY_BOOL},
-  {"innodb_log_arch_dir",   (char*) &innobase_log_arch_dir, 	    SHOW_CHAR_PTR},
-  {"innodb_log_archive",    (char*) &innobase_log_archive, 	    SHOW_MY_BOOL},
-  {"innodb_log_buffer_size", (char*) &innobase_log_buffer_size, SHOW_LONG },
-  {"innodb_log_file_size", (char*) &innobase_log_file_size, SHOW_LONGLONG},
-  {"innodb_log_files_in_group", (char*) &innobase_log_files_in_group,	SHOW_LONG},
-  {"innodb_log_group_home_dir", (char*) &innobase_log_group_home_dir, SHOW_CHAR_PTR},
-  {sys_innodb_max_dirty_pages_pct.name, (char*) &sys_innodb_max_dirty_pages_pct, SHOW_SYS},
-  {sys_innodb_max_purge_lag.name, (char*) &sys_innodb_max_purge_lag, SHOW_SYS},
-  {"innodb_mirrored_log_groups", (char*) &innobase_mirrored_log_groups, SHOW_LONG},
-  {"innodb_open_files", (char*) &innobase_open_files, SHOW_LONG },
-  {"innodb_rollback_on_timeout", (char*) &innobase_rollback_on_timeout, SHOW_MY_BOOL},
-  {"innodb_stats_on_metadata", (char*) &innobase_stats_on_metadata, SHOW_MY_BOOL},
-  {sys_innodb_support_xa.name, (char*) &sys_innodb_support_xa, SHOW_SYS},
-  {sys_innodb_sync_spin_loops.name, (char*) &sys_innodb_sync_spin_loops, SHOW_SYS},
-  {sys_innodb_table_locks.name, (char*) &sys_innodb_table_locks, SHOW_SYS},
-  {sys_innodb_thread_concurrency.name, (char*) &sys_innodb_thread_concurrency, SHOW_SYS},
-  {sys_innodb_thread_sleep_delay.name, (char*) &sys_innodb_thread_sleep_delay, SHOW_SYS},
-  {sys_innodb_flush_log_at_trx_commit.name, (char*) &sys_innodb_flush_log_at_trx_commit, SHOW_SYS},
-#endif
-  {sys_interactive_timeout.name,(char*) &sys_interactive_timeout,   SHOW_SYS},
-  {sys_join_buffer_size.name,   (char*) &sys_join_buffer_size,	    SHOW_SYS},
-  {sys_key_buffer_size.name,	(char*) &sys_key_buffer_size,	    SHOW_SYS},
-  {sys_key_cache_age_threshold.name,   (char*) &sys_key_cache_age_threshold,
-                                                                    SHOW_SYS},
-  {sys_key_cache_block_size.name,   (char*) &sys_key_cache_block_size,
-                                                                    SHOW_SYS},
-  {sys_key_cache_division_limit.name,   (char*) &sys_key_cache_division_limit,
-                                                                    SHOW_SYS},
->>>>>>> a84d2971
   {"language",                language,                             SHOW_CHAR},
   {"large_files_support",     (char*) &opt_large_files,             SHOW_BOOL},
   {"large_page_size",         (char*) &opt_large_page_size,         SHOW_INT},
@@ -1066,77 +677,17 @@
   {"log",                     (char*) &opt_log,                     SHOW_MY_BOOL},
   {"log_bin",                 (char*) &opt_bin_log,                 SHOW_BOOL},
   {"log_error",               (char*) log_error_file,               SHOW_CHAR},
-<<<<<<< HEAD
   {"log_slow_queries",        (char*) &opt_slow_log,                SHOW_MY_BOOL},
-=======
-  {sys_var_log_output_state.name, (char*) &sys_var_log_output_state, SHOW_SYS},
-  {sys_log_queries_not_using_indexes.name,
-    (char*) &sys_log_queries_not_using_indexes, SHOW_SYS},
-#ifdef HAVE_REPLICATION
-  {"log_slave_updates",       (char*) &opt_log_slave_updates,       SHOW_MY_BOOL},
-#endif
-  {"log_slow_queries",        (char*) &opt_slow_log,                SHOW_MY_BOOL},
-  {sys_log_warnings.name,     (char*) &sys_log_warnings,	    SHOW_SYS},
-  {sys_long_query_time.name,  (char*) &sys_long_query_time, 	    SHOW_SYS},
-  {sys_low_priority_updates.name, (char*) &sys_low_priority_updates, SHOW_SYS},
->>>>>>> a84d2971
   {"lower_case_file_system",  (char*) &lower_case_file_system,      SHOW_MY_BOOL},
   {"lower_case_table_names",  (char*) &lower_case_table_names,      SHOW_INT},
   {"myisam_recover_options",  (char*) &myisam_recover_options_str,  SHOW_CHAR_PTR},
-<<<<<<< HEAD
 #ifdef __NT__
   {"named_pipe",	      (char*) &opt_enable_named_pipe,       SHOW_MY_BOOL},
 #endif
-=======
-  {sys_myisam_repair_threads.name, (char*) &sys_myisam_repair_threads,
-   SHOW_SYS},
-  {sys_myisam_sort_buffer_size.name, (char*) &sys_myisam_sort_buffer_size, SHOW_SYS},
-  
-  {sys_myisam_stats_method.name, (char*) &sys_myisam_stats_method, SHOW_SYS},
-  {sys_myisam_use_mmap.name, (char*) &sys_myisam_use_mmap, SHOW_SYS},
-  
-#ifdef __NT__
-  {"named_pipe",	      (char*) &opt_enable_named_pipe,       SHOW_MY_BOOL},
-#endif
-#ifdef WITH_NDBCLUSTER_STORAGE_ENGINE
-  {sys_ndb_autoincrement_prefetch_sz.name,
-   (char*) &sys_ndb_autoincrement_prefetch_sz,                      SHOW_SYS},
-  {sys_ndb_cache_check_time.name,(char*) &sys_ndb_cache_check_time, SHOW_SYS},
-  {sys_ndb_connectstring.name,(char*) &sys_ndb_connectstring,       SHOW_SYS},
-  {sys_ndb_extra_logging.name,(char*) &sys_ndb_extra_logging,       SHOW_SYS},
-  {sys_ndb_force_send.name,   (char*) &sys_ndb_force_send,          SHOW_SYS},
-  {sys_ndb_index_stat_cache_entries.name, (char*) &sys_ndb_index_stat_cache_entries, SHOW_SYS},
-  {sys_ndb_index_stat_enable.name, (char*) &sys_ndb_index_stat_enable, SHOW_SYS},
-  {sys_ndb_index_stat_update_freq.name, (char*) &sys_ndb_index_stat_update_freq, SHOW_SYS},
-#ifdef HAVE_NDB_BINLOG
-  {sys_ndb_report_thresh_binlog_epoch_slip.name,
-   (char*) &sys_ndb_report_thresh_binlog_epoch_slip,                SHOW_SYS},
-  {sys_ndb_report_thresh_binlog_mem_usage.name,
-   (char*) &sys_ndb_report_thresh_binlog_mem_usage,                 SHOW_SYS},
-#endif
-  {sys_ndb_use_copying_alter_table.name,
-   (char*) &sys_ndb_use_copying_alter_table,                        SHOW_SYS},
-  {sys_ndb_use_exact_count.name,(char*) &sys_ndb_use_exact_count,   SHOW_SYS},
-  {sys_ndb_use_transactions.name,(char*) &sys_ndb_use_transactions, SHOW_SYS},
-#endif //WITH_NDBCLUSTER_STORAGE_ENGINE
-  {sys_net_buffer_length.name,(char*) &sys_net_buffer_length,       SHOW_SYS},
-  {sys_net_read_timeout.name, (char*) &sys_net_read_timeout,        SHOW_SYS},
-  {sys_net_retry_count.name,  (char*) &sys_net_retry_count,	    SHOW_SYS},
-  {sys_net_write_timeout.name,(char*) &sys_net_write_timeout,       SHOW_SYS},
-  {sys_new_mode.name,         (char*) &sys_new_mode,                SHOW_SYS},
-  {sys_old_mode.name,         (char*) &sys_old_mode,                SHOW_SYS},
-  {sys_old_alter_table.name,  (char*) &sys_old_alter_table,         SHOW_SYS},
-  {sys_old_passwords.name,    (char*) &sys_old_passwords,           SHOW_SYS},
->>>>>>> a84d2971
   {"open_files_limit",	      (char*) &open_files_limit,	    SHOW_LONG},
   {"pid_file",                (char*) pidfile_name,                 SHOW_CHAR},
   {"plugin_dir",              (char*) opt_plugin_dir,               SHOW_CHAR},
-<<<<<<< HEAD
   {"port",                    (char*) &mysqld_port,                 SHOW_INT},
-=======
-  {"port",                    (char*) &mysqld_port,                  SHOW_INT},
-  {sys_preload_buff_size.name, (char*) &sys_preload_buff_size,      SHOW_SYS},
->>>>>>> a84d2971
   {"protocol_version",        (char*) &protocol_version,            SHOW_INT},
 #ifdef HAVE_SMEM
   {"shared_memory",           (char*) &opt_enable_shared_memory,    SHOW_MY_BOOL},
@@ -1145,60 +696,15 @@
   {"skip_external_locking",   (char*) &my_disable_locking,          SHOW_MY_BOOL},
   {"skip_networking",         (char*) &opt_disable_networking,      SHOW_BOOL},
   {"skip_show_database",      (char*) &opt_skip_show_db,            SHOW_BOOL},
-<<<<<<< HEAD
-=======
-#ifdef HAVE_REPLICATION
-  {sys_slave_compressed_protocol.name,
-    (char*) &sys_slave_compressed_protocol,           SHOW_SYS},
-  {"slave_load_tmpdir",       (char*) &slave_load_tmpdir,           SHOW_CHAR_PTR},
-  {sys_slave_net_timeout.name,(char*) &sys_slave_net_timeout,	    SHOW_SYS},
-  {"slave_skip_errors",       (char*) &show_slave_skip_errors,      SHOW_FUNC},
-  {sys_slave_trans_retries.name,(char*) &sys_slave_trans_retries,   SHOW_SYS},
-#endif
-  {sys_slow_launch_time.name, (char*) &sys_slow_launch_time,        SHOW_SYS},
-  {sys_var_slow_query_log.name, (char*) &opt_slow_log,              SHOW_MY_BOOL},
-  {sys_var_slow_log_path.name, (char*) &sys_var_slow_log_path,      SHOW_SYS},
->>>>>>> a84d2971
 #ifdef HAVE_SYS_UN_H
   {"socket",                  (char*) &mysqld_unix_port,            SHOW_CHAR_PTR},
 #endif
   {"table_definition_cache",  (char*) &table_def_size,              SHOW_LONG},
   {"table_lock_wait_timeout", (char*) &table_lock_wait_timeout,     SHOW_LONG },
-<<<<<<< HEAD
-=======
-  {"table_open_cache",        (char*) &table_cache_size,            SHOW_LONG},
-  {sys_table_type.name,	      (char*) &sys_table_type,	            SHOW_SYS},
-  {sys_thread_cache_size.name,(char*) &sys_thread_cache_size,       SHOW_SYS},
->>>>>>> a84d2971
 #ifdef HAVE_THR_SETCONCURRENCY
   {"thread_concurrency",      (char*) &concurrency,                 SHOW_LONG},
 #endif
-  {sys_thread_handling.name,  (char*) &sys_thread_handling,         SHOW_SYS},
-#if HAVE_POOL_OF_THREADS == 1
-  {sys_thread_pool_size.name, (char*) &sys_thread_pool_size,        SHOW_SYS},
-#endif
   {"thread_stack",            (char*) &thread_stack,                SHOW_LONG},
-<<<<<<< HEAD
-=======
-  {sys_time_format.name,      (char*) &sys_time_format,		    SHOW_SYS},
-  {"time_zone",               (char*) &sys_time_zone,               SHOW_SYS},
-  {sys_timed_mutexes.name,    (char*) &sys_timed_mutexes,       SHOW_SYS},
-  {sys_tmp_table_size.name,   (char*) &sys_tmp_table_size,	    SHOW_SYS},
-  {sys_tmpdir.name,           (char*) &sys_tmpdir,	            SHOW_SYS},
-  {sys_trans_alloc_block_size.name, (char*) &sys_trans_alloc_block_size,
-   SHOW_SYS},
-  {sys_trans_prealloc_size.name, (char*) &sys_trans_prealloc_size,  SHOW_SYS},
-  {sys_tx_isolation.name,     (char*) &sys_tx_isolation,	    SHOW_SYS},
-  {sys_updatable_views_with_limit.name,
-                              (char*) &sys_updatable_views_with_limit,SHOW_SYS},
-  {sys_version.name,          (char*) &sys_version,                 SHOW_SYS},
-  {sys_version_comment.name,  (char*) &sys_version_comment,         SHOW_SYS},
-  {sys_version_compile_machine.name, (char*) &sys_version_compile_machine,
-   SHOW_SYS},
-  {sys_version_compile_os.name,	(char*) &sys_version_compile_os,    SHOW_SYS},
-  {sys_net_wait_timeout.name, (char*) &sys_net_wait_timeout,	    SHOW_SYS},
-  {NullS, NullS, SHOW_LONG}
->>>>>>> a84d2971
 };
 
 
@@ -1493,12 +999,8 @@
   /*
     Cluster does not support changing the binlog format on the fly yet.
   */
-<<<<<<< HEAD
   LEX_STRING ndb_name= {(char*)STRING_WITH_LEN("ndbcluster")};
   if (opt_bin_log && plugin_is_ready(&ndb_name, MYSQL_STORAGE_ENGINE_PLUGIN))
-=======
-  if (opt_bin_log && (have_ndbcluster == SHOW_OPTION_YES))
->>>>>>> a84d2971
   {
     my_error(ER_NDB_CANT_SWITCH_BINLOG_FORMAT, MYF(0));
     return 1;
@@ -2525,8 +2027,6 @@
 
 
 bool sys_var_log_state::update(THD *thd, set_var *var)
-<<<<<<< HEAD
-=======
 {
   bool res= 0;
   pthread_mutex_lock(&LOCK_global_system_variables);
@@ -2732,34 +2232,12 @@
 *****************************************************************************/
 
 int set_var_collation_client::check(THD *thd)
->>>>>>> a84d2971
-{
-  bool res= 0;
-  pthread_mutex_lock(&LOCK_global_system_variables);
-  if (!var->save_result.ulong_value)
-    logger.deactivate_log_handler(thd, log_type);
-  else
-  {
-    if ((res= logger.activate_log_handler(thd, log_type)))
-    {
-      my_error(ER_CANT_ACTIVATE_LOG, MYF(0),
-               log_type == QUERY_LOG_GENERAL ? "general" :
-               "slow query");
-      goto err;
-    }
-  }
-err:
-  pthread_mutex_unlock(&LOCK_global_system_variables);
-  return res;
-}
-
-void sys_var_log_state::set_default(THD *thd, enum_var_type type)
-{
-<<<<<<< HEAD
-  pthread_mutex_lock(&LOCK_global_system_variables);
-  logger.deactivate_log_handler(thd, log_type);
-  pthread_mutex_unlock(&LOCK_global_system_variables);
-=======
+{
+  return 0;
+}
+
+int set_var_collation_client::update(THD *thd)
+{
   thd->variables.character_set_client= character_set_client;
   thd->variables.character_set_results= character_set_results;
   thd->variables.collation_connection= collation_connection;
@@ -2767,226 +2245,13 @@
   thd->protocol_text.init(thd);
   thd->protocol_binary.init(thd);
   return 0;
->>>>>>> a84d2971
-}
-
-
-static int  sys_check_log_path(THD *thd,  set_var *var)
-{
-  char path[FN_REFLEN];
-  MY_STAT f_stat;
-  const char *var_path= var->value->str_value.ptr();
-  bzero(&f_stat, sizeof(MY_STAT));
-
-  (void) unpack_filename(path, var_path);
-  if (my_stat(path, &f_stat, MYF(0)))
-  {
-    /* Check if argument is a file and we have 'write' permission */
-    if (!MY_S_ISREG(f_stat.st_mode) ||
-        !(f_stat.st_mode & MY_S_IWRITE))
-      return -1;
-  }
-  else
-  {
-    /*
-      Check if directory exists and 
-      we have permission to create file & write to file
-    */
-    (void) dirname_part(path, var_path);
-    if (my_access(path, (F_OK|W_OK)))
-      return -1;
-  }
-  return 0;
-}
-
-
-bool update_sys_var_str_path(THD *thd, sys_var_str *var_str,
-			     set_var *var, const char *log_ext,
-			     bool log_state, uint log_type)
-{
-  MYSQL_QUERY_LOG *file_log;
-  char buff[FN_REFLEN];
-  char *res= 0, *old_value=(char *)(var ? var->value->str_value.ptr() : 0);
-  bool result= 0;
-  uint str_length= (var ? var->value->str_value.length() : 0);
-
-  switch (log_type) {
-  case QUERY_LOG_SLOW:
-    file_log= logger.get_slow_log_file_handler();
-    break;
-  case QUERY_LOG_GENERAL:
-    file_log= logger.get_log_file_handler();
-    break;
-  default:
-    assert(0);                                  // Impossible
-  }
-
-  if (!old_value)
-  {
-    old_value= make_default_log_name(buff, log_ext);
-    str_length= strlen(old_value);
-  }
-  if (!(res= my_strndup(old_value, str_length, MYF(MY_FAE+MY_WME))))
-  {
-    result= 1;
-    goto err;
-  }
-
-  pthread_mutex_lock(&LOCK_global_system_variables);
-  logger.lock();
-
-  if (file_log && log_state)
-    file_log->close(0);
-  old_value= var_str->value;
-  var_str->value= res;
-  var_str->value_length= str_length;
-  my_free(old_value, MYF(MY_ALLOW_ZERO_PTR));
-  if (file_log && log_state)
-  {
-    switch (log_type) {
-    case QUERY_LOG_SLOW:
-      file_log->open_slow_log(sys_var_slow_log_path.value);
-      break;
-    case QUERY_LOG_GENERAL:
-      file_log->open_query_log(sys_var_general_log_path.value);
-      break;
-    default:
-      DBUG_ASSERT(0);
-    }
-  }
-
-  logger.unlock();
-  pthread_mutex_unlock(&LOCK_global_system_variables);
-
-err:
-  return result;
-}
-
-
-static bool sys_update_general_log_path(THD *thd, set_var * var)
-{
-  return update_sys_var_str_path(thd, &sys_var_general_log_path, 
-				 var, ".log", opt_log, QUERY_LOG_GENERAL);
-}
-
-
-static void sys_default_general_log_path(THD *thd, enum_var_type type)
-{
-  (void) update_sys_var_str_path(thd, &sys_var_general_log_path,
-				 0, ".log", opt_log, QUERY_LOG_GENERAL);
-}
-
-
-static bool sys_update_slow_log_path(THD *thd, set_var * var)
-{
-<<<<<<< HEAD
-  return update_sys_var_str_path(thd, &sys_var_slow_log_path,
-				 var, "-slow.log", opt_slow_log,
-                                 QUERY_LOG_SLOW);
-}
-
-
-static void sys_default_slow_log_path(THD *thd, enum_var_type type)
-{
-  (void) update_sys_var_str_path(thd, &sys_var_slow_log_path,
-				 0, "-slow.log", opt_slow_log,
-                                 QUERY_LOG_SLOW);
-}
-
-
-bool sys_var_log_output::update(THD *thd, set_var *var)
-{
-  pthread_mutex_lock(&LOCK_global_system_variables);
-  logger.lock();
-  logger.init_slow_log(var->save_result.ulong_value);
-  logger.init_general_log(var->save_result.ulong_value);
-  *value= var->save_result.ulong_value;
-  logger.unlock();
-  pthread_mutex_unlock(&LOCK_global_system_variables);
-=======
-  thd->first_successful_insert_id_in_prev_stmt= 
-    var->save_result.ulonglong_value;
->>>>>>> a84d2971
-  return 0;
-}
-
-
-void sys_var_log_output::set_default(THD *thd, enum_var_type type)
-{
-  pthread_mutex_lock(&LOCK_global_system_variables);
-  logger.lock();
-  logger.init_slow_log(LOG_TABLE);
-  logger.init_general_log(LOG_TABLE);
-  *value= LOG_TABLE;
-  logger.unlock();
-  pthread_mutex_unlock(&LOCK_global_system_variables);
-}
-
-
-byte *sys_var_log_output::value_ptr(THD *thd, enum_var_type type,
-                                    LEX_STRING *base)
-{
-<<<<<<< HEAD
-  char buff[256];
-  String tmp(buff, sizeof(buff), &my_charset_latin1);
-  ulong length;
-  ulong val= *value;
-
-  tmp.length(0);
-  for (uint i= 0; val; val>>= 1, i++)
-  {
-    if (val & 1)
-    {
-      tmp.append(log_output_typelib.type_names[i],
-                 log_output_typelib.type_lengths[i]);
-      tmp.append(',');
-    }
-  }
-
-  if ((length= tmp.length()))
-    length--;
-  return (byte*) thd->strmake(tmp.ptr(), length);
-=======
-  /*
-    this tmp var makes it robust againt change of type of 
-    read_first_successful_insert_id_in_prev_stmt().
-  */
-  thd->sys_var_tmp.ulonglong_value= 
-    thd->read_first_successful_insert_id_in_prev_stmt();
-  return (byte*) &thd->sys_var_tmp.ulonglong_value;
->>>>>>> a84d2971
-}
-
-
-/*****************************************************************************
-  Functions to handle SET NAMES and SET CHARACTER SET
-*****************************************************************************/
-
-int set_var_collation_client::check(THD *thd)
-{
-  return 0;
-}
-
-int set_var_collation_client::update(THD *thd)
-{
-  thd->variables.character_set_client= character_set_client;
-  thd->variables.character_set_results= character_set_results;
-  thd->variables.collation_connection= collation_connection;
-  thd->update_charset();
-  thd->protocol_text.init(thd);
-  thd->protocol_binary.init(thd);
-  return 0;
 }
 
 /****************************************************************************/
 
 bool sys_var_timestamp::update(THD *thd,  set_var *var)
 {
-<<<<<<< HEAD
   thd->set_time((time_t) var->save_result.ulonglong_value);
-=======
-  thd->force_one_auto_inc_interval(var->save_result.ulonglong_value);
->>>>>>> a84d2971
   return 0;
 }
 
@@ -3000,14 +2265,8 @@
 byte *sys_var_timestamp::value_ptr(THD *thd, enum_var_type type,
 				   LEX_STRING *base)
 {
-<<<<<<< HEAD
   thd->sys_var_tmp.long_value= (long) thd->start_time;
   return (byte*) &thd->sys_var_tmp.long_value;
-=======
-  thd->sys_var_tmp.ulonglong_value= 
-    thd->auto_inc_intervals_forced.minimum();
-  return (byte*) &thd->sys_var_tmp.ulonglong_value;
->>>>>>> a84d2971
 }
 
 
@@ -3519,7 +2778,6 @@
 
 SHOW_VAR* enumerate_sys_vars(THD *thd, bool sorted)
 {
-<<<<<<< HEAD
   int count= system_variable_hash.records, i;
   int fixed_count= fixed_show_vars.elements;
   int size= sizeof(SHOW_VAR) * (count + fixed_count + 1);
@@ -3545,17 +2803,6 @@
     
     /* make last element empty */
     bzero(show, sizeof(SHOW_VAR));
-=======
-  sys_var *var;
-
-  hash_init(&system_variable_hash, system_charset_info, sys_var::sys_vars, 0,
-	    0, (hash_get_key) get_sys_var_length, 0, 0);
-  for (var= sys_var::first; var; var= var->next)
-  {
-    var->name_length= strlen(var->name);
-    var->option_limits= find_option(my_long_options, var->name);
-    my_hash_insert(&system_variable_hash, (byte*) var);
->>>>>>> a84d2971
   }
   return result;
 }
@@ -3934,20 +3181,12 @@
   if (var->value->result_type() == STRING_RESULT)
   {
     LEX_STRING name;
-<<<<<<< HEAD
     handlerton *hton;
     if (!(res=var->value->val_str(&str)) ||
         !(name.str= (char *)res->ptr()) || !(name.length= res->length()) ||
 	!(var->save_result.plugin= ha_resolve_by_name(thd, &name)) ||
         !(hton= plugin_data(var->save_result.plugin, handlerton *)) ||
         ha_checktype(thd, ha_legacy_type(hton), 1, 0) != hton)
-=======
-    handlerton *db_type;
-    if (!(res=var->value->val_str(&str)) ||
-        !(name.str= (char *)res->ptr()) || !(name.length= res->length()) ||
-	!(var->save_result.hton= db_type= ha_resolve_by_name(thd, &name)) ||
-        ha_checktype(thd, ha_legacy_type(db_type), 1, 0) != db_type)
->>>>>>> a84d2971
     {
       value= res ? res->c_ptr() : "NULL";
       goto err;
@@ -3965,7 +3204,6 @@
 byte *sys_var_thd_storage_engine::value_ptr(THD *thd, enum_var_type type,
 					    LEX_STRING *base)
 {
-<<<<<<< HEAD
   byte* result;
   handlerton *hton;
   LEX_STRING *name;
@@ -3978,12 +3216,6 @@
   if (type == OPT_GLOBAL)
     plugin_unlock(thd, plugin);
   return result;
-=======
-  handlerton *val;
-  val= (type == OPT_GLOBAL) ? global_system_variables.*offset :
-        thd->variables.*offset;
-  return (byte *) hton2plugin[val->slot]->name.str;
->>>>>>> a84d2971
 }
 
 
@@ -3991,7 +3223,6 @@
 {
   plugin_ref old_value, new_value, *value;
   if (type == OPT_GLOBAL)
-<<<<<<< HEAD
   {
     value= &(global_system_variables.*offset);
     new_value= ha_lock_engine(NULL, myisam_hton);
@@ -4005,17 +3236,11 @@
   old_value= *value;
   *value= new_value;
   plugin_unlock(NULL, old_value);
-=======
-    global_system_variables.*offset= myisam_hton;
-  else
-    thd->variables.*offset= global_system_variables.*offset;
->>>>>>> a84d2971
 }
 
 
 bool sys_var_thd_storage_engine::update(THD *thd, set_var *var)
 {
-<<<<<<< HEAD
   plugin_ref *value= &(global_system_variables.*offset), old_value;
    if (var->type != OPT_GLOBAL)
      value= &(thd->variables.*offset);
@@ -4025,12 +3250,6 @@
     *value= my_plugin_lock(NULL, &var->save_result.plugin);
     plugin_unlock(NULL, old_value);
   }
-=======
-  handlerton **value= &(global_system_variables.*offset);
-  if (var->type != OPT_GLOBAL)
-    value= &(thd->variables.*offset);
-  *value= var->save_result.hton;
->>>>>>> a84d2971
   return 0;
 }
 
