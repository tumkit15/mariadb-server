--- conflicted
+++ resolved
@@ -30,15 +30,11 @@
 #include "sql_show.h"                           // append_identifier
 #include "sql_priv.h"
 #include "sql_select.h"
-<<<<<<< HEAD
+#include "uniques.h"
 #include "sp_rcontext.h"
 #include "sp.h"
 #include "sql_parse.h"
 #include "sp_head.h"
-=======
-#include "uniques.h"
-
->>>>>>> 1f3ad6a4
 /**
   Calculate the affordable RAM limit for structures like TREE or Unique
   used in Item_sum_*
@@ -1619,17 +1615,11 @@
   @todo
   check if the following assignments are really needed
 */
-<<<<<<< HEAD
-Item_sum_sum::Item_sum_sum(THD *thd, Item_sum_sum *item)
-  :Item_sum_num(thd, item), hybrid_type(item->hybrid_type),
-   curr_dec_buff(item->curr_dec_buff)
-=======
 Item_sum_sum::Item_sum_sum(THD *thd, Item_sum_sum *item) 
   :Item_sum_num(thd, item),
    Type_handler_hybrid_field_type(item),
    curr_dec_buff(item->curr_dec_buff),
    count(item->count)
->>>>>>> 1f3ad6a4
 {
   /* TODO: check if the following assignments are really needed */
   if (Item_sum_sum::result_type() == DECIMAL_RESULT)
