--- conflicted
+++ resolved
@@ -3896,14 +3896,8 @@
     We are not using tables anymore
     Unlock all tables. We may be in an INSERT .... SELECT statement.
   */
-<<<<<<< HEAD
-  if ((full || !select_lex->uncacheable) &&
-      lock && thd->lock &&
-      !(select_options & SELECT_NO_UNLOCK) &&
+  if (full && lock && thd->lock && !(select_options & SELECT_NO_UNLOCK) &&
       !select_lex->subquery_in_having)
-=======
-  if (full && lock && thd->lock && !(select_options & SELECT_NO_UNLOCK))
->>>>>>> 98e4c50e
   {
     // TODO: unlock tables even if the join isn't top level select in the tree
     if (select_lex == (thd->lex->unit.fake_select_lex ?
