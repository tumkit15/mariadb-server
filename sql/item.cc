--- conflicted
+++ resolved
@@ -1641,55 +1641,10 @@
 }
 
 
-<<<<<<< HEAD
-/**
-  Collect arguments' character sets together.
-
-  We allow to apply automatic character set conversion in some cases.
-  The conditions when conversion is possible are:
-  - arguments A and B have different charsets
-  - A wins according to coercibility rules
-    (i.e. a column is stronger than a string constant,
-     an explicit COLLATE clause is stronger than a column)
-  - character set of A is either superset for character set of B,
-    or B is a string constant which can be converted into the
-    character set of A without data loss.
-    
-  If all of the above is true, then it's possible to convert
-  B into the character set of A, and then compare according
-  to the collation of A.
-  
-  For functions with more than two arguments:
-  @code
-    collect(A,B,C) ::= collect(collect(A,B),C)
-  @endcode
-  Since this function calls THD::change_item_tree() on the passed Item **
-  pointers, it is necessary to pass the original Item **'s, not copies.
-  Otherwise their values will not be properly restored (see BUG#20769).
-  If the items are not consecutive (eg. args[2] and args[5]), use the
-  item_sep argument, ie.
-  @code
-    agg_item_charsets(coll, fname, &args[2], 2, flags, 3)
-  @endcode
-*/
-
-bool agg_item_charsets(DTCollation &coll, const char *fname,
-                       Item **args, uint nargs, uint flags, int item_sep)
-{
-  Item **arg, *safe_args[2];
-
-  LINT_INIT(safe_args[0]);
-  LINT_INIT(safe_args[1]);
-
-  if (agg_item_collations(coll, fname, args, nargs, flags, item_sep))
-    return TRUE;
-=======
-
 bool agg_item_set_converter(DTCollation &coll, const char *fname,
                             Item **args, uint nargs, uint flags, int item_sep)
 {
   Item **arg, *safe_args[2];
->>>>>>> c2e23208
 
   /*
     For better error reporting: save the first and the second argument.
