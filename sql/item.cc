--- conflicted
+++ resolved
@@ -1676,13 +1676,8 @@
 
 void Item_cache_str::store(Item *item)
 {
-<<<<<<< HEAD
-  value_buff.set(buffer, sizeof(buffer), item->charset());
+  value_buff.set(buffer, sizeof(buffer), item->collation.collation);
   value= item->str_result(&value_buff);
-=======
-  str_value.set(buffer, sizeof(buffer), item->collation.collation);
-  value= item->str_result(&str_value);
->>>>>>> ae7b276c
   if ((null_value= item->null_value))
     value= 0;
   else if (value != &value_buff)
