--- conflicted
+++ resolved
@@ -1,8 +1,4 @@
-<<<<<<< HEAD
-/* Copyright (c) 2000, 2013, Oracle and/or its affiliates.
-=======
 /* Copyright (c) 2000, 2014, Oracle and/or its affiliates.
->>>>>>> f1afc003
    Copyright (c) 2009, 2014, Monty Program Ab.
 
    This program is free software; you can redistribute it and/or modify
