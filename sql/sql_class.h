/* Copyright (c) 2000, 2010, Oracle and/or its affiliates.
   2009-2011 Monty Program Ab

   This program is free software; you can redistribute it and/or modify
   it under the terms of the GNU General Public License as published by
   the Free Software Foundation; version 2 of the License.

   This program is distributed in the hope that it will be useful,
   but WITHOUT ANY WARRANTY; without even the implied warranty of
   MERCHANTABILITY or FITNESS FOR A PARTICULAR PURPOSE.  See the
   GNU General Public License for more details.

   You should have received a copy of the GNU General Public License
   along with this program; if not, write to the Free Software
   Foundation, Inc., 59 Temple Place, Suite 330, Boston, MA  02111-1307  USA */


/* Classes in mysql */

#ifdef USE_PRAGMA_INTERFACE
#pragma interface			/* gcc class implementation */
#endif

#include "log.h"
#include "rpl_tblmap.h"


/**
  Interface for Item iterator
*/

class Item_iterator
{
public:
  /**
    Shall set this iterator to the position before the first item

    @note
    This method also may perform some other initialization actions like
    allocation of certain resources.
  */
  virtual void open()= 0;
  /**
    Shall return the next Item (or NULL if there is no next item) and
    move pointer to position after it.
  */
  virtual Item *next()= 0;
  /**
    Shall force iterator to free resources (if it holds them)

    @note
    One should not use the iterator without open() call after close()
  */
  virtual void close()= 0;

  virtual ~Item_iterator() {}
};


/**
  Item iterator over List_iterator_fast for Item references
*/

class Item_iterator_ref_list: public Item_iterator
{
  List_iterator<Item*> list;
public:
  Item_iterator_ref_list(List_iterator<Item*> &arg_list):
    list(arg_list) {}
  void open() { list.rewind(); }
  Item *next() { return *(list++); }
  void close() {}
};


/**
  Item iterator over List_iterator_fast for Items
*/

class Item_iterator_list: public Item_iterator
{
  List_iterator<Item> list;
public:
  Item_iterator_list(List_iterator<Item> &arg_list):
    list(arg_list) {}
  void open() { list.rewind(); }
  Item *next() { return (list++); }
  void close() {}
};


/**
  Item iterator over Item interface for rows
*/

class Item_iterator_row: public Item_iterator
{
  Item *base_item;
  uint current;
public:
  Item_iterator_row(Item *base) : base_item(base), current(0) {}
  void open() { current= 0; }
  Item *next()
  {
    if (current >= base_item->cols())
      return NULL;
    return base_item->element_index(current++);
  }
  void close() {}
};


/**
  An interface that is used to take an action when
  the locking module notices that a table version has changed
  since the last execution. "Table" here may refer to any kind of
  table -- a base table, a temporary table, a view or an
  information schema table.

  When we open and lock tables for execution of a prepared
  statement, we must verify that they did not change
  since statement prepare. If some table did change, the statement
  parse tree *may* be no longer valid, e.g. in case it contains
  optimizations that depend on table metadata.

  This class provides an interface (a method) that is
  invoked when such a situation takes place.
  The implementation of the method simply reports an error, but
  the exact details depend on the nature of the SQL statement.

  At most 1 instance of this class is active at a time, in which
  case THD::m_reprepare_observer is not NULL.

  @sa check_and_update_table_version() for details of the
  version tracking algorithm 

  @sa Open_tables_state::m_reprepare_observer for the life cycle
  of metadata observers.
*/

class Reprepare_observer
{
public:
  /**
    Check if a change of metadata is OK. In future
    the signature of this method may be extended to accept the old
    and the new versions, but since currently the check is very
    simple, we only need the THD to report an error.
  */
  bool report_error(THD *thd);
  bool is_invalidated() const { return m_invalidated; }
  void reset_reprepare_observer() { m_invalidated= FALSE; }
  Reprepare_observer() {}                     /* Remove gcc warning */
private:
  bool m_invalidated;
};

#include <waiting_threads.h>

class Relay_log_info;

class Query_log_event;
class Load_log_event;
class Slave_log_event;
class sp_rcontext;
class sp_cache;
class Lex_input_stream;
class Parser_state;
class Rows_log_event;

enum enum_enable_or_disable { LEAVE_AS_IS, ENABLE, DISABLE };
enum enum_ha_read_modes { RFIRST, RNEXT, RPREV, RLAST, RKEY, RNEXT_SAME };
enum enum_duplicates { DUP_ERROR, DUP_REPLACE, DUP_UPDATE };
enum enum_delay_key_write { DELAY_KEY_WRITE_NONE, DELAY_KEY_WRITE_ON,
			    DELAY_KEY_WRITE_ALL };

#define SLAVE_EXEC_MODE_STRICT      (1U << 0)
#define SLAVE_EXEC_MODE_IDEMPOTENT  (1U << 1)

enum enum_mark_columns
{ MARK_COLUMNS_NONE, MARK_COLUMNS_READ, MARK_COLUMNS_WRITE};

extern char internal_table_name[2];
extern char empty_c_string[1];
extern MYSQL_PLUGIN_IMPORT const char **errmesg;

extern bool volatile shutdown_in_progress;

#define TC_LOG_PAGE_SIZE   8192
#define TC_LOG_MIN_SIZE    (3*TC_LOG_PAGE_SIZE)

#define TC_HEURISTIC_RECOVER_COMMIT   1
#define TC_HEURISTIC_RECOVER_ROLLBACK 2
extern uint tc_heuristic_recover;

typedef struct st_user_var_events
{
  user_var_entry *user_var_event;
  char *value;
  ulong length;
  Item_result type;
  uint charset_number;
} BINLOG_USER_VAR_EVENT;

#define RP_LOCK_LOG_IS_ALREADY_LOCKED 1
#define RP_FORCE_ROTATE               2
#define RP_BINLOG_CHECKSUM_ALG_CHANGE 4
/*
  The COPY_INFO structure is used by INSERT/REPLACE code.
  The schema of the row counting by the INSERT/INSERT ... ON DUPLICATE KEY
  UPDATE code:
    If a row is inserted then the copied variable is incremented.
    If a row is updated by the INSERT ... ON DUPLICATE KEY UPDATE and the
      new data differs from the old one then the copied and the updated
      variables are incremented.
    The touched variable is incremented if a row was touched by the update part
      of the INSERT ... ON DUPLICATE KEY UPDATE no matter whether the row
      was actually changed or not.
*/
typedef struct st_copy_info {
  ha_rows records; /**< Number of processed records */
  ha_rows deleted; /**< Number of deleted records */
  ha_rows updated; /**< Number of updated records */
  ha_rows copied;  /**< Number of copied records */
  ha_rows error_count;
  ha_rows touched; /* Number of touched records */
  enum enum_duplicates handle_duplicates;
  int escape_char, last_errno;
  bool ignore;
  /* for INSERT ... UPDATE */
  List<Item> *update_fields;
  List<Item> *update_values;
  /* for VIEW ... WITH CHECK OPTION */
  TABLE_LIST *view;
} COPY_INFO;


class Key_part_spec :public Sql_alloc {
public:
  const char *field_name;
  uint length;
  Key_part_spec(const char *name,uint len=0) :field_name(name), length(len) {}
  bool operator==(const Key_part_spec& other) const;
  /**
    Construct a copy of this Key_part_spec. field_name is copied
    by-pointer as it is known to never change. At the same time
    'length' may be reset in mysql_prepare_create_table, and this
    is why we supply it with a copy.

    @return If out of memory, 0 is returned and an error is set in
    THD.
  */
  Key_part_spec *clone(MEM_ROOT *mem_root) const
  { return new (mem_root) Key_part_spec(*this); }
};


class Alter_drop :public Sql_alloc {
public:
  enum drop_type {KEY, COLUMN };
  const char *name;
  enum drop_type type;
  Alter_drop(enum drop_type par_type,const char *par_name)
    :name(par_name), type(par_type) {}
  /**
    Used to make a clone of this object for ALTER/CREATE TABLE
    @sa comment for Key_part_spec::clone
  */
  Alter_drop *clone(MEM_ROOT *mem_root) const
    { return new (mem_root) Alter_drop(*this); }
};


class Alter_column :public Sql_alloc {
public:
  const char *name;
  Item *def;
  Alter_column(const char *par_name,Item *literal)
    :name(par_name), def(literal) {}
  /**
    Used to make a clone of this object for ALTER/CREATE TABLE
    @sa comment for Key_part_spec::clone
  */
  Alter_column *clone(MEM_ROOT *mem_root) const
    { return new (mem_root) Alter_column(*this); }
};


class Key :public Sql_alloc {
public:
  enum Keytype { PRIMARY, UNIQUE, MULTIPLE, FULLTEXT, SPATIAL, FOREIGN_KEY};
  enum Keytype type;
  KEY_CREATE_INFO key_create_info;
  List<Key_part_spec> columns;
  const char *name;
  engine_option_value *option_list;
  bool generated;

  Key(enum Keytype type_par, const char *name_arg,
      KEY_CREATE_INFO *key_info_arg,
      bool generated_arg, List<Key_part_spec> &cols,
      engine_option_value *create_opt)
    :type(type_par), key_create_info(*key_info_arg), columns(cols),
    name(name_arg), option_list(create_opt), generated(generated_arg)
  {}
  Key(const Key &rhs, MEM_ROOT *mem_root);
  virtual ~Key() {}
  /* Equality comparison of keys (ignoring name) */
  friend bool foreign_key_prefix(Key *a, Key *b);
  /**
    Used to make a clone of this object for ALTER/CREATE TABLE
    @sa comment for Key_part_spec::clone
  */
  virtual Key *clone(MEM_ROOT *mem_root) const
    { return new (mem_root) Key(*this, mem_root); }
};

class Table_ident;

class Foreign_key: public Key {
public:
  enum fk_match_opt { FK_MATCH_UNDEF, FK_MATCH_FULL,
		      FK_MATCH_PARTIAL, FK_MATCH_SIMPLE};
  enum fk_option { FK_OPTION_UNDEF, FK_OPTION_RESTRICT, FK_OPTION_CASCADE,
		   FK_OPTION_SET_NULL, FK_OPTION_NO_ACTION, FK_OPTION_DEFAULT};

  Table_ident *ref_table;
  List<Key_part_spec> ref_columns;
  uint delete_opt, update_opt, match_opt;
  Foreign_key(const char *name_arg, List<Key_part_spec> &cols,
	      Table_ident *table,   List<Key_part_spec> &ref_cols,
	      uint delete_opt_arg, uint update_opt_arg, uint match_opt_arg)
    :Key(FOREIGN_KEY, name_arg, &default_key_create_info, 0, cols, NULL),
    ref_table(table), ref_columns(ref_cols),
    delete_opt(delete_opt_arg), update_opt(update_opt_arg),
    match_opt(match_opt_arg)
  {}
  Foreign_key(const Foreign_key &rhs, MEM_ROOT *mem_root);
  /**
    Used to make a clone of this object for ALTER/CREATE TABLE
    @sa comment for Key_part_spec::clone
  */
  virtual Key *clone(MEM_ROOT *mem_root) const
  { return new (mem_root) Foreign_key(*this, mem_root); }
  /* Used to validate foreign key options */
  bool validate(List<Create_field> &table_fields);
};

typedef struct st_mysql_lock
{
  TABLE **table;
  uint table_count,lock_count;
  THR_LOCK_DATA **locks;
} MYSQL_LOCK;


class LEX_COLUMN : public Sql_alloc
{
public:
  String column;
  uint rights;
  LEX_COLUMN (const String& x,const  uint& y ): column (x),rights (y) {}
};


/* Note: these states are actually bit coded with HARD */
enum killed_state
{
  NOT_KILLED= 0,
  KILL_HARD_BIT= 1,                             /* Bit for HARD KILL */
  KILL_BAD_DATA= 2,
  KILL_BAD_DATA_HARD= 3,
  KILL_QUERY= 4,
  KILL_QUERY_HARD= 5,
  /*
    All of the following killed states will kill the connection
    KILL_CONNECTION must be the first of these!
  */
  KILL_CONNECTION= 6,
  KILL_CONNECTION_HARD= 7,
  KILL_SYSTEM_THREAD= 8,
  KILL_SYSTEM_THREAD_HARD= 9,
  KILL_SERVER= 10,
  KILL_SERVER_HARD= 11
};

extern int killed_errno(killed_state killed);
#define killed_mask_hard(killed) ((killed_state) ((killed) & ~KILL_HARD_BIT))

enum killed_type
{
  KILL_TYPE_ID,
  KILL_TYPE_USER
};


#include "sql_lex.h"				/* Must be here */

class Delayed_insert;
class select_result;
class Time_zone;

#define THD_SENTRY_MAGIC 0xfeedd1ff
#define THD_SENTRY_GONE  0xdeadbeef

#define THD_CHECK_SENTRY(thd) DBUG_ASSERT(thd->dbug_sentry == THD_SENTRY_MAGIC)

struct system_variables
{
  /*
    How dynamically allocated system variables are handled:

    The global_system_variables and max_system_variables are "authoritative"
    They both should have the same 'version' and 'size'.
    When attempting to access a dynamic variable, if the session version
    is out of date, then the session version is updated and realloced if
    neccessary and bytes copied from global to make up for missing data.

    Note that one should use my_bool instead of bool here, as the variables
    are used with my_getopt.c
  */
  ulong dynamic_variables_version;
  char* dynamic_variables_ptr;
  uint dynamic_variables_head;  /* largest valid variable offset */
  uint dynamic_variables_size;  /* how many bytes are in use */

  ulonglong myisam_max_extra_sort_file_size;
  ulonglong myisam_max_sort_file_size;
  ulonglong max_heap_table_size;
  ulonglong tmp_table_size;
  ulonglong long_query_time;
  ulonglong join_buff_space_limit;
  ha_rows select_limit;
  ha_rows max_join_size;
  ulong auto_increment_increment, auto_increment_offset;
  ulong bulk_insert_buff_size;
  ulong join_buff_size;
  ulong join_cache_level;
  ulong max_allowed_packet;
  ulong max_error_count;
  ulong max_length_for_sort_data;
  ulong max_sort_length;
  ulong max_tmp_tables;
  ulong max_insert_delayed_threads;
  ulong min_examined_row_limit;
  ulong myisam_repair_threads;
  ulong myisam_sort_buff_size;
  ulong myisam_stats_method;
  ulong net_buffer_length;
  ulong net_interactive_timeout;
  ulong net_read_timeout;
  ulong net_retry_count;
  ulong net_wait_timeout;
  ulong net_write_timeout;
  ulong optimizer_prune_level;
  ulong optimizer_search_depth;
  /* A bitmap for switching optimizations on/off */
  ulong optimizer_switch;
  ulong preload_buff_size;
  ulong profiling_history_size;
  ulong query_cache_type;
  ulong read_buff_size;
  ulong read_rnd_buff_size;
  ulong mrr_buff_size;
  ulong div_precincrement;
  ulong sortbuff_size;
  /* Total size of all buffers used by the subselect_rowid_merge_engine. */
  ulong rowid_merge_buff_size;
  ulong thread_handling;
  ulong tx_isolation;
  ulong completion_type;
  /* Determines which non-standard SQL behaviour should be enabled */
  ulong sql_mode;
  ulong max_sp_recursion_depth;
  /* check of key presence in updatable view */
  ulong updatable_views_with_limit;
  ulong default_week_format;
  ulong max_seeks_for_key;
  ulong range_alloc_block_size;
  ulong query_alloc_block_size;
  ulong query_prealloc_size;
  ulong trans_alloc_block_size;
  ulong trans_prealloc_size;
  ulong log_warnings;
  ulong group_concat_max_len;
  /* Flags for slow log filtering */
  ulong log_slow_rate_limit; 
  ulong log_slow_filter; 
  ulong log_slow_verbosity; 
  ulong ndb_autoincrement_prefetch_sz;
  ulong ndb_index_stat_cache_entries;
  ulong ndb_index_stat_update_freq;
  ulong binlog_format; // binlog format for this thd (see enum_binlog_format)
  ulong progress_report_time;
  my_bool binlog_annotate_row_events;
  my_bool binlog_direct_non_trans_update;
  /*
    In slave thread we need to know in behalf of which
    thread the query is being run to replicate temp tables properly
  */
  my_thread_id pseudo_thread_id;

  my_bool low_priority_updates;
  my_bool new_mode;
  /*
    compatibility option:
      - index usage hints (USE INDEX without a FOR clause) behave as in 5.0
  */
  my_bool old_mode;
  my_bool query_cache_wlock_invalidate;
  my_bool engine_condition_pushdown;
  my_bool keep_files_on_create;
  my_bool ndb_force_send;
  my_bool ndb_use_copying_alter_table;
  my_bool ndb_use_exact_count;
  my_bool ndb_use_transactions;
  my_bool ndb_index_stat_enable;

  my_bool old_alter_table;
  my_bool old_passwords;

  plugin_ref table_plugin;

  /* Only charset part of these variables is sensible */
  CHARSET_INFO  *character_set_filesystem;
  CHARSET_INFO  *character_set_client;
  CHARSET_INFO  *character_set_results;

  /* Both charset and collation parts of these variables are important */
  CHARSET_INFO	*collation_server;
  CHARSET_INFO	*collation_database;
  CHARSET_INFO  *collation_connection;

  /* Locale Support */
  MY_LOCALE *lc_time_names;

  Time_zone *time_zone;

  /* DATE, DATETIME and MYSQL_TIME formats */
  DATE_TIME_FORMAT *date_format;
  DATE_TIME_FORMAT *datetime_format;
  DATE_TIME_FORMAT *time_format;
  my_bool sysdate_is_now;

  /* deadlock detection */
  ulong wt_timeout_short, wt_deadlock_search_depth_short;
  ulong wt_timeout_long, wt_deadlock_search_depth_long;
};


/**
  Per thread status variables.
  Must be long/ulong up to last_system_status_var so that
  add_to_status/add_diff_to_status can work.
*/

typedef struct system_status_var
{
  ulong com_other;
  ulong com_stat[(uint) SQLCOM_END];
  ulong created_tmp_disk_tables;
  ulong created_tmp_tables;
  ulong ha_commit_count;
  ulong ha_delete_count;
  ulong ha_read_first_count;
  ulong ha_read_last_count;
  ulong ha_read_key_count;
  ulong ha_read_next_count;
  ulong ha_read_prev_count;
  ulong ha_read_rnd_count;
  ulong ha_read_rnd_next_count;
  /*
    This number doesn't include calls to the default implementation and
    calls made by range access. The intent is to count only calls made by
    BatchedKeyAccess.
  */
  ulong ha_multi_range_read_init_count;

  ulong ha_rollback_count;
  ulong ha_update_count;
  ulong ha_write_count;
  /* The following are for internal temporary tables */
  ulong ha_tmp_update_count;
  ulong ha_tmp_write_count;
  ulong ha_prepare_count;
  ulong ha_discover_count;
  ulong ha_savepoint_count;
  ulong ha_savepoint_rollback_count;

  /* KEY_CACHE parts. These are copies of the original */
  ulong key_blocks_changed;
  ulong key_blocks_used;
  ulong key_cache_r_requests;
  ulong key_cache_read;
  ulong key_cache_w_requests;
  ulong key_cache_write;
  /* END OF KEY_CACHE parts */

  ulong net_big_packet_count;
  ulong opened_tables;
  ulong opened_shares;
  ulong select_full_join_count;
  ulong select_full_range_join_count;
  ulong select_range_count;
  ulong select_range_check_count;
  ulong select_scan_count;
  ulong long_query_count;
  ulong filesort_merge_passes;
  ulong filesort_range_count;
  ulong filesort_rows;
  ulong filesort_scan_count;
  /* Prepared statements and binary protocol */
  ulong com_stmt_prepare;
  ulong com_stmt_reprepare;
  ulong com_stmt_execute;
  ulong com_stmt_send_long_data;
  ulong com_stmt_fetch;
  ulong com_stmt_reset;
  ulong com_stmt_close;
  ulong empty_queries;
  ulong access_denied_errors;
  ulong lost_connections;
  /*
    Number of statements sent from the client
  */
  ulong questions;
  /*
    IMPORTANT!
    SEE last_system_status_var DEFINITION BELOW.
    Below 'last_system_status_var' are all variables that cannot be handled
    automatically by add_to_status()/add_diff_to_status().
  */
  ulonglong bytes_received;
  ulonglong bytes_sent;
  ulonglong rows_read;
  ulonglong rows_sent;
  ulonglong rows_tmp_read;
  ulonglong binlog_bytes_written;
  double last_query_cost;
  double cpu_time, busy_time;
} STATUS_VAR;

/*
  This is used for 'SHOW STATUS'. It must be updated to the last ulong
  variable in system_status_var which is makes sense to add to the global
  counter
*/

#define last_system_status_var questions

void mark_transaction_to_rollback(THD *thd, bool all);

#ifdef MYSQL_SERVER

void free_tmp_table(THD *thd, TABLE *entry);


/* The following macro is to make init of Query_arena simpler */
#ifndef DBUG_OFF
#define INIT_ARENA_DBUG_INFO is_backup_arena= 0; is_reprepared= FALSE;
#else
#define INIT_ARENA_DBUG_INFO
#endif

class Query_arena
{
public:
  /*
    List of items created in the parser for this query. Every item puts
    itself to the list on creation (see Item::Item() for details))
  */
  Item *free_list;
  MEM_ROOT *mem_root;                   // Pointer to current memroot
#ifndef DBUG_OFF
  bool is_backup_arena; /* True if this arena is used for backup. */
  bool is_reprepared;
#endif
  /*
    The states relfects three diffrent life cycles for three
    different types of statements:
    Prepared statement: INITIALIZED -> PREPARED -> EXECUTED.
    Stored procedure:   INITIALIZED_FOR_SP -> EXECUTED.
    Other statements:   CONVENTIONAL_EXECUTION never changes.
  */
  enum enum_state
  {
    INITIALIZED= 0, INITIALIZED_FOR_SP= 1, PREPARED= 2,
    CONVENTIONAL_EXECUTION= 3, EXECUTED= 4, ERROR= -1
  };

  enum_state state;

  /* We build without RTTI, so dynamic_cast can't be used. */
  enum Type
  {
    STATEMENT, PREPARED_STATEMENT, STORED_PROCEDURE
  };

  Query_arena(MEM_ROOT *mem_root_arg, enum enum_state state_arg) :
    free_list(0), mem_root(mem_root_arg), state(state_arg)
  { INIT_ARENA_DBUG_INFO; }
  /*
    This constructor is used only when Query_arena is created as
    backup storage for another instance of Query_arena.
  */
  Query_arena() { INIT_ARENA_DBUG_INFO; }

  virtual Type type() const;
  virtual ~Query_arena() {};

  inline bool is_stmt_prepare() const { return state == INITIALIZED; }
  inline bool is_first_sp_execute() const
  { return state == INITIALIZED_FOR_SP; }
  inline bool is_stmt_prepare_or_first_sp_execute() const
  { return (int)state < (int)PREPARED; }
  inline bool is_stmt_prepare_or_first_stmt_execute() const
  { return (int)state <= (int)PREPARED; }
  inline bool is_first_stmt_execute() const { return state == PREPARED; }
  inline bool is_stmt_execute() const
  { return state == PREPARED || state == EXECUTED; }
  inline bool is_conventional() const
  { return state == CONVENTIONAL_EXECUTION; }

  inline void* alloc(size_t size) { return alloc_root(mem_root,size); }
  inline void* calloc(size_t size)
  {
    void *ptr;
    if ((ptr=alloc_root(mem_root,size)))
      bzero(ptr, size);
    return ptr;
  }
  inline char *strdup(const char *str)
  { return strdup_root(mem_root,str); }
  inline char *strmake(const char *str, size_t size)
  { return strmake_root(mem_root,str,size); }
  inline void *memdup(const void *str, size_t size)
  { return memdup_root(mem_root,str,size); }
  inline void *memdup_w_gap(const void *str, size_t size, uint gap)
  {
    void *ptr;
    if ((ptr= alloc_root(mem_root,size+gap)))
      memcpy(ptr,str,size);
    return ptr;
  }

  void set_query_arena(Query_arena *set);

  void free_items();
  /* Close the active state associated with execution of this statement */
  virtual void cleanup_stmt();
};


class Server_side_cursor;

/**
  @class Statement
  @brief State of a single command executed against this connection.

  One connection can contain a lot of simultaneously running statements,
  some of which could be:
   - prepared, that is, contain placeholders,
   - opened as cursors. We maintain 1 to 1 relationship between
     statement and cursor - if user wants to create another cursor for his
     query, we create another statement for it.
  To perform some action with statement we reset THD part to the state  of
  that statement, do the action, and then save back modified state from THD
  to the statement. It will be changed in near future, and Statement will
  be used explicitly.
*/

class Statement: public ilink, public Query_arena
{
  Statement(const Statement &rhs);              /* not implemented: */
  Statement &operator=(const Statement &rhs);   /* non-copyable */
public:
  /*
    Uniquely identifies each statement object in thread scope; change during
    statement lifetime. FIXME: must be const
  */
   ulong id;

  /*
    MARK_COLUMNS_NONE:  Means mark_used_colums is not set and no indicator to
                        handler of fields used is set
    MARK_COLUMNS_READ:  Means a bit in read set is set to inform handler
	                that the field is to be read. If field list contains
                        duplicates, then thd->dup_field is set to point
                        to the last found duplicate.
    MARK_COLUMNS_WRITE: Means a bit is set in write set to inform handler
			that it needs to update this field in write_row
                        and update_row.
  */
  enum enum_mark_columns mark_used_columns;

  LEX_STRING name; /* name for named prepared statements */
  LEX *lex;                                     // parse tree descriptor
  /*
    Points to the query associated with this statement. It's const, but
    we need to declare it char * because all table handlers are written
    in C and need to point to it.

    Note that if we set query = NULL, we must at the same time set
    query_length = 0, and protect the whole operation with
    LOCK_thd_data mutex. To avoid crashes in races, if we do not
    know that thd->query cannot change at the moment, we should print
    thd->query like this:
      (1) reserve the LOCK_thd_data mutex;
      (2) print or copy the value of query and query_length
      (3) release LOCK_thd_data mutex.
    This printing is needed at least in SHOW PROCESSLIST and SHOW
    ENGINE INNODB STATUS.
  */
  LEX_STRING query_string;
  /*
    If opt_query_cache_strip_comments is set, this contains query without
    comments. If not set, it contains pointer to query_string.
  */
  String base_query;
  Server_side_cursor *cursor;
  inline char *query() { return query_string.str; }
  inline uint32 query_length() { return (uint32)query_string.length; }
  void set_query_inner(char *query_arg, uint32 query_length_arg);

  /**
    Name of the current (default) database.

    If there is the current (default) database, "db" contains its name. If
    there is no current (default) database, "db" is NULL and "db_length" is
    0. In other words, "db", "db_length" must either be NULL, or contain a
    valid database name.

    @note this attribute is set and alloced by the slave SQL thread (for
    the THD of that thread); that thread is (and must remain, for now) the
    only responsible for freeing this member.
  */

  char *db;
  size_t db_length;

  /* This is set to 1 of last call to send_result_to_client() was ok */
  my_bool query_cache_is_applicable;

  /* This constructor is called for backup statements */
  Statement() {}

  Statement(LEX *lex_arg, MEM_ROOT *mem_root_arg,
            enum enum_state state_arg, ulong id_arg);
  virtual ~Statement();

  /* Assign execution context (note: not all members) of given stmt to self */
  virtual void set_statement(Statement *stmt);
  void set_n_backup_statement(Statement *stmt, Statement *backup);
  void restore_backup_statement(Statement *stmt, Statement *backup);
  /* return class type */
  virtual Type type() const;
};


/**
  Container for all statements created/used in a connection.
  Statements in Statement_map have unique Statement::id (guaranteed by id
  assignment in Statement::Statement)
  Non-empty statement names are unique too: attempt to insert a new statement
  with duplicate name causes older statement to be deleted

  Statements are auto-deleted when they are removed from the map and when the
  map is deleted.
*/

class Statement_map
{
public:
  Statement_map();

  int insert(THD *thd, Statement *statement);

  Statement *find_by_name(LEX_STRING *name)
  {
    Statement *stmt;
    stmt= (Statement*)hash_search(&names_hash, (uchar*)name->str,
                                  name->length);
    return stmt;
  }

  Statement *find(ulong id)
  {
    if (last_found_statement == 0 || id != last_found_statement->id)
    {
      Statement *stmt;
      stmt= (Statement *) hash_search(&st_hash, (uchar *) &id, sizeof(id));
      if (stmt && stmt->name.str)
        return NULL;
      last_found_statement= stmt;
    }
    return last_found_statement;
  }
  /*
    Close all cursors of this connection that use tables of a storage
    engine that has transaction-specific state and therefore can not
    survive COMMIT or ROLLBACK. Currently all but MyISAM cursors are closed.
  */
  void close_transient_cursors();
  void erase(Statement *statement);
  /* Erase all statements (calls Statement destructor) */
  void reset();
  ~Statement_map();
private:
  HASH st_hash;
  HASH names_hash;
  I_List<Statement> transient_cursor_list;
  Statement *last_found_statement;
};

struct st_savepoint {
  struct st_savepoint *prev;
  char                *name;
  uint                 length;
  Ha_trx_info         *ha_list;
};

enum xa_states {XA_NOTR=0, XA_ACTIVE, XA_IDLE, XA_PREPARED, XA_ROLLBACK_ONLY};
extern const char *xa_state_names[];

typedef struct st_xid_state {
  /* For now, this is only used to catch duplicated external xids */
  XID  xid;                           // transaction identifier
  enum xa_states xa_state;            // used by external XA only
  bool in_thd;
  /* Error reported by the Resource Manager (RM) to the Transaction Manager. */
  uint rm_error;
} XID_STATE;

extern pthread_mutex_t LOCK_xid_cache;
extern HASH xid_cache;
bool xid_cache_init(void);
void xid_cache_free(void);
XID_STATE *xid_cache_search(XID *xid);
bool xid_cache_insert(XID *xid, enum xa_states xa_state);
bool xid_cache_insert(XID_STATE *xid_state);
void xid_cache_delete(XID_STATE *xid_state);

/**
  @class Security_context
  @brief A set of THD members describing the current authenticated user.
*/

class Security_context {
public:
  Security_context() {}                       /* Remove gcc warning */
  /*
    host - host of the client
    user - user of the client, set to NULL until the user has been read from
    the connection
    priv_user - The user privilege we are using. May be "" for anonymous user.
    ip - client IP
  */
  char   *host, *user, *ip;
  char   priv_user[USERNAME_LENGTH];
  /* The host privilege we are using */
  char   priv_host[MAX_HOSTNAME];
  /* points to host if host is available, otherwise points to ip */
  const char *host_or_ip;
  ulong master_access;                 /* Global privileges from mysql.user */
  ulong db_access;                     /* Privileges for current db */

  void init();
  void destroy();
  void skip_grants();
  inline char *priv_host_name()
  {
    return (*priv_host ? priv_host : (char *)"%");
  }

  bool set_user(char *user_arg);

#ifndef NO_EMBEDDED_ACCESS_CHECKS
  bool
  change_security_context(THD *thd,
                          LEX_STRING *definer_user,
                          LEX_STRING *definer_host,
                          LEX_STRING *db,
                          Security_context **backup);

  void
  restore_security_context(THD *thd, Security_context *backup);
#endif
  bool user_matches(Security_context *);
};


/**
  A registry for item tree transformations performed during
  query optimization. We register only those changes which require
  a rollback to re-execute a prepared statement or stored procedure
  yet another time.
*/

struct Item_change_record;
typedef I_List<Item_change_record> Item_change_list;


/**
  Type of prelocked mode.
  See comment for THD::prelocked_mode for complete description.
*/

enum prelocked_mode_type {NON_PRELOCKED= 0, PRELOCKED= 1,
                          PRELOCKED_UNDER_LOCK_TABLES= 2};


/**
  Class that holds information about tables which were opened and locked
  by the thread. It is also used to save/restore this information in
  push_open_tables_state()/pop_open_tables_state().
*/

class Open_tables_state
{
public:
  /**
    As part of class THD, this member is set during execution
    of a prepared statement. When it is set, it is used
    by the locking subsystem to report a change in table metadata.

    When Open_tables_state part of THD is reset to open
    a system or INFORMATION_SCHEMA table, the member is cleared
    to avoid spurious ER_NEED_REPREPARE errors -- system and
    INFORMATION_SCHEMA tables are not subject to metadata version
    tracking.
    @sa check_and_update_table_version()
  */
  Reprepare_observer *m_reprepare_observer;

  /**
    List of regular tables in use by this thread. Contains temporary and
    base tables that were opened with @see open_tables().
  */
  TABLE *open_tables;
  /**
    List of temporary tables used by this thread. Contains user-level
    temporary tables, created with CREATE TEMPORARY TABLE, and
    internal temporary tables, created, e.g., to resolve a SELECT,
    or for an intermediate table used in ALTER.
    XXX Why are internal temporary tables added to this list?
  */
  TABLE *temporary_tables;
  /**
    List of tables that were opened with HANDLER OPEN and are
    still in use by this thread.
  */
  TABLE *handler_tables;
  TABLE *derived_tables;
  /*
    During a MySQL session, one can lock tables in two modes: automatic
    or manual. In automatic mode all necessary tables are locked just before
    statement execution, and all acquired locks are stored in 'lock'
    member. Unlocking takes place automatically as well, when the
    statement ends.
    Manual mode comes into play when a user issues a 'LOCK TABLES'
    statement. In this mode the user can only use the locked tables.
    Trying to use any other tables will give an error. The locked tables are
    stored in 'locked_tables' member.  Manual locking is described in
    the 'LOCK_TABLES' chapter of the MySQL manual.
    See also lock_tables() for details.
  */
  MYSQL_LOCK *lock;
  /*
    Tables that were locked with explicit or implicit LOCK TABLES.
    (Implicit LOCK TABLES happens when we are prelocking tables for
     execution of statement which uses stored routines. See description
     THD::prelocked_mode for more info.)
  */
  MYSQL_LOCK *locked_tables;

  /*
    CREATE-SELECT keeps an extra lock for the table being
    created. This field is used to keep the extra lock available for
    lower level routines, which would otherwise miss that lock.
   */
  MYSQL_LOCK *extra_lock;

  /*
    prelocked_mode_type enum and prelocked_mode member are used for
    indicating whenever "prelocked mode" is on, and what type of
    "prelocked mode" is it.

    Prelocked mode is used for execution of queries which explicitly
    or implicitly (via views or triggers) use functions, thus may need
    some additional tables (mentioned in query table list) for their
    execution.

    First open_tables() call for such query will analyse all functions
    used by it and add all additional tables to table its list. It will
    also mark this query as requiring prelocking. After that lock_tables()
    will issue implicit LOCK TABLES for the whole table list and change
    thd::prelocked_mode to non-0. All queries called in functions invoked
    by the main query will use prelocked tables. Non-0 prelocked_mode
    will also surpress mentioned analysys in those queries thus saving
    cycles. Prelocked mode will be turned off once close_thread_tables()
    for the main query will be called.

    Note: Since not all "tables" present in table list are really locked
    thd::prelocked_mode does not imply thd::locked_tables.
  */
  prelocked_mode_type prelocked_mode;
  ulong	version;
  uint current_tablenr;

  enum enum_flags {
    BACKUPS_AVAIL = (1U << 0)     /* There are backups available */
  };

  /*
    Flags with information about the open tables state.
  */
  uint state_flags;

  /*
    This constructor serves for creation of Open_tables_state instances
    which are used as backup storage.
  */
  Open_tables_state() : state_flags(0U) { }

  Open_tables_state(ulong version_arg);

  void set_open_tables_state(Open_tables_state *state)
  {
    *this= *state;
  }

  void reset_open_tables_state()
  {
    open_tables= temporary_tables= handler_tables= derived_tables= 0;
    extra_lock= lock= locked_tables= 0;
    prelocked_mode= NON_PRELOCKED;
    state_flags= 0U;
    m_reprepare_observer= NULL;
  }
};

/**
  @class Sub_statement_state
  @brief Used to save context when executing a function or trigger
*/

/* Defines used for Sub_statement_state::in_sub_stmt */

#define SUB_STMT_TRIGGER 1
#define SUB_STMT_FUNCTION 2


class Sub_statement_state
{
public:
  ulonglong options;
  ulonglong first_successful_insert_id_in_prev_stmt;
  ulonglong first_successful_insert_id_in_cur_stmt, insert_id_for_cur_row;
  Discrete_interval auto_inc_interval_for_cur_row;
  Discrete_intervals_list auto_inc_intervals_forced;
  ulonglong limit_found_rows;
  ha_rows    cuted_fields, sent_row_count, examined_row_count;
  ulong client_capabilities;
  ulong query_plan_flags; 
  uint in_sub_stmt;
  bool enable_slow_log;
  bool last_insert_id_used;
  SAVEPOINT *savepoints;
  enum enum_check_fields count_cuted_fields;
};


/* Flags for the THD::system_thread variable */
enum enum_thread_type
{
  NON_SYSTEM_THREAD= 0,
  SYSTEM_THREAD_DELAYED_INSERT= 1,
  SYSTEM_THREAD_SLAVE_IO= 2,
  SYSTEM_THREAD_SLAVE_SQL= 4,
  SYSTEM_THREAD_NDBCLUSTER_BINLOG= 8,
  SYSTEM_THREAD_EVENT_SCHEDULER= 16,
  SYSTEM_THREAD_EVENT_WORKER= 32
};

inline char const *
show_system_thread(enum_thread_type thread)
{
#define RETURN_NAME_AS_STRING(NAME) case (NAME): return #NAME
  switch (thread) {
    static char buf[64];
    RETURN_NAME_AS_STRING(NON_SYSTEM_THREAD);
    RETURN_NAME_AS_STRING(SYSTEM_THREAD_DELAYED_INSERT);
    RETURN_NAME_AS_STRING(SYSTEM_THREAD_SLAVE_IO);
    RETURN_NAME_AS_STRING(SYSTEM_THREAD_SLAVE_SQL);
    RETURN_NAME_AS_STRING(SYSTEM_THREAD_NDBCLUSTER_BINLOG);
    RETURN_NAME_AS_STRING(SYSTEM_THREAD_EVENT_SCHEDULER);
    RETURN_NAME_AS_STRING(SYSTEM_THREAD_EVENT_WORKER);
  default:
    sprintf(buf, "<UNKNOWN SYSTEM THREAD: %d>", thread);
    return buf;
  }
#undef RETURN_NAME_AS_STRING
}

/**
  This class represents the interface for internal error handlers.
  Internal error handlers are exception handlers used by the server
  implementation.
*/
class Internal_error_handler
{
protected:
  Internal_error_handler() :
    m_prev_internal_handler(NULL)
  {}

  virtual ~Internal_error_handler() {}

public:
  /**
    Handle an error condition.
    This method can be implemented by a subclass to achieve any of the
    following:
    - mask an error internally, prevent exposing it to the user,
    - mask an error and throw another one instead.
    When this method returns true, the error condition is considered
    'handled', and will not be propagated to upper layers.
    It is the responsability of the code installing an internal handler
    to then check for trapped conditions, and implement logic to recover
    from the anticipated conditions trapped during runtime.

    This mechanism is similar to C++ try/throw/catch:
    - 'try' correspond to <code>THD::push_internal_handler()</code>,
    - 'throw' correspond to <code>my_error()</code>,
    which invokes <code>my_message_sql()</code>,
    - 'catch' correspond to checking how/if an internal handler was invoked,
    before removing it from the exception stack with
    <code>THD::pop_internal_handler()</code>.

    @param sql_errno the error number
    @param level the error level
    @param thd the calling thread
    @return true if the error is handled
  */
  virtual bool handle_error(uint sql_errno,
                            const char *message,
                            MYSQL_ERROR::enum_warning_level level,
                            THD *thd) = 0;
private:
  Internal_error_handler *m_prev_internal_handler;
  friend class THD;
};


/**
  Implements the trivial error handler which cancels all error states
  and prevents an SQLSTATE to be set.
*/

class Dummy_error_handler : public Internal_error_handler
{
public:
  bool handle_error(uint sql_errno,
                    const char *message,
                    MYSQL_ERROR::enum_warning_level level,
                    THD *thd)
  {
    /* Ignore error */
    return TRUE;
  }
  Dummy_error_handler() {}                    /* Remove gcc warning */
};


/**
  This class is an internal error handler implementation for 
  DROP TABLE statements. The thing is that there may be warnings during
  execution of these statements, which should not be exposed to the user.
  This class is intended to silence such warnings.
*/

class Drop_table_error_handler : public Internal_error_handler
{
public:
  Drop_table_error_handler(Internal_error_handler *err_handler)
    :m_err_handler(err_handler)
  { }

public:
  bool handle_error(uint sql_errno,
                    const char *message,
                    MYSQL_ERROR::enum_warning_level level,
                    THD *thd);

private:
  Internal_error_handler *m_err_handler;
};


/**
  Stores status of the currently executed statement.
  Cleared at the beginning of the statement, and then
  can hold either OK, ERROR, or EOF status.
  Can not be assigned twice per statement.
*/

class Diagnostics_area
{
public:
  enum enum_diagnostics_status
  {
    /** The area is cleared at start of a statement. */
    DA_EMPTY= 0,
    /** Set whenever one calls my_ok(). */
    DA_OK,
    /** Set whenever one calls my_eof(). */
    DA_EOF,
    /** Set whenever one calls my_error() or my_message(). */
    DA_ERROR,
    /** Set in case of a custom response, such as one from COM_STMT_PREPARE. */
    DA_DISABLED
  };
  /** True if status information is sent to the client. */
  bool is_sent;
  /** Set to make set_error_status after set_{ok,eof}_status possible. */
  bool can_overwrite_status;

  void set_ok_status(THD *thd, ha_rows affected_rows_arg,
                     ulonglong last_insert_id_arg,
                     const char *message);
  void set_eof_status(THD *thd);
  void set_error_status(THD *thd, uint sql_errno_arg, const char *message_arg);

  void disable_status();

  void reset_diagnostics_area();

  bool is_set() const { return m_status != DA_EMPTY; }
  bool is_error() const { return m_status == DA_ERROR; }
  bool is_eof() const { return m_status == DA_EOF; }
  bool is_ok() const { return m_status == DA_OK; }
  bool is_disabled() const { return m_status == DA_DISABLED; }
  enum_diagnostics_status status() const { return m_status; }

  const char *message() const
  { DBUG_ASSERT(m_status == DA_ERROR || m_status == DA_OK); return m_message; }

  uint sql_errno() const
  { DBUG_ASSERT(m_status == DA_ERROR); return m_sql_errno; }

  uint server_status() const
  {
    DBUG_ASSERT(m_status == DA_OK || m_status == DA_EOF);
    return m_server_status;
  }

  ha_rows affected_rows() const
  { DBUG_ASSERT(m_status == DA_OK); return m_affected_rows; }

  ulonglong last_insert_id() const
  { DBUG_ASSERT(m_status == DA_OK); return m_last_insert_id; }

  uint total_warn_count() const
  {
    DBUG_ASSERT(m_status == DA_OK || m_status == DA_EOF);
    return m_total_warn_count;
  }

  /* Used to count any warnings pushed after calling set_ok_status(). */
  void increment_warning()
  {
    if (m_status != DA_EMPTY)
      m_total_warn_count++;
  }

  Diagnostics_area() { reset_diagnostics_area(); }

private:
  /** Message buffer. Can be used by OK or ERROR status. */
  char m_message[MYSQL_ERRMSG_SIZE];
  /**
    SQL error number. One of ER_ codes from share/errmsg.txt.
    Set by set_error_status.
  */
  uint m_sql_errno;

  /**
    Copied from thd->server_status when the diagnostics area is assigned.
    We need this member as some places in the code use the following pattern:
    thd->server_status|= ...
    my_eof(thd);
    thd->server_status&= ~...
    Assigned by OK, EOF or ERROR.
  */
  uint m_server_status;
  /**
    The number of rows affected by the last statement. This is
    semantically close to thd->row_count_func, but has a different
    life cycle. thd->row_count_func stores the value returned by
    function ROW_COUNT() and is cleared only by statements that
    update its value, such as INSERT, UPDATE, DELETE and few others.
    This member is cleared at the beginning of the next statement.

    We could possibly merge the two, but life cycle of thd->row_count_func
    can not be changed.
  */
  ha_rows    m_affected_rows;
  /**
    Similarly to the previous member, this is a replacement of
    thd->first_successful_insert_id_in_prev_stmt, which is used
    to implement LAST_INSERT_ID().
  */
  ulonglong   m_last_insert_id;
  /** The total number of warnings. */
  uint	     m_total_warn_count;
  enum_diagnostics_status m_status;
  /**
    @todo: the following THD members belong here:
    - warn_list, warn_count,
  */
};


/**
  Storage engine specific thread local data.
*/

struct Ha_data
{
  /**
    Storage engine specific thread local data.
    Lifetime: one user connection.
  */
  void *ha_ptr;
  /**
    0: Life time: one statement within a transaction. If @@autocommit is
    on, also represents the entire transaction.
    @sa trans_register_ha()

    1: Life time: one transaction within a connection.
    If the storage engine does not participate in a transaction,
    this should not be used.
    @sa trans_register_ha()
  */
  Ha_trx_info ha_info[2];
  /**
    NULL: engine is not bound to this thread
    non-NULL: engine is bound to this thread, engine shutdown forbidden
  */
  plugin_ref lock;
  Ha_data() :ha_ptr(NULL) {}
};


class select_result_explain_buffer;

class Show_explain_request
{
public:
  THD *target_thd;
  THD *request_thd;
  
  select_result_explain_buffer *explain_buf;

  static void get_explain_data(void *arg);
};

/**
  @class THD
  For each client connection we create a separate thread with THD serving as
  a thread/connection descriptor
*/

class THD :public Statement,
           public Open_tables_state
{
public:
  /* Used to execute base64 coded binlog events in MySQL server */
  Relay_log_info* rli_fake;

  /*
    Constant for THD::where initialization in the beginning of every query.

    It's needed because we do not save/restore THD::where normally during
    primary (non subselect) query execution.
  */
  static const char * const DEFAULT_WHERE;

#ifdef EMBEDDED_LIBRARY
  struct st_mysql  *mysql;
  unsigned long	 client_stmt_id;
  unsigned long  client_param_count;
  struct st_mysql_bind *client_params;
  char *extra_data;
  ulong extra_length;
  struct st_mysql_data *cur_data;
  struct st_mysql_data *first_data;
  struct st_mysql_data **data_tail;
  void clear_data_list();
  struct st_mysql_data *alloc_new_dataset();
  /*
    In embedded server it points to the statement that is processed
    in the current query. We store some results directly in statement
    fields then.
  */
  struct st_mysql_stmt *current_stmt;
#endif
  NET	  net;				// client connection descriptor
  scheduler_functions *scheduler;       // Scheduler for this connection
  MEM_ROOT warn_root;			// For warnings and errors
  Protocol *protocol;			// Current protocol
  Protocol_text   protocol_text;	// Normal protocol
  Protocol_binary protocol_binary;	// Binary protocol
  HASH    user_vars;			// hash for user variables
  String  packet;			// dynamic buffer for network I/O
  String  convert_buffer;               // buffer for charset conversions
  struct  sockaddr_in remote;		// client socket address
  struct  my_rnd_struct rand;		// used for authentication
  struct  system_variables variables;	// Changeable local variables
  struct  system_status_var status_var; // Per thread statistic vars
  struct  system_status_var org_status_var; // For user statistics
  struct  system_status_var *initial_status_var; /* used by show status */
  THR_LOCK_INFO lock_info;              // Locking info of this thread
  THR_LOCK_OWNER main_lock_id;          // To use for conventional queries
  THR_LOCK_OWNER *lock_id;              // If not main_lock_id, points to
                                        // the lock_id of a cursor.
  /**
    Protects THD data accessed from other threads:
    - thd->query and thd->query_length (used by SHOW ENGINE
      INNODB STATUS and SHOW PROCESSLIST
    - thd->mysys_var (used by KILL statement and shutdown).
    Is locked when THD is deleted.
  */
  pthread_mutex_t LOCK_thd_data;

  /* all prepared statements and cursors of this connection */
  Statement_map stmt_map;
  /*
    A pointer to the stack frame of handle_one_connection(),
    which is called first in the thread for handling a client
  */
  char	  *thread_stack;

  /**
    Currently selected catalog.
  */
  char *catalog;

  /**
    @note
    Some members of THD (currently 'Statement::db',
    'catalog' and 'query')  are set and alloced by the slave SQL thread
    (for the THD of that thread); that thread is (and must remain, for now)
    the only responsible for freeing these 3 members. If you add members
    here, and you add code to set them in replication, don't forget to
    free_them_and_set_them_to_0 in replication properly. For details see
    the 'err:' label of the handle_slave_sql() in sql/slave.cc.

    @see handle_slave_sql
  */

  Security_context main_security_ctx;
  Security_context *security_ctx;

  /*
    Points to info-string that we show in SHOW PROCESSLIST
    You are supposed to update thd->proc_info only if you have coded
    a time-consuming piece that MySQL can get stuck in for a long time.

    Set it using the  thd_proc_info(THD *thread, const char *message)
    macro/function.

    This member is accessed and assigned without any synchronization.
    Therefore, it may point only to constant (statically
    allocated) strings, which memory won't go away over time.
  */
  const char *proc_info;

  /*
    Used in error messages to tell user in what part of MySQL we found an
    error. E. g. when where= "having clause", if fix_fields() fails, user
    will know that the error was in having clause.
  */
  const char *where;

  ulong client_capabilities;		/* What the client supports */
  ulong max_client_packet_length;

  HASH		handler_tables_hash;
  /*
    One thread can hold up to one named user-level lock. This variable
    points to a lock object if the lock is present. See item_func.cc and
    chapter 'Miscellaneous functions', for functions GET_LOCK, RELEASE_LOCK.
  */
  User_level_lock *ull;
#ifndef DBUG_OFF
  uint dbug_sentry; // watch out for memory corruption
#endif
  struct st_my_thread_var *mysys_var;
  /*
    Type of current query: COM_STMT_PREPARE, COM_QUERY, etc. Set from
    first byte of the packet in do_command()
  */
  enum enum_server_command command;
  uint32     server_id;
  uint32     file_id;			// for LOAD DATA INFILE
  /* remote (peer) port */
  uint16     peer_port;
  my_time_t  start_time;             // start_time and its sec_part 
  ulong      start_time_sec_part;    // are almost always used separately
  my_hrtime_t user_time;
  // track down slow pthread_create
  ulonglong  prior_thr_create_utime, thr_create_utime;
  ulonglong  start_utime, utime_after_lock;

  // Process indicator
  struct {
    /*
      true, if the currently running command can send progress report
      packets to a client. Set by mysql_execute_command() for safe commands
      See CF_REPORT_PROGRESS
    */
    bool       report_to_client;
    /*
      true, if we will send progress report packets to a client
      (client has requested them, see CLIENT_PROGRESS; report_to_client
      is true; not in sub-statement)
    */
    bool       report;
    uint       stage, max_stage;
    ulonglong  counter, max_counter;
    ulonglong  next_report_time;
  } progress;

  thr_lock_type update_lock_default;
  Delayed_insert *di;

  /* <> 0 if we are inside of trigger or stored function. */
  uint in_sub_stmt;
  /* TRUE when the current top has SQL_LOG_BIN ON */
  bool sql_log_bin_toplevel;
  /* True when opt_userstat_running is set at start of query */
  bool userstat_running;
  /* True if we want to log all errors */
  bool log_all_errors;

  /* container for handler's private per-connection data */
  Ha_data ha_data[MAX_HA];

  bool prepare_derived_at_open;

  /* 
    To signal that the tmp table to be created is created for materialized
    derived table or a view.
  */ 
  bool create_tmp_table_for_derived;

  bool save_prep_leaf_list;

#ifndef MYSQL_CLIENT
  int binlog_setup_trx_data();

  /*
    Public interface to write RBR events to the binlog
  */
  void binlog_start_trans_and_stmt();
  void binlog_set_stmt_begin();
  int binlog_write_table_map(TABLE *table, bool is_transactional,
                             my_bool *with_annotate= 0);
  int binlog_write_row(TABLE* table, bool is_transactional,
                       MY_BITMAP const* cols, size_t colcnt,
                       const uchar *buf);
  int binlog_delete_row(TABLE* table, bool is_transactional,
                        MY_BITMAP const* cols, size_t colcnt,
                        const uchar *buf);
  int binlog_update_row(TABLE* table, bool is_transactional,
                        MY_BITMAP const* cols, size_t colcnt,
                        const uchar *old_data, const uchar *new_data);

  void set_server_id(uint32 sid) { server_id = sid; }

  /*
    Member functions to handle pending event for row-level logging.
  */
  template <class RowsEventT> Rows_log_event*
    binlog_prepare_pending_rows_event(TABLE* table, uint32 serv_id,
                                      MY_BITMAP const* cols,
                                      size_t colcnt,
                                      size_t needed,
                                      bool is_transactional,
				      RowsEventT* hint);
  Rows_log_event* binlog_get_pending_rows_event() const;
  void            binlog_set_pending_rows_event(Rows_log_event* ev);
  int binlog_flush_pending_rows_event(bool stmt_end);
  int binlog_remove_pending_rows_event(bool clear_maps);

private:
  /*
    Number of outstanding table maps, i.e., table maps in the
    transaction cache.
  */
  uint binlog_table_maps;

  enum enum_binlog_flag {
    BINLOG_FLAG_UNSAFE_STMT_PRINTED,
    BINLOG_FLAG_COUNT
  };

  /**
     Flags with per-thread information regarding the status of the
     binary log.
   */
  uint32 binlog_flags;
public:
  uint get_binlog_table_maps() const {
    return binlog_table_maps;
  }
#endif /* MYSQL_CLIENT */

public:

  struct st_transactions {
    SAVEPOINT *savepoints;
    THD_TRANS all;			// Trans since BEGIN WORK
    THD_TRANS stmt;			// Trans for current statement
    bool on;                            // see ha_enable_transaction()
    XID_STATE xid_state;
    WT_THD wt;                          ///< for deadlock detection
    Rows_log_event *m_pending_rows_event;

    /*
       Tables changed in transaction (that must be invalidated in query cache).
       List contain only transactional tables, that not invalidated in query
       cache (instead of full list of changed in transaction tables).
    */
    CHANGED_TABLE_LIST* changed_tables;
    MEM_ROOT mem_root; // Transaction-life memory allocation pool
    void cleanup()
    {
      changed_tables= 0;
      savepoints= 0;
      /*
        If rm_error is raised, it means that this piece of a distributed
        transaction has failed and must be rolled back. But the user must
        rollback it explicitly, so don't start a new distributed XA until
        then.
      */
      if (!xid_state.rm_error)
        xid_state.xid.null();
#ifdef USING_TRANSACTIONS
      free_root(&mem_root,MYF(MY_KEEP_PREALLOC));
#endif
    }
    st_transactions()
    {
#ifdef USING_TRANSACTIONS
      bzero((char*)this, sizeof(*this));
      xid_state.xid.null();
      init_sql_alloc(&mem_root, ALLOC_ROOT_MIN_BLOCK_SIZE, 0);
#else
      xid_state.xa_state= XA_NOTR;
#endif
    }
  } transaction;
  Field      *dup_field;
#ifndef __WIN__
  sigset_t signals;
#endif
#ifdef SIGNAL_WITH_VIO_CLOSE
  Vio* active_vio;
#endif
  /*
    This is to track items changed during execution of a prepared
    statement/stored procedure. It's created by
    nocheck_register_item_tree_change() in memory root of THD, and freed in
    rollback_item_tree_changes(). For conventional execution it's always
    empty.
  */
  Item_change_list change_list;

  /*
    A permanent memory area of the statement. For conventional
    execution, the parsed tree and execution runtime reside in the same
    memory root. In this case stmt_arena points to THD. In case of
    a prepared statement or a stored procedure statement, thd->mem_root
    conventionally points to runtime memory, and thd->stmt_arena
    points to the memory of the PS/SP, where the parsed tree of the
    statement resides. Whenever you need to perform a permanent
    transformation of a parsed tree, you should allocate new memory in
    stmt_arena, to allow correct re-execution of PS/SP.
    Note: in the parser, stmt_arena == thd, even for PS/SP.
  */
  Query_arena *stmt_arena;

  /*
    map for tables that will be updated for a multi-table update query
    statement, for other query statements, this will be zero.
  */
  table_map table_map_for_update;

  /* Tells if LAST_INSERT_ID(#) was called for the current statement */
  bool arg_of_last_insert_id_function;
  /*
    ALL OVER THIS FILE, "insert_id" means "*automatically generated* value for
    insertion into an auto_increment column".
  */
  /*
    This is the first autogenerated insert id which was *successfully*
    inserted by the previous statement (exactly, if the previous statement
    didn't successfully insert an autogenerated insert id, then it's the one
    of the statement before, etc).
    It can also be set by SET LAST_INSERT_ID=# or SELECT LAST_INSERT_ID(#).
    It is returned by LAST_INSERT_ID().
  */
  ulonglong  first_successful_insert_id_in_prev_stmt;
  /*
    Variant of the above, used for storing in statement-based binlog. The
    difference is that the one above can change as the execution of a stored
    function progresses, while the one below is set once and then does not
    change (which is the value which statement-based binlog needs).
  */
  ulonglong  first_successful_insert_id_in_prev_stmt_for_binlog;
  /*
    This is the first autogenerated insert id which was *successfully*
    inserted by the current statement. It is maintained only to set
    first_successful_insert_id_in_prev_stmt when statement ends.
  */
  ulonglong  first_successful_insert_id_in_cur_stmt;
  /*
    We follow this logic:
    - when stmt starts, first_successful_insert_id_in_prev_stmt contains the
    first insert id successfully inserted by the previous stmt.
    - as stmt makes progress, handler::insert_id_for_cur_row changes;
    every time get_auto_increment() is called,
    auto_inc_intervals_in_cur_stmt_for_binlog is augmented with the
    reserved interval (if statement-based binlogging).
    - at first successful insertion of an autogenerated value,
    first_successful_insert_id_in_cur_stmt is set to
    handler::insert_id_for_cur_row.
    - when stmt goes to binlog,
    auto_inc_intervals_in_cur_stmt_for_binlog is binlogged if
    non-empty.
    - when stmt ends, first_successful_insert_id_in_prev_stmt is set to
    first_successful_insert_id_in_cur_stmt.
  */
  /*
    stmt_depends_on_first_successful_insert_id_in_prev_stmt is set when
    LAST_INSERT_ID() is used by a statement.
    If it is set, first_successful_insert_id_in_prev_stmt_for_binlog will be
    stored in the statement-based binlog.
    This variable is CUMULATIVE along the execution of a stored function or
    trigger: if one substatement sets it to 1 it will stay 1 until the
    function/trigger ends, thus making sure that
    first_successful_insert_id_in_prev_stmt_for_binlog does not change anymore
    and is propagated to the caller for binlogging.
  */
  bool       stmt_depends_on_first_successful_insert_id_in_prev_stmt;
  /*
    List of auto_increment intervals reserved by the thread so far, for
    storage in the statement-based binlog.
    Note that its minimum is not first_successful_insert_id_in_cur_stmt:
    assuming a table with an autoinc column, and this happens:
    INSERT INTO ... VALUES(3);
    SET INSERT_ID=3; INSERT IGNORE ... VALUES (NULL);
    then the latter INSERT will insert no rows
    (first_successful_insert_id_in_cur_stmt == 0), but storing "INSERT_ID=3"
    in the binlog is still needed; the list's minimum will contain 3.
    This variable is cumulative: if several statements are written to binlog
    as one (stored functions or triggers are used) this list is the
    concatenation of all intervals reserved by all statements.
  */
  Discrete_intervals_list auto_inc_intervals_in_cur_stmt_for_binlog;
  /* Used by replication and SET INSERT_ID */
  Discrete_intervals_list auto_inc_intervals_forced;
  /*
    There is BUG#19630 where statement-based replication of stored
    functions/triggers with two auto_increment columns breaks.
    We however ensure that it works when there is 0 or 1 auto_increment
    column; our rules are
    a) on master, while executing a top statement involving substatements,
    first top- or sub- statement to generate auto_increment values wins the
    exclusive right to see its values be written to binlog (the write
    will be done by the statement or its caller), and the losers won't see
    their values be written to binlog.
    b) on slave, while replicating a top statement involving substatements,
    first top- or sub- statement to need to read auto_increment values from
    the master's binlog wins the exclusive right to read them (so the losers
    won't read their values from binlog but instead generate on their own).
    a) implies that we mustn't backup/restore
    auto_inc_intervals_in_cur_stmt_for_binlog.
    b) implies that we mustn't backup/restore auto_inc_intervals_forced.

    If there are more than 1 auto_increment columns, then intervals for
    different columns may mix into the
    auto_inc_intervals_in_cur_stmt_for_binlog list, which is logically wrong,
    but there is no point in preventing this mixing by preventing intervals
    from the secondly inserted column to come into the list, as such
    prevention would be wrong too.
    What will happen in the case of
    INSERT INTO t1 (auto_inc) VALUES(NULL);
    where t1 has a trigger which inserts into an auto_inc column of t2, is
    that in binlog we'll store the interval of t1 and the interval of t2 (when
    we store intervals, soon), then in slave, t1 will use both intervals, t2
    will use none; if t1 inserts the same number of rows as on master,
    normally the 2nd interval will not be used by t1, which is fine. t2's
    values will be wrong if t2's internal auto_increment counter is different
    from what it was on master (which is likely). In 5.1, in mixed binlogging
    mode, row-based binlogging is used for such cases where two
    auto_increment columns are inserted.
  */
  inline void record_first_successful_insert_id_in_cur_stmt(ulonglong id_arg)
  {
    if (first_successful_insert_id_in_cur_stmt == 0)
      first_successful_insert_id_in_cur_stmt= id_arg;
  }
  inline ulonglong read_first_successful_insert_id_in_prev_stmt(void)
  {
    if (!stmt_depends_on_first_successful_insert_id_in_prev_stmt)
    {
      /* It's the first time we read it */
      first_successful_insert_id_in_prev_stmt_for_binlog=
        first_successful_insert_id_in_prev_stmt;
      stmt_depends_on_first_successful_insert_id_in_prev_stmt= 1;
    }
    return first_successful_insert_id_in_prev_stmt;
  }
  /*
    Used by Intvar_log_event::do_apply_event() and by "SET INSERT_ID=#"
    (mysqlbinlog). We'll soon add a variant which can take many intervals in
    argument.
  */
  inline void force_one_auto_inc_interval(ulonglong next_id)
  {
    auto_inc_intervals_forced.empty(); // in case of multiple SET INSERT_ID
    auto_inc_intervals_forced.append(next_id, ULONGLONG_MAX, 0);
  }

  ulonglong  limit_found_rows;
  ulonglong  options;           /* Bitmap of states */
  longlong   row_count_func;    /* For the ROW_COUNT() function */
  ha_rows    cuted_fields;

  /*
    number of rows we actually sent to the client, including "synthetic"
    rows in ROLLUP etc.
  */
  ha_rows    sent_row_count;

  /**
    Number of rows read and/or evaluated for a statement. Used for
    slow log reporting.

    An examined row is defined as a row that is read and/or evaluated
    according to a statement condition, including in
    create_sort_index(). Rows may be counted more than once, e.g., a
    statement including ORDER BY could possibly evaluate the row in
    filesort() before reading it for e.g. update.
  */
  ha_rows    examined_row_count;

  /*
    The set of those tables whose fields are referenced in all subqueries
    of the query.
    TODO: possibly this it is incorrect to have used tables in THD because
    with more than one subquery, it is not clear what does the field mean.
  */
  table_map  used_tables;
  USER_CONN *user_connect;
  CHARSET_INFO *db_charset;
  /*
    FIXME: this, and some other variables like 'count_cuted_fields'
    maybe should be statement/cursor local, that is, moved to Statement
    class. With current implementation warnings produced in each prepared
    statement/cursor settle here.
  */
  List	     <MYSQL_ERROR> warn_list;
  uint	     warn_count[(uint) MYSQL_ERROR::WARN_LEVEL_END];
  uint	     total_warn_count;
  Diagnostics_area main_da;
#if defined(ENABLED_PROFILING) && defined(COMMUNITY_SERVER)
  PROFILING  profiling;
#endif

  /*
    Id of current query. Statement can be reused to execute several queries
    query_id is global in context of the whole MySQL server.
    ID is automatically generated from mutex-protected counter.
    It's used in handler code for various purposes: to check which columns
    from table are necessary for this select, to check if it's necessary to
    update auto-updatable fields (like auto_increment and timestamp).
  */
  query_id_t query_id, warn_id;
  ulong      col_access;

#ifdef ERROR_INJECT_SUPPORT
  ulong      error_inject_value;
#endif
  /* Statement id is thread-wide. This counter is used to generate ids */
  ulong      statement_id_counter;
  ulong	     rand_saved_seed1, rand_saved_seed2;
  /*
    Row counter, mainly for errors and warnings. Not increased in
    create_sort_index(); may differ from examined_row_count.
  */
  ulong      row_count;
  ulong      query_plan_flags; 
  ulong      query_plan_fsort_passes; 
  pthread_t  real_id;                           /* For debugging */
  my_thread_id  thread_id;
  uint	     tmp_table, global_read_lock, global_disable_checkpoint;
  uint	     server_status,open_options;
  enum enum_thread_type system_thread;
  uint       select_number;             //number of select (used for EXPLAIN)
  /* variables.transaction_isolation is reset to this after each commit */
  enum_tx_isolation session_tx_isolation;
  enum_check_fields count_cuted_fields;

  DYNAMIC_ARRAY user_var_events;        /* For user variables replication */
  MEM_ROOT      *user_var_events_alloc; /* Allocate above array elements here */

  killed_state volatile killed;

  bool check_killed();

  /* scramble - random string sent to client on handshake */
  char	     scramble[SCRAMBLE_LENGTH+1];

  bool       slave_thread, one_shot_set;
  /* tells if current statement should binlog row-based(1) or stmt-based(0) */
  bool       current_stmt_binlog_row_based;
  bool	     some_tables_deleted;
  bool       last_cuted_field;
  bool	     no_errors, password;
  bool       extra_port;                        /* If extra connection */

  /**
    Set to TRUE if execution of the current compound statement
    can not continue. In particular, disables activation of
    CONTINUE or EXIT handlers of stored routines.
    Reset in the end of processing of the current user request, in
    @see mysql_reset_thd_for_next_command().
  */
  bool is_fatal_error;
  /**
    Set by a storage engine to request the entire
    transaction (that possibly spans multiple engines) to
    rollback. Reset in ha_rollback.
  */
  bool       transaction_rollback_request;
  /**
    TRUE if we are in a sub-statement and the current error can
    not be safely recovered until we left the sub-statement mode.
    In particular, disables activation of CONTINUE and EXIT
    handlers inside sub-statements. E.g. if it is a deadlock
    error and requires a transaction-wide rollback, this flag is
    raised (traditionally, MySQL first has to close all the reads
    via @see handler::ha_index_or_rnd_end() and only then perform
    the rollback).
    Reset to FALSE when we leave the sub-statement mode.
  */
  bool       is_fatal_sub_stmt_error;
  bool	     query_start_used, rand_used, time_zone_used;
  bool       query_start_sec_part_used;
  /* for IS NULL => = last_insert_id() fix in remove_eq_conds() */
  bool       substitute_null_with_insert_id;
  bool	     in_lock_tables;
  /**
    True if a slave error. Causes the slave to stop. Not the same
    as the statement execution error (is_error()), since
    a statement may be expected to return an error, e.g. because
    it returned an error on master, and this is OK on the slave.
  */
  bool       is_slave_error;
  bool       bootstrap, cleanup_done;

  /**  is set if some thread specific value(s) used in a statement. */
  bool       thread_specific_used;
  bool	     charset_is_system_charset, charset_is_collation_connection;
  bool       charset_is_character_set_filesystem;
  bool       enable_slow_log;   /* enable slow log for current statement */
  bool	     abort_on_warning;
  bool 	     got_warning;       /* Set on call to push_warning() */
  bool	     no_warnings_for_error; /* no warnings on call to my_error() */
  /* set during loop of derived table processing */
  bool       derived_tables_processing;
  bool       tablespace_op;	/* This is TRUE in DISCARD/IMPORT TABLESPACE */

  sp_rcontext *spcont;		// SP runtime context
  sp_cache   *sp_proc_cache;
  sp_cache   *sp_func_cache;

  /** number of name_const() substitutions, see sp_head.cc:subst_spvars() */
  uint       query_name_consts;

  /*
    If we do a purge of binary logs, log index info of the threads
    that are currently reading it needs to be adjusted. To do that
    each thread that is using LOG_INFO needs to adjust the pointer to it
  */
  LOG_INFO*  current_linfo;
  NET*       slave_net;			// network connection from slave -> m.

  /*
    Used to update global user stats.  The global user stats are updated
    occasionally with the 'diff' variables.  After the update, the 'diff'
    variables are reset to 0.
  */
  /* Time when the current thread connected to MySQL. */
  time_t current_connect_time;
  /* Last time when THD stats were updated in global_user_stats. */
  time_t last_global_update_time;
  /* Number of commands not reflected in global_user_stats yet. */
  uint select_commands, update_commands, other_commands;
  ulonglong start_cpu_time;
  ulonglong start_bytes_received;

  /* Used by the sys_var class to store temporary values */
  union
  {
    my_bool   my_bool_value;
    long      long_value;
    ulong     ulong_value;
    ulonglong ulonglong_value;
    double    double_value;
  } sys_var_tmp;

  struct {
    /*
      If true, mysql_bin_log::write(Log_event) call will not write events to
      binlog, and maintain 2 below variables instead (use
      mysql_bin_log.start_union_events to turn this on)
    */
    bool do_union;
    /*
      If TRUE, at least one mysql_bin_log::write(Log_event) call has been
      made after last mysql_bin_log.start_union_events() call.
    */
    bool unioned_events;
    /*
      If TRUE, at least one mysql_bin_log::write(Log_event e), where
      e.cache_stmt == TRUE call has been made after last
      mysql_bin_log.start_union_events() call.
    */
    bool unioned_events_trans;

    /*
      'queries' (actually SP statements) that run under inside this binlog
      union have thd->query_id >= first_query_id.
    */
    query_id_t first_query_id;
  } binlog_evt_union;

  /**
    Internal parser state.
    Note that since the parser is not re-entrant, we keep only one parser
    state here. This member is valid only when executing code during parsing.
  */
  Parser_state *m_parser_state;

#ifdef WITH_PARTITION_STORAGE_ENGINE
  partition_info *work_part_info;
#endif

#if defined(ENABLED_DEBUG_SYNC)
  /* Debug Sync facility. See debug_sync.cc. */
  struct st_debug_sync_control *debug_sync_control;
#endif /* defined(ENABLED_DEBUG_SYNC) */

  THD();
  ~THD();

  void init(void);
  /*
    Initialize memory roots necessary for query processing and (!)
    pre-allocate memory for it. We can't do that in THD constructor because
    there are use cases (acl_init, delayed inserts, watcher threads,
    killing mysqld) where it's vital to not allocate excessive and not used
    memory. Note, that we still don't return error from init_for_queries():
    if preallocation fails, we should notice that at the first call to
    alloc_root.
  */
  void init_for_queries();
  void update_all_stats();
  void update_stats(void);
  void change_user(void);
  void cleanup(void);
  void cleanup_after_query();
  bool store_globals();
  void reset_globals();
#ifdef SIGNAL_WITH_VIO_CLOSE
  inline void set_active_vio(Vio* vio)
  {
    pthread_mutex_lock(&LOCK_thd_data);
    active_vio = vio;
    pthread_mutex_unlock(&LOCK_thd_data);
  }
  inline void clear_active_vio()
  {
    pthread_mutex_lock(&LOCK_thd_data);
    active_vio = 0;
    pthread_mutex_unlock(&LOCK_thd_data);
  }
  void close_active_vio();
#endif
<<<<<<< HEAD
  void awake(killed_state state_to_set);
=======
  void awake(THD::killed_state state_to_set);
 

  /*
    This is what allows this thread to serve as a target for others to 
    schedule Async Procedure Calls on.

    It's possible to schedule arbitrary C function call but currently this
    facility is used only by SHOW EXPLAIN code (See Show_explain_request)
  */
  Apc_target apc_target;
>>>>>>> ba09d25a

#ifndef MYSQL_CLIENT
  enum enum_binlog_query_type {
    /*
      The query can be logged row-based or statement-based
    */
    ROW_QUERY_TYPE,

    /*
      The query has to be logged statement-based
    */
    STMT_QUERY_TYPE,

    /*
      The query represents a change to a table in the "mysql"
      database and is currently mapped to ROW_QUERY_TYPE.
    */
    MYSQL_QUERY_TYPE,
    QUERY_TYPE_COUNT
  };

  int binlog_query(enum_binlog_query_type qtype,
                   char const *query, ulong query_len,
                   bool is_trans, bool suppress_use,
                   int errcode);
#endif

  /*
    For enter_cond() / exit_cond() to work the mutex must be got before
    enter_cond(); this mutex is then released by exit_cond().
    Usage must be: lock mutex; enter_cond(); your code; exit_cond().
  */
  inline const char* enter_cond(pthread_cond_t *cond, pthread_mutex_t* mutex,
			  const char* msg)
  {
    const char* old_msg = proc_info;
    safe_mutex_assert_owner(mutex);
    mysys_var->current_mutex = mutex;
    mysys_var->current_cond = cond;
    proc_info = msg;
    return old_msg;
  }
  inline void exit_cond(const char* old_msg)
  {
    /*
      Putting the mutex unlock in exit_cond() ensures that
      mysys_var->current_mutex is always unlocked _before_ mysys_var->mutex is
      locked (if that would not be the case, you'll get a deadlock if someone
      does a THD::awake() on you).
    */
    pthread_mutex_unlock(mysys_var->current_mutex);
    pthread_mutex_lock(&mysys_var->mutex);
    mysys_var->current_mutex = 0;
    mysys_var->current_cond = 0;
    proc_info = old_msg;
    pthread_mutex_unlock(&mysys_var->mutex);
  }
  inline my_time_t query_start() { query_start_used=1; return start_time; }
  inline ulong query_start_sec_part()
  { query_start_sec_part_used=1; return start_time_sec_part; }
  inline void set_current_time()
  {
    my_hrtime_t hrtime= my_hrtime();
    start_time= hrtime_to_my_time(hrtime);
    start_time_sec_part= hrtime_sec_part(hrtime);
  }
  inline void set_time()
  {
    if (user_time.val)
    {
      start_time= hrtime_to_my_time(user_time);
      start_time_sec_part= hrtime_sec_part(user_time);
    }
    else
      set_current_time();
    start_utime= utime_after_lock= microsecond_interval_timer();
  }
  inline void	set_time(my_hrtime_t t)
  {
    user_time= t;
    start_time= hrtime_to_my_time(user_time);
    start_time_sec_part= hrtime_sec_part(user_time);
    start_utime= utime_after_lock= microsecond_interval_timer();
  }
  inline void	set_time(my_time_t t, ulong sec_part)
  {
    my_hrtime_t hrtime= { hrtime_from_time(t) + sec_part };
    set_time(hrtime);
  }
  void set_time_after_lock()  { utime_after_lock= microsecond_interval_timer(); }
  ulonglong current_utime()  { return microsecond_interval_timer(); }

  inline ulonglong found_rows(void)
  {
    return limit_found_rows;
  }
  inline bool active_transaction()
  {
#ifdef USING_TRANSACTIONS
    return server_status & SERVER_STATUS_IN_TRANS;
#else
    return 0;
#endif
  }
  inline bool fill_derived_tables()
  {
    return !stmt_arena->is_stmt_prepare() && !lex->only_view_structure();
  }
  inline bool fill_information_schema_tables()
  {
    return !stmt_arena->is_stmt_prepare();
  }
  inline void* trans_alloc(unsigned int size)
  {
    return alloc_root(&transaction.mem_root,size);
  }

  LEX_STRING *make_lex_string(LEX_STRING *lex_str,
                              const char* str, uint length,
                              bool allocate_lex_string);

  bool convert_string(LEX_STRING *to, CHARSET_INFO *to_cs,
		      const char *from, uint from_length,
		      CHARSET_INFO *from_cs);

  bool convert_string(String *s, CHARSET_INFO *from_cs, CHARSET_INFO *to_cs);

  void add_changed_table(TABLE *table);
  void add_changed_table(const char *key, long key_length);
  CHANGED_TABLE_LIST * changed_table_dup(const char *key, long key_length);
  int send_explain_fields(select_result *result);
  void make_explain_field_list(List<Item> &field_list);
#ifndef EMBEDDED_LIBRARY
  /**
    Clear the current error, if any.
    We do not clear is_fatal_error or is_fatal_sub_stmt_error since we
    assume this is never called if the fatal error is set.
    @todo: To silence an error, one should use Internal_error_handler
    mechanism. In future this function will be removed.
  */
  inline void clear_error()
  {
    DBUG_ENTER("clear_error");
    if (main_da.is_error())
      main_da.reset_diagnostics_area();
    is_slave_error= 0;
    DBUG_VOID_RETURN;
  }
  inline bool vio_ok() const { return net.vio != 0; }
#else
  void clear_error();
  inline bool vio_ok() const { return true; }
#endif
  /**
    Mark the current error as fatal. Warning: this does not
    set any error, it sets a property of the error, so must be
    followed or prefixed with my_error().
  */
  inline void fatal_error()
  {
    is_fatal_error= 1;
    DBUG_PRINT("error",("Fatal error set"));
  }
  /**
    TRUE if there is an error in the error stack.

    Please use this method instead of direct access to
    net.report_error.

    If TRUE, the current (sub)-statement should be aborted.
    The main difference between this member and is_fatal_error
    is that a fatal error can not be handled by a stored
    procedure continue handler, whereas a normal error can.

    To raise this flag, use my_error().
  */
  inline bool is_error() const { return main_da.is_error(); }
  inline CHARSET_INFO *charset() { return variables.character_set_client; }
  void update_charset();

  inline Query_arena *activate_stmt_arena_if_needed(Query_arena *backup)
  {
    /*
      Use the persistent arena if we are in a prepared statement or a stored
      procedure statement and we have not already changed to use this arena.
    */
    if (!stmt_arena->is_conventional() && mem_root != stmt_arena->mem_root)
    {
      set_n_backup_active_arena(stmt_arena, backup);
      return stmt_arena;
    }
    return 0;
  }

  void change_item_tree(Item **place, Item *new_value)
  {
    /* TODO: check for OOM condition here */
    if (!stmt_arena->is_conventional())
      nocheck_register_item_tree_change(place, *place, mem_root);
    *place= new_value;
  }
  /**
    Make change in item tree after checking whether it needs registering


    @param place         place where we should assign new value
    @param new_value     place of the new value

    @details
    see check_and_register_item_tree_change details
  */
  void check_and_register_item_tree(Item **place, Item **new_value)
  {
    if (!stmt_arena->is_conventional())
      check_and_register_item_tree_change(place, new_value, mem_root);
    /*
      We have to use memcpy instead of  *place= *new_value merge to
      avoid problems with strict aliasing.
    */
    memcpy((char*) place, new_value, sizeof(*new_value));
  }
  void nocheck_register_item_tree_change(Item **place, Item *old_value,
                                         MEM_ROOT *runtime_memroot);
  void check_and_register_item_tree_change(Item **place, Item **new_value,
                                           MEM_ROOT *runtime_memroot);
  void rollback_item_tree_changes();

  /*
    Cleanup statement parse state (parse tree, lex) and execution
    state after execution of a non-prepared SQL statement.
  */
  void end_statement();
  inline int killed_errno() const
  {
    return ::killed_errno(killed);
  }
  inline void send_kill_message() const
  {
    int err= killed_errno();
    if (err)
      my_message(err, ER(err), MYF(0));
  }
  /* return TRUE if we will abort query if we make a warning now */
  inline bool really_abort_on_warning()
  {
    return (abort_on_warning &&
            (!transaction.stmt.modified_non_trans_table ||
             (variables.sql_mode & MODE_STRICT_ALL_TABLES)));
  }
  void set_status_var_init();
  void reset_n_backup_open_tables_state(Open_tables_state *backup);
  void restore_backup_open_tables_state(Open_tables_state *backup);
  void reset_sub_statement_state(Sub_statement_state *backup, uint new_state);
  void restore_sub_statement_state(Sub_statement_state *backup);
  void set_n_backup_active_arena(Query_arena *set, Query_arena *backup);
  void restore_active_arena(Query_arena *set, Query_arena *backup);

  inline void set_current_stmt_binlog_row_based_if_mixed()
  {
    /*
      If in a stored/function trigger, the caller should already have done the
      change. We test in_sub_stmt to prevent introducing bugs where people
      wouldn't ensure that, and would switch to row-based mode in the middle
      of executing a stored function/trigger (which is too late, see also
      reset_current_stmt_binlog_row_based()); this condition will make their
      tests fail and so force them to propagate the
      lex->binlog_row_based_if_mixed upwards to the caller.
    */
    if ((variables.binlog_format == BINLOG_FORMAT_MIXED) &&
        (in_sub_stmt == 0))
      current_stmt_binlog_row_based= TRUE;
  }
  inline void set_current_stmt_binlog_row_based()
  {
    current_stmt_binlog_row_based= TRUE;
  }
  inline void clear_current_stmt_binlog_row_based()
  {
    current_stmt_binlog_row_based= FALSE;
  }
  inline void reset_current_stmt_binlog_row_based()
  {
    /*
      If there are temporary tables, don't reset back to
      statement-based. Indeed it could be that:
      CREATE TEMPORARY TABLE t SELECT UUID(); # row-based
      # and row-based does not store updates to temp tables
      # in the binlog.
      INSERT INTO u SELECT * FROM t; # stmt-based
      and then the INSERT will fail as data inserted into t was not logged.
      So we continue with row-based until the temp table is dropped.
      If we are in a stored function or trigger, we mustn't reset in the
      middle of its execution (as the binary logging way of a stored function
      or trigger is decided when it starts executing, depending for example on
      the caller (for a stored function: if caller is SELECT or
      INSERT/UPDATE/DELETE...).

      Don't reset binlog format for NDB binlog injector thread.
    */
    DBUG_PRINT("debug",
               ("temporary_tables: %s, in_sub_stmt: %s, system_thread: %s",
                YESNO(temporary_tables), YESNO(in_sub_stmt),
                show_system_thread(system_thread)));
    if ((temporary_tables == NULL) && (in_sub_stmt == 0) &&
        (system_thread != SYSTEM_THREAD_NDBCLUSTER_BINLOG))
    {
      current_stmt_binlog_row_based=
        test(variables.binlog_format == BINLOG_FORMAT_ROW);
    }
  }

  /**
    Set the current database; use deep copy of C-string.

    @param new_db     a pointer to the new database name.
    @param new_db_len length of the new database name.

    Initialize the current database from a NULL-terminated string with
    length. If we run out of memory, we free the current database and
    return TRUE.  This way the user will notice the error as there will be
    no current database selected (in addition to the error message set by
    malloc).

    @note This operation just sets {db, db_length}. Switching the current
    database usually involves other actions, like switching other database
    attributes including security context. In the future, this operation
    will be made private and more convenient interface will be provided.

    @return Operation status
      @retval FALSE Success
      @retval TRUE  Out-of-memory error
  */
  bool set_db(const char *new_db, size_t new_db_len)
  {
    /* Do not reallocate memory if current chunk is big enough. */
    if (db && new_db && db_length >= new_db_len)
      memcpy(db, new_db, new_db_len+1);
    else
    {
      x_free(db);
      db= new_db ? my_strndup(new_db, new_db_len, MYF(MY_WME)) : NULL;
    }
    db_length= db ? new_db_len : 0;
    return new_db && !db;
  }

  /**
    Set the current database; use shallow copy of C-string.

    @param new_db     a pointer to the new database name.
    @param new_db_len length of the new database name.

    @note This operation just sets {db, db_length}. Switching the current
    database usually involves other actions, like switching other database
    attributes including security context. In the future, this operation
    will be made private and more convenient interface will be provided.
  */
  void reset_db(char *new_db, size_t new_db_len)
  {
    db= new_db;
    db_length= new_db_len;
  }
  /*
    Copy the current database to the argument. Use the current arena to
    allocate memory for a deep copy: current database may be freed after
    a statement is parsed but before it's executed.
  */
  bool copy_db_to(char **p_db, size_t *p_db_length)
  {
    if (db == NULL)
    {
      my_message(ER_NO_DB_ERROR, ER(ER_NO_DB_ERROR), MYF(0));
      return TRUE;
    }
    *p_db= strmake(db, db_length);
    *p_db_length= db_length;
    return FALSE;
  }
  thd_scheduler event_scheduler;

public:
  inline Internal_error_handler *get_internal_handler()
  { return m_internal_handler; }

  /**
    Add an internal error handler to the thread execution context.
    @param handler the exception handler to add
  */
  void push_internal_handler(Internal_error_handler *handler);

  /**
    Handle an error condition.
    @param sql_errno the error number
    @param level the error level
    @return true if the error is handled
  */
  virtual bool handle_error(uint sql_errno, const char *message,
                            MYSQL_ERROR::enum_warning_level level);

  /**
    Remove the error handler last pushed.
  */
  Internal_error_handler *pop_internal_handler();

  /** Overloaded to guard query/query_length fields */
  virtual void set_statement(Statement *stmt);

  /**
    Assign a new value to thd->query.
    Protected with LOCK_thd_data mutex.
  */
  void set_query(char *query_arg, uint32 query_length_arg);
  void binlog_invoker() { m_binlog_invoker= TRUE; }
  bool need_binlog_invoker() { return m_binlog_invoker; }
  void get_definer(LEX_USER *definer);
  void set_invoker(const LEX_STRING *user, const LEX_STRING *host)
  {
    invoker_user= *user;
    invoker_host= *host;
  }
  LEX_STRING get_invoker_user() { return invoker_user; }
  LEX_STRING get_invoker_host() { return invoker_host; }
  bool has_invoker() { return invoker_user.length > 0; }

private:
  /* 
    This reference points to the table arena when the expression
    for a virtual column is being evaluated
  */ 
  Query_arena *arena_for_cached_items;

public:
  void reset_arena_for_cached_items(Query_arena *new_arena)
  {
    arena_for_cached_items= new_arena;
  }
  Query_arena *switch_to_arena_for_cached_items(Query_arena *backup)
  {
    if (!arena_for_cached_items)
      return 0;
    set_n_backup_active_arena(arena_for_cached_items, backup);
    return backup;
  }

  void clear_wakeup_ready() { wakeup_ready= false; }
  /*
    Sleep waiting for others to wake us up with signal_wakeup_ready().
    Must call clear_wakeup_ready() before waiting.
  */
  void wait_for_wakeup_ready();
  /* Wake this thread up from wait_for_wakeup_ready(). */
  void signal_wakeup_ready();
private:
  /** The current internal error handler for this thread, or NULL. */
  Internal_error_handler *m_internal_handler;
  /**
    The lex to hold the parsed tree of conventional (non-prepared) queries.
    Whereas for prepared and stored procedure statements we use an own lex
    instance for each new query, for conventional statements we reuse
    the same lex. (@see mysql_parse for details).
  */
  LEX main_lex;
  /**
    This memory root is used for two purposes:
    - for conventional queries, to allocate structures stored in main_lex
    during parsing, and allocate runtime data (execution plan, etc.)
    during execution.
    - for prepared queries, only to allocate runtime data. The parsed
    tree itself is reused between executions and thus is stored elsewhere.
  */
  MEM_ROOT main_mem_root;

  /**
    It will be set TURE if CURRENT_USER() is called in account management
    statements or default definer is set in CREATE/ALTER SP, SF, Event,
    TRIGGER or VIEW statements.

    Current user will be binlogged into Query_log_event if m_binlog_invoker
    is TRUE; It will be stored into invoker_host and invoker_user by SQL thread.
   */
  bool m_binlog_invoker;

  /**
    It points to the invoker in the Query_log_event.
    SQL thread use it as the default definer in CREATE/ALTER SP, SF, Event,
    TRIGGER or VIEW statements or current user in account management
    statements if it is not NULL.
   */
  LEX_STRING invoker_user;
  LEX_STRING invoker_host;
  /*
    Flag, mutex and condition for a thread to wait for a signal from another
    thread.

    Currently used to wait for group commit to complete, can also be used for
    other purposes.
  */
  bool wakeup_ready;
  pthread_mutex_t LOCK_wakeup_ready;
  pthread_cond_t COND_wakeup_ready;
};

/** A short cut for thd->main_da.set_ok_status(). */

inline void
my_ok(THD *thd, ha_rows affected_rows= 0, ulonglong id= 0,
        const char *message= NULL)
{
  thd->main_da.set_ok_status(thd, affected_rows, id, message);
}


/** A short cut for thd->main_da.set_eof_status(). */

inline void
my_eof(THD *thd)
{
  thd->main_da.set_eof_status(thd);
}

#define tmp_disable_binlog(A)       \
  {ulonglong tmp_disable_binlog__save_options= (A)->options; \
  (A)->options&= ~OPTION_BIN_LOG

#define reenable_binlog(A)   (A)->options= tmp_disable_binlog__save_options;}


/*
  These functions are for making it later easy to add strict
  checking for all date handling.
*/

extern my_bool strict_date_checking;

inline ulong sql_mode_for_dates(THD *thd)
{
  if (unlikely(strict_date_checking))
    return (thd->variables.sql_mode &
            (MODE_NO_ZERO_DATE | MODE_NO_ZERO_IN_DATE |
             MODE_INVALID_DATES));
  return (thd->variables.sql_mode & MODE_INVALID_DATES);
}

inline ulong sql_mode_for_dates()
{
  return sql_mode_for_dates(current_thd);
}

/*
  Used to hold information about file and file structure in exchange
  via non-DB file (...INTO OUTFILE..., ...LOAD DATA...)
  XXX: We never call destructor for objects of this class.
*/

class sql_exchange :public Sql_alloc
{
public:
  char *file_name;
  String *field_term,*enclosed,*line_term,*line_start,*escaped;
  bool opt_enclosed;
  bool dumpfile;
  ulong skip_lines;
  CHARSET_INFO *cs;
  sql_exchange(char *name,bool dumpfile_flag);
  bool escaped_given(void);
};

#include "log_event.h"

/*
  This is used to get result from a select
*/

class JOIN;

/* Pure interface for sending tabular data */
class select_result_sink: public Sql_alloc
{
public:
  /*
    send_data returns 0 on ok, 1 on error and -1 if data was ignored, for
    example for a duplicate row entry written to a temp table.
  */
  virtual int send_data(List<Item> &items)=0;
  virtual ~select_result_sink() {};
};


/*
  Interface for sending tabular data, together with some other stuff:

  - Primary purpose seems to be seding typed tabular data:
     = the DDL is sent with send_fields()
     = the rows are sent with send_data()
  Besides that,
  - there seems to be an assumption that the sent data is a result of 
    SELECT_LEX_UNIT *unit,
  - nest_level is used by SQL parser
*/

class select_result :public select_result_sink 
{
protected:
  THD *thd;
  /* 
    All descendant classes have their send_data() skip the first 
    unit->offset_limit_cnt rows sent.  Select_materialize
    also uses unit->get_unit_column_types().
  */
  SELECT_LEX_UNIT *unit;
  /* Something used only by the parser: */
  int nest_level;
public:
  select_result();
  virtual ~select_result() {};
  virtual int prepare(List<Item> &list, SELECT_LEX_UNIT *u)
  {
    unit= u;
    return 0;
  }
  virtual int prepare2(void) { return 0; }
  /*
    Because of peculiarities of prepared statements protocol
    we need to know number of columns in the result set (if
    there is a result set) apart from sending columns metadata.
  */
  virtual uint field_count(List<Item> &fields) const
  { return fields.elements; }
  virtual bool send_fields(List<Item> &list, uint flags)=0;
  virtual bool initialize_tables (JOIN *join=0) { return 0; }
  virtual void send_error(uint errcode,const char *err);
  virtual bool send_eof()=0;
  /**
    Check if this query returns a result set and therefore is allowed in
    cursors and set an error message if it is not the case.

    @retval FALSE     success
    @retval TRUE      error, an error message is set
  */
  virtual bool check_simple_select() const;
  virtual void abort() {}
  /*
    Cleanup instance of this class for next execution of a prepared
    statement/stored procedure.
  */
  virtual void cleanup();
  void set_thd(THD *thd_arg) { thd= thd_arg; }
  /**
     The nest level, if supported. 
     @return
     -1 if nest level is undefined, otherwise a positive integer.
   */
  int get_nest_level() { return (int) nest_level; }
#ifdef EMBEDDED_LIBRARY
  virtual void begin_dataset() {}
#else
  void begin_dataset() {}
#endif
};


/*
  A select result sink that collects the sent data and then can flush it to
  network when requested.

  This class is targeted at collecting EXPLAIN output:
  - Unoptimized data storage (can't handle big datasets)
  - Unlike select_result class, we don't assume that the sent data is an 
    output of a SELECT_LEX_UNIT (and so we dont apply "LIMIT x,y" from the
    unit)
*/

class select_result_explain_buffer : public select_result_sink
{
public:
  THD *thd;
  Protocol *protocol;
  select_result_explain_buffer(){};

  /* The following is called in the child thread: */
  int send_data(List<Item> &items);

  /* this will be called in the parent thread: */
  void flush_data();

  List<String> data_rows;
};



/*
  Base class for select_result descendands which intercept and
  transform result set rows. As the rows are not sent to the client,
  sending of result set metadata should be suppressed as well.
*/

class select_result_interceptor: public select_result
{
public:
  select_result_interceptor()
  {
    DBUG_ENTER("select_result_interceptor::select_result_interceptor");
    DBUG_PRINT("enter", ("this 0x%lx", (ulong) this));
    DBUG_VOID_RETURN;
  }              /* Remove gcc warning */
  uint field_count(List<Item> &fields) const { return 0; }
  bool send_fields(List<Item> &fields, uint flag) { return FALSE; }
};


class select_send :public select_result {
  /**
    True if we have sent result set metadata to the client.
    In this case the client always expects us to end the result
    set with an eof or error packet
  */
  bool is_result_set_started;
public:
  select_send() :is_result_set_started(FALSE) {}
  bool send_fields(List<Item> &list, uint flags);
  int send_data(List<Item> &items);
  bool send_eof();
  virtual bool check_simple_select() const { return FALSE; }
  void abort();
  virtual void cleanup();
};


class select_to_file :public select_result_interceptor {
protected:
  sql_exchange *exchange;
  File file;
  IO_CACHE cache;
  ha_rows row_count;
  char path[FN_REFLEN];

public:
  select_to_file(sql_exchange *ex) :exchange(ex), file(-1),row_count(0L)
  { path[0]=0; }
  ~select_to_file();
  void send_error(uint errcode,const char *err);
  bool send_eof();
  void cleanup();
};


#define ESCAPE_CHARS "ntrb0ZN" // keep synchronous with READ_INFO::unescape


/*
 List of all possible characters of a numeric value text representation.
*/
#define NUMERIC_CHARS ".0123456789e+-"


class select_export :public select_to_file {
  uint field_term_length;
  int field_sep_char,escape_char,line_sep_char;
  int field_term_char; // first char of FIELDS TERMINATED BY or MAX_INT
  /*
    The is_ambiguous_field_sep field is true if a value of the field_sep_char
    field is one of the 'n', 't', 'r' etc characters
    (see the READ_INFO::unescape method and the ESCAPE_CHARS constant value).
  */
  bool is_ambiguous_field_sep;
  /*
     The is_ambiguous_field_term is true if field_sep_char contains the first
     char of the FIELDS TERMINATED BY (ENCLOSED BY is empty), and items can
     contain this character.
  */
  bool is_ambiguous_field_term;
  /*
    The is_unsafe_field_sep field is true if a value of the field_sep_char
    field is one of the '0'..'9', '+', '-', '.' and 'e' characters
    (see the NUMERIC_CHARS constant value).
  */
  bool is_unsafe_field_sep;
  bool fixed_row_size;
  CHARSET_INFO *write_cs; // output charset
public:
  select_export(sql_exchange *ex) :select_to_file(ex) {}
  /**
     Creates a select_export to represent INTO OUTFILE <filename> with a
     defined level of subquery nesting.
   */
  select_export(sql_exchange *ex, int nest_level_arg) :select_to_file(ex) 
  {
    nest_level= nest_level_arg;
  }
  ~select_export();
  int prepare(List<Item> &list, SELECT_LEX_UNIT *u);
  int send_data(List<Item> &items);
};


class select_dump :public select_to_file {
public:
  select_dump(sql_exchange *ex) :select_to_file(ex) {}
  /**
     Creates a select_export to represent INTO DUMPFILE <filename> with a
     defined level of subquery nesting.
   */  
  select_dump(sql_exchange *ex, int nest_level_arg) : 
    select_to_file(ex) 
  {
    nest_level= nest_level_arg;
  }
  int prepare(List<Item> &list, SELECT_LEX_UNIT *u);
  int send_data(List<Item> &items);
};


class select_insert :public select_result_interceptor {
protected:
  virtual int write_to_binlog(bool is_trans, int errcode);
public:
  TABLE_LIST *table_list;
  TABLE *table;
  List<Item> *fields;
  ulonglong autoinc_value_of_last_inserted_row; // autogenerated or not
  COPY_INFO info;
  bool insert_into_view;
  select_insert(TABLE_LIST *table_list_par,
		TABLE *table_par, List<Item> *fields_par,
		List<Item> *update_fields, List<Item> *update_values,
		enum_duplicates duplic, bool ignore);
  ~select_insert();
  int prepare(List<Item> &list, SELECT_LEX_UNIT *u);
  virtual int prepare2(void);
  virtual int send_data(List<Item> &items);
  virtual void store_values(List<Item> &values);
  virtual bool can_rollback_data() { return 0; }
  void send_error(uint errcode,const char *err);
  bool send_eof();
  void abort();
  /* not implemented: select_insert is never re-used in prepared statements */
  void cleanup();
};


class select_create: public select_insert {
  ORDER *group;
  TABLE_LIST *create_table;
  HA_CREATE_INFO *create_info;
  TABLE_LIST *select_tables;
  Alter_info *alter_info;
  Field **field;
  /* lock data for tmp table */
  MYSQL_LOCK *m_lock;
  /* m_lock or thd->extra_lock */
  MYSQL_LOCK **m_plock;

  virtual int write_to_binlog(bool is_trans, int errcode);
public:
  select_create (TABLE_LIST *table_arg,
		 HA_CREATE_INFO *create_info_par,
                 Alter_info *alter_info_arg,
		 List<Item> &select_fields,enum_duplicates duplic, bool ignore,
                 TABLE_LIST *select_tables_arg)
    :select_insert (NULL, NULL, &select_fields, 0, 0, duplic, ignore),
    create_table(table_arg),
    create_info(create_info_par),
    select_tables(select_tables_arg),
    alter_info(alter_info_arg),
    m_plock(NULL)
    {}
  int prepare(List<Item> &list, SELECT_LEX_UNIT *u);

  int binlog_show_create_table(TABLE **tables, uint count, int errcode);
  void store_values(List<Item> &values);
  void send_error(uint errcode,const char *err);
  bool send_eof();
  void abort();
  virtual bool can_rollback_data() { return 1; }

  // Needed for access from local class MY_HOOKS in prepare(), since thd is proteted.
  const THD *get_thd(void) { return thd; }
  const HA_CREATE_INFO *get_create_info() { return create_info; };
  int prepare2(void) { return 0; }
};


#if defined(WITH_ARIA_STORAGE_ENGINE) && defined(USE_MARIA_FOR_TMP_TABLES)
#include <maria.h>
#define ENGINE_COLUMNDEF MARIA_COLUMNDEF
#else
#include <myisam.h>
#define ENGINE_COLUMNDEF MI_COLUMNDEF
#endif

/*
  Param to create temporary tables when doing SELECT:s
  NOTE
    This structure is copied using memcpy as a part of JOIN.
*/

class TMP_TABLE_PARAM :public Sql_alloc
{
private:
  /* Prevent use of these (not safe because of lists and copy_field) */
  TMP_TABLE_PARAM(const TMP_TABLE_PARAM &);
  void operator=(TMP_TABLE_PARAM &);

public:
  List<Item> copy_funcs;
  List<Item> save_copy_funcs;
  Copy_field *copy_field, *copy_field_end;
  Copy_field *save_copy_field, *save_copy_field_end;
  uchar	    *group_buff;
  Item	    **items_to_copy;			/* Fields in tmp table */
  ENGINE_COLUMNDEF *recinfo, *start_recinfo;
  KEY *keyinfo;
  ha_rows end_write_records;
  /**
    Number of normal fields in the query, including those referred to
    from aggregate functions. Hence, "SELECT `field1`,
    SUM(`field2`) from t1" sets this counter to 2.

    @see count_field_types
  */
  uint	field_count; 
  /**
    Number of fields in the query that have functions. Includes both
    aggregate functions (e.g., SUM) and non-aggregates (e.g., RAND).
    Also counts functions referred to from aggregate functions, i.e.,
    "SELECT SUM(RAND())" sets this counter to 2.

    @see count_field_types
  */
  uint  func_count;  
  /**
    Number of fields in the query that have aggregate functions. Note
    that the optimizer may choose to optimize away these fields by
    replacing them with constants, in which case sum_func_count will
    need to be updated.

    @see opt_sum_query, count_field_types
  */
  uint  sum_func_count;   
  uint  hidden_field_count;
  uint	group_parts,group_length,group_null_parts;
  uint	quick_group;
  bool  using_indirect_summary_function;
  /* If >0 convert all blob fields to varchar(convert_blob_length) */
  uint  convert_blob_length;
  CHARSET_INFO *table_charset;
  bool schema_table;
  /* TRUE if the temp table is created for subquery materialization. */
  bool materialized_subquery;
  /*
    True if GROUP BY and its aggregate functions are already computed
    by a table access method (e.g. by loose index scan). In this case
    query execution should not perform aggregation and should treat
    aggregate functions as normal functions.
  */
  bool precomputed_group_by;
  bool force_copy_fields;
  /*
    If TRUE, create_tmp_field called from create_tmp_table will convert
    all BIT fields to 64-bit longs. This is a workaround the limitation
    that MEMORY tables cannot index BIT columns.
  */
  bool bit_fields_as_long;
  /*
    Whether to create or postpone actual creation of this temporary table.
    TRUE <=> create_tmp_table will create only the TABLE structure.
  */
  bool skip_create_table;

  TMP_TABLE_PARAM()
    :copy_field(0), group_parts(0),
     group_length(0), group_null_parts(0), convert_blob_length(0),
    schema_table(0), materialized_subquery(0), precomputed_group_by(0),
    force_copy_fields(0), bit_fields_as_long(0), skip_create_table(0)
  {}
  ~TMP_TABLE_PARAM()
  {
    cleanup();
  }
  void init(void);
  inline void cleanup(void)
  {
    if (copy_field)				/* Fix for Intel compiler */
    {
      delete [] copy_field;
      save_copy_field= copy_field= 0;
    }
  }
};

class select_union :public select_result_interceptor
{
public:
  TMP_TABLE_PARAM tmp_table_param;
  int write_err; /* Error code from the last send_data->ha_write_row call. */
public:
  TABLE *table;
  ha_rows records;

  select_union() :write_err(0), table(0), records(0) { tmp_table_param.init(); }
  int prepare(List<Item> &list, SELECT_LEX_UNIT *u);
  int send_data(List<Item> &items);
  bool send_eof();
  bool flush();
  void cleanup();
  virtual bool create_result_table(THD *thd, List<Item> *column_types,
                                   bool is_distinct, ulonglong options,
                                   const char *alias, 
                                   bool bit_fields_as_long,
                                   bool create_table);
  TMP_TABLE_PARAM *get_tmp_table_param() { return &tmp_table_param; }
};

/* Base subselect interface class */
class select_subselect :public select_result_interceptor
{
protected:
  Item_subselect *item;
public:
  select_subselect(Item_subselect *item);
  int send_data(List<Item> &items)=0;
  bool send_eof() { return 0; };
};

/* Single value subselect interface class */
class select_singlerow_subselect :public select_subselect
{
public:
  select_singlerow_subselect(Item_subselect *item_arg)
    :select_subselect(item_arg)
  {}
  int send_data(List<Item> &items);
};


/*
  This class specializes select_union to collect statistics about the
  data stored in the temp table. Currently the class collects statistcs
  about NULLs.
*/

class select_materialize_with_stats : public select_union
{
protected:
  class Column_statistics
  {
  public:
    /* Count of NULLs per column. */
    ha_rows null_count;
    /* The row number that contains the first NULL in a column. */
    ha_rows min_null_row;
    /* The row number that contains the last NULL in a column. */
    ha_rows max_null_row;
  };

  /* Array of statistics data per column. */
  Column_statistics* col_stat;

  /*
    The number of columns in the biggest sub-row that consists of only
    NULL values.
  */
  uint max_nulls_in_row;
  /*
    Count of rows writtent to the temp table. This is redundant as it is
    already stored in handler::stats.records, however that one is relatively
    expensive to compute (given we need that for evry row).
  */
  ha_rows count_rows;

protected:
  void reset();

public:
  select_materialize_with_stats() { tmp_table_param.init(); }
  bool create_result_table(THD *thd, List<Item> *column_types,
                           bool is_distinct, ulonglong options,
                           const char *alias, 
                           bool bit_fields_as_long,
                           bool create_table);
  bool init_result_table(ulonglong select_options);
  int send_data(List<Item> &items);
  void cleanup();
  ha_rows get_null_count_of_col(uint idx)
  {
    DBUG_ASSERT(idx < table->s->fields);
    return col_stat[idx].null_count;
  }
  ha_rows get_max_null_of_col(uint idx)
  {
    DBUG_ASSERT(idx < table->s->fields);
    return col_stat[idx].max_null_row;
  }
  ha_rows get_min_null_of_col(uint idx)
  {
    DBUG_ASSERT(idx < table->s->fields);
    return col_stat[idx].min_null_row;
  }
  uint get_max_nulls_in_row() { return max_nulls_in_row; }
};


/* used in independent ALL/ANY optimisation */
class select_max_min_finder_subselect :public select_subselect
{
  Item_cache *cache;
  bool (select_max_min_finder_subselect::*op)();
  bool fmax;
  bool is_all;
public:
  select_max_min_finder_subselect(Item_subselect *item_arg, bool mx,
                                  bool all)
    :select_subselect(item_arg), cache(0), fmax(mx), is_all(all)
  {}
  void cleanup();
  int send_data(List<Item> &items);
  bool cmp_real();
  bool cmp_int();
  bool cmp_decimal();
  bool cmp_str();
};

/* EXISTS subselect interface class */
class select_exists_subselect :public select_subselect
{
public:
  select_exists_subselect(Item_subselect *item_arg)
    :select_subselect(item_arg){}
  int send_data(List<Item> &items);
};




/*
  Optimizer and executor structure for the materialized semi-join info. This
  structure contains
   - The sj-materialization temporary table
   - Members needed to make index lookup or a full scan of the temptable.
*/
class SJ_MATERIALIZATION_INFO : public Sql_alloc
{
public:
  /* Optimal join sub-order */
  struct st_position *positions;

  uint tables; /* Number of tables in the sj-nest */

  /* Expected #rows in the materialized table */
  double rows;

  /* 
    Cost to materialize - execute the sub-join and write rows into temp.table
  */
  COST_VECT materialization_cost;

  /* Cost to make one lookup in the temptable */
  COST_VECT lookup_cost;
  
  /* Cost of scanning the materialized table */
  COST_VECT scan_cost;

  /* --- Execution structures ---------- */
  
  /*
    TRUE <=> This structure is used for execution. We don't necessarily pick
    sj-materialization, so some of SJ_MATERIALIZATION_INFO structures are not
    used by materialization
  */
  bool is_used;
  
  bool materialized; /* TRUE <=> materialization already performed */
  /*
    TRUE  - the temptable is read with full scan
    FALSE - we use the temptable for index lookups
  */
  bool is_sj_scan; 
  
  /* The temptable and its related info */
  TMP_TABLE_PARAM sjm_table_param;
  List<Item> sjm_table_cols;
  TABLE *table;

  /* Structure used to make index lookups */
  struct st_table_ref *tab_ref;
  Item *in_equality; /* See create_subq_in_equalities() */

  Item *join_cond; /* See comments in make_join_select() */
  Copy_field *copy_field; /* Needed for SJ_Materialization scan */
};


/* Structs used when sorting */

typedef struct st_sort_field {
  Field *field;				/* Field to sort */
  Item	*item;				/* Item if not sorting fields */
  uint	 length;			/* Length of sort field */
  uint   suffix_length;                 /* Length suffix (0-4) */
  Item_result result_type;		/* Type of item */
  bool reverse;				/* if descending sort */
  bool need_strxnfrm;			/* If we have to use strxnfrm() */
} SORT_FIELD;


typedef struct st_sort_buffer {
  uint index;					/* 0 or 1 */
  uint sort_orders;
  uint change_pos;				/* If sort-fields changed */
  char **buff;
  SORT_FIELD *sortorder;
} SORT_BUFFER;

/* Structure for db & table in sql_yacc */

class Table_ident :public Sql_alloc
{
public:
  LEX_STRING db;
  LEX_STRING table;
  SELECT_LEX_UNIT *sel;
  inline Table_ident(THD *thd, LEX_STRING db_arg, LEX_STRING table_arg,
		     bool force)
    :table(table_arg), sel((SELECT_LEX_UNIT *)0)
  {
    if (!force && (thd->client_capabilities & CLIENT_NO_SCHEMA))
      db.str=0;
    else
      db= db_arg;
  }
  inline Table_ident(LEX_STRING table_arg)
    :table(table_arg), sel((SELECT_LEX_UNIT *)0)
  {
    db.str=0;
  }
  /*
    This constructor is used only for the case when we create a derived
    table. A derived table has no name and doesn't belong to any database.
    Later, if there was an alias specified for the table, it will be set
    by add_table_to_list.
  */
  inline Table_ident(SELECT_LEX_UNIT *s) : sel(s)
  {
    /* We must have a table name here as this is used with add_table_to_list */
    db.str= empty_c_string;                    /* a subject to casedn_str */
    db.length= 0;
    table.str= internal_table_name;
    table.length=1;
  }
  bool is_derived_table() const { return test(sel); }
  inline void change_db(char *db_name)
  {
    db.str= db_name; db.length= (uint) strlen(db_name);
  }
};

// this is needed for user_vars hash
class user_var_entry
{
 public:
  user_var_entry() {}                         /* Remove gcc warning */
  LEX_STRING name;
  char *value;
  ulong length;
  query_id_t update_query_id, used_query_id;
  Item_result type;
  bool unsigned_flag;

  double val_real(bool *null_value);
  longlong val_int(bool *null_value) const;
  String *val_str(bool *null_value, String *str, uint decimals);
  my_decimal *val_decimal(bool *null_value, my_decimal *result);
  DTCollation collation;
};

user_var_entry *get_variable(HASH *hash, LEX_STRING &name,
				    bool create_if_not_exists);

/*
   Unique -- class for unique (removing of duplicates).
   Puts all values to the TREE. If the tree becomes too big,
   it's dumped to the file. User can request sorted values, or
   just iterate through them. In the last case tree merging is performed in
   memory simultaneously with iteration, so it should be ~2-3x faster.
 */

class Unique :public Sql_alloc
{
  DYNAMIC_ARRAY file_ptrs;
  ulong max_elements;
  ulonglong max_in_memory_size;
  IO_CACHE file;
  TREE tree;
  uchar *record_pointers;
  ulong filtered_out_elems;
  bool flush();
  uint size;
  uint full_size;
  uint min_dupl_count;   /* always 0 for unions, > 0 for intersections */

public:
  ulong elements;
  Unique(qsort_cmp2 comp_func, void *comp_func_fixed_arg,
	 uint size_arg, ulonglong max_in_memory_size_arg,
         uint min_dupl_count_arg= 0);
  ~Unique();
  ulong elements_in_tree() { return tree.elements_in_tree; }
  inline bool unique_add(void *ptr)
  {
    DBUG_ENTER("unique_add");
    DBUG_PRINT("info", ("tree %u - %lu", tree.elements_in_tree, max_elements));
    if (!(tree.flag & TREE_ONLY_DUPS) && 
        tree.elements_in_tree >= max_elements && flush())
      DBUG_RETURN(1);
    DBUG_RETURN(!tree_insert(&tree, ptr, 0, tree.custom_arg));
  }

  bool is_in_memory() { return (my_b_tell(&file) == 0); }
  void close_for_expansion() { tree.flag= TREE_ONLY_DUPS; }

  bool get(TABLE *table);
  
  /* Cost of searching for an element in the tree */
  inline static double get_search_cost(ulonglong tree_elems, uint compare_factor)
  {
    return log((double) tree_elems) / (compare_factor * M_LN2);
  }  

  static double get_use_cost(uint *buffer, size_t nkeys, uint key_size,
                             ulonglong max_in_memory_size, uint compare_factor,
                             bool intersect_fl, bool *in_memory);
  inline static int get_cost_calc_buff_size(size_t nkeys, uint key_size,
                                            ulonglong max_in_memory_size)
  {
    register ulonglong max_elems_in_tree=
      max_in_memory_size / ALIGN_SIZE(sizeof(TREE_ELEMENT)+key_size);
    return (int) (sizeof(uint)*(1 + nkeys/max_elems_in_tree));
  }

  void reset();
  bool walk(tree_walk_action action, void *walk_action_arg);

  uint get_size() const { return size; }
  ulonglong get_max_in_memory_size() const { return max_in_memory_size; }

  friend int unique_write_to_file(uchar* key, element_count count, Unique *unique);
  friend int unique_write_to_ptrs(uchar* key, element_count count, Unique *unique);

  friend int unique_write_to_file_with_count(uchar* key, element_count count,
                                             Unique *unique);
  friend int unique_intersect_write_to_ptrs(uchar* key, element_count count, 
				            Unique *unique);
};


class multi_delete :public select_result_interceptor
{
  TABLE_LIST *delete_tables, *table_being_deleted;
  Unique **tempfiles;
  ha_rows deleted, found;
  uint num_of_tables;
  int error;
  bool do_delete;
  /* True if at least one table we delete from is transactional */
  bool transactional_tables;
  /* True if at least one table we delete from is not transactional */
  bool normal_tables;
  bool delete_while_scanning;
  /*
     error handling (rollback and binlogging) can happen in send_eof()
     so that afterward send_error() needs to find out that.
  */
  bool error_handled;

public:
  multi_delete(TABLE_LIST *dt, uint num_of_tables);
  ~multi_delete();
  int prepare(List<Item> &list, SELECT_LEX_UNIT *u);
  int send_data(List<Item> &items);
  bool initialize_tables (JOIN *join);
  void send_error(uint errcode,const char *err);
  int do_deletes();
  int do_table_deletes(TABLE *table, bool ignore);
  bool send_eof();
  virtual void abort();
};


class multi_update :public select_result_interceptor
{
  TABLE_LIST *all_tables; /* query/update command tables */
  List<TABLE_LIST> *leaves;     /* list of leves of join table tree */
  TABLE_LIST *update_tables, *table_being_updated;
  TABLE **tmp_tables, *main_table, *table_to_update;
  TMP_TABLE_PARAM *tmp_table_param;
  ha_rows updated, found;
  List <Item> *fields, *values;
  List <Item> **fields_for_table, **values_for_table;
  uint table_count;
  /*
   List of tables referenced in the CHECK OPTION condition of
   the updated view excluding the updated table.
  */
  List <TABLE> unupdated_check_opt_tables;
  Copy_field *copy_field;
  enum enum_duplicates handle_duplicates;
  bool do_update, trans_safe;
  /* True if the update operation has made a change in a transactional table */
  bool transactional_tables;
  bool ignore;
  /* 
     error handling (rollback and binlogging) can happen in send_eof()
     so that afterward send_error() needs to find out that.
  */
  bool error_handled;

public:
  multi_update(TABLE_LIST *ut, List<TABLE_LIST> *leaves_list,
	       List<Item> *fields, List<Item> *values,
	       enum_duplicates handle_duplicates, bool ignore);
  ~multi_update();
  int prepare(List<Item> &list, SELECT_LEX_UNIT *u);
  int send_data(List<Item> &items);
  bool initialize_tables (JOIN *join);
  void send_error(uint errcode,const char *err);
  int  do_updates();
  bool send_eof();
  virtual void abort();
};

class my_var : public Sql_alloc  {
public:
  LEX_STRING s;
#ifndef DBUG_OFF
  /*
    Routine to which this Item_splocal belongs. Used for checking if correct
    runtime context is used for variable handling.
  */
  sp_head *sp;
#endif
  bool local;
  uint offset;
  enum_field_types type;
  my_var (LEX_STRING& j, bool i, uint o, enum_field_types t)
    :s(j), local(i), offset(o), type(t)
  {}
  ~my_var() {}
};

class select_dumpvar :public select_result_interceptor {
  ha_rows row_count;
public:
  List<my_var> var_list;
  select_dumpvar()  { var_list.empty(); row_count= 0;}
  /**
     Creates a select_dumpvar to represent INTO <variable> with a defined 
     level of subquery nesting.
   */
  select_dumpvar(int nest_level_arg)
  {
    var_list.empty();
    row_count= 0;
    nest_level= nest_level_arg;
  }
  ~select_dumpvar() {}
  int prepare(List<Item> &list, SELECT_LEX_UNIT *u);
  int send_data(List<Item> &items);
  bool send_eof();
  virtual bool check_simple_select() const;
  void cleanup();
};

/* Bits in sql_command_flags */

#define CF_CHANGES_DATA		1
#define CF_HAS_ROW_COUNT	2
#define CF_STATUS_COMMAND	4
#define CF_SHOW_TABLE_COMMAND	8
#define CF_WRITE_LOGS_COMMAND  16

/**
  Must be set for SQL statements that may contain
  Item expressions and/or use joins and tables.
  Indicates that the parse tree of such statement may
  contain rule-based optimizations that depend on metadata
  (i.e. number of columns in a table), and consequently
  that the statement must be re-prepared whenever
  referenced metadata changes. Must not be set for
  statements that themselves change metadata, e.g. RENAME,
  ALTER and other DDL, since otherwise will trigger constant
  reprepare. Consequently, complex item expressions and
  joins are currently prohibited in these statements.
*/
#define CF_REEXECUTION_FRAGILE 32
#define CF_REPORT_PROGRESS     64

/* Functions in sql_class.cc */

void add_to_status(STATUS_VAR *to_var, STATUS_VAR *from_var);

void add_diff_to_status(STATUS_VAR *to_var, STATUS_VAR *from_var,
                        STATUS_VAR *dec_var);
void mark_transaction_to_rollback(THD *thd, bool all);

/*
  inline handler methods that need to know TABLE and THD structures
*/
inline void handler::increment_statistics(ulong SSV::*offset) const
{
  status_var_increment(table->in_use->status_var.*offset);
}

inline void handler::decrement_statistics(ulong SSV::*offset) const
{
  status_var_decrement(table->in_use->status_var.*offset);
}

inline int handler::ha_index_read_map(uchar * buf, const uchar * key,
                                      key_part_map keypart_map,
                                      enum ha_rkey_function find_flag)
{
  DBUG_ASSERT(inited==INDEX);
  increment_statistics(&SSV::ha_read_key_count);
  int error= index_read_map(buf, key, keypart_map, find_flag);
  if (!error)
    update_index_statistics();
  table->status=error ? STATUS_NOT_FOUND: 0;
  return error;
}


/*
  @note: Other index lookup/navigation functions require prior
  handler->index_init() call. This function is different, it requires
  that the scan is not initialized, and accepts "uint index" as an argument.
*/

inline int handler::ha_index_read_idx_map(uchar * buf, uint index,
                                          const uchar * key,
                                          key_part_map keypart_map,
                                          enum ha_rkey_function find_flag)
{
  DBUG_ASSERT(inited==NONE);
  increment_statistics(&SSV::ha_read_key_count);
  int error= index_read_idx_map(buf, index, key, keypart_map, find_flag);
  if (!error)
  {
    update_rows_read();
    index_rows_read[index]++;
  }
  table->status=error ? STATUS_NOT_FOUND: 0;
  return error;
}

inline int handler::ha_index_next(uchar * buf)
{
  DBUG_ASSERT(inited==INDEX);
  increment_statistics(&SSV::ha_read_next_count);
  int error= index_next(buf);
  if (!error)
    update_index_statistics();
  table->status=error ? STATUS_NOT_FOUND: 0;
  return error;
}

inline int handler::ha_index_prev(uchar * buf)
{
  DBUG_ASSERT(inited==INDEX);
  increment_statistics(&SSV::ha_read_prev_count);
  int error= index_prev(buf);
  if (!error)
    update_index_statistics();
  table->status=error ? STATUS_NOT_FOUND: 0;
  return error;
}

inline int handler::ha_index_first(uchar * buf)
{
  DBUG_ASSERT(inited==INDEX);
  increment_statistics(&SSV::ha_read_first_count);
  int error= index_first(buf);
  if (!error)
    update_index_statistics();
  table->status=error ? STATUS_NOT_FOUND: 0;
  return error;
}

inline int handler::ha_index_last(uchar * buf)
{
  DBUG_ASSERT(inited==INDEX);
  increment_statistics(&SSV::ha_read_last_count);
  int error= index_last(buf);
  if (!error)
    update_index_statistics();
  table->status=error ? STATUS_NOT_FOUND: 0;
  return error;
}

inline int handler::ha_index_next_same(uchar *buf, const uchar *key,
                                       uint keylen)
{
  DBUG_ASSERT(inited==INDEX);
  increment_statistics(&SSV::ha_read_next_count);
  int error= index_next_same(buf, key, keylen);
  if (!error)
    update_index_statistics();
  table->status=error ? STATUS_NOT_FOUND: 0;
  return error;
}

inline int handler::ha_ft_read(uchar *buf)
{
  int error= ft_read(buf);
  if (!error)
    update_rows_read();

  table->status=error ? STATUS_NOT_FOUND: 0;
  return error;
}

inline int handler::ha_rnd_next(uchar *buf)
{
  increment_statistics(&SSV::ha_read_rnd_next_count);
  int error= rnd_next(buf);
  if (!error)
    update_rows_read();
  table->status=error ? STATUS_NOT_FOUND: 0;
  return error;
}

inline int handler::ha_rnd_pos(uchar *buf, uchar *pos)
{
  increment_statistics(&SSV::ha_read_rnd_count);
  int error= rnd_pos(buf, pos);
  if (!error)
    update_rows_read();
  table->status=error ? STATUS_NOT_FOUND: 0;
  return error;
}

inline int handler::ha_rnd_pos_by_record(uchar *buf)
{
  int error= rnd_pos_by_record(buf);
  if (!error)
    update_rows_read();
  table->status=error ? STATUS_NOT_FOUND: 0;
  return error;
}

inline int handler::ha_read_first_row(uchar *buf, uint primary_key)
{
  int error= read_first_row(buf, primary_key);
  if (!error)
    update_rows_read();
  table->status=error ? STATUS_NOT_FOUND: 0;
  return error;
}

inline int handler::ha_write_tmp_row(uchar *buf)
{
  increment_statistics(&SSV::ha_tmp_write_count);
  return write_row(buf);
}

inline int handler::ha_update_tmp_row(const uchar *old_data, uchar *new_data)
{
  increment_statistics(&SSV::ha_tmp_update_count);
  return update_row(old_data, new_data);
}

#endif /* MYSQL_SERVER */<|MERGE_RESOLUTION|>--- conflicted
+++ resolved
@@ -2202,10 +2202,7 @@
   }
   void close_active_vio();
 #endif
-<<<<<<< HEAD
   void awake(killed_state state_to_set);
-=======
-  void awake(THD::killed_state state_to_set);
  
 
   /*
@@ -2216,7 +2213,6 @@
     facility is used only by SHOW EXPLAIN code (See Show_explain_request)
   */
   Apc_target apc_target;
->>>>>>> ba09d25a
 
 #ifndef MYSQL_CLIENT
   enum enum_binlog_query_type {
