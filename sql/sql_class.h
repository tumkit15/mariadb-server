/* Copyright (c) 2000, 2013, Oracle and/or its affiliates.
   Copyright (c) 2009, 2013, Monty Program Ab.

   This program is free software; you can redistribute it and/or modify
   it under the terms of the GNU General Public License as published by
   the Free Software Foundation; version 2 of the License.

   This program is distributed in the hope that it will be useful,
   but WITHOUT ANY WARRANTY; without even the implied warranty of
   MERCHANTABILITY or FITNESS FOR A PARTICULAR PURPOSE.  See the
   GNU General Public License for more details.

   You should have received a copy of the GNU General Public License
   along with this program; if not, write to the Free Software
   Foundation, Inc., 51 Franklin Street, Fifth Floor, Boston, MA  02110-1301, USA */

#ifndef SQL_CLASS_INCLUDED
#define SQL_CLASS_INCLUDED

/* Classes in mysql */

#include "my_global.h"                          /* NO_EMBEDDED_ACCESS_CHECKS */
#ifdef MYSQL_SERVER
#include "unireg.h"                    // REQUIRED: for other includes
#endif
#include <waiting_threads.h>
#include "sql_const.h"
#include <mysql/plugin_audit.h>
#include "log.h"
#include "rpl_tblmap.h"
#include "mdl.h"
#include "probes_mysql.h"
#include "sql_locale.h"                         /* my_locale_st */
#include "sql_profile.h"                   /* PROFILING */
#include "scheduler.h"                     /* thd_scheduler */
#include "protocol.h"             /* Protocol_text, Protocol_binary */
#include "violite.h"              /* vio_is_connected */
#include "thr_lock.h"             /* thr_lock_type, THR_LOCK_DATA,
                                     THR_LOCK_INFO */
#include "thr_timer.h"
#include <mysql/psi/mysql_stage.h>
#include <mysql/psi/mysql_statement.h>
#include <mysql/psi/mysql_idle.h>
#include <mysql/psi/mysql_table.h>
#include <mysql_com_server.h>

extern "C"
void set_thd_stage_info(void *thd,
                        const PSI_stage_info *new_stage,
                        PSI_stage_info *old_stage,
                        const char *calling_func,
                        const char *calling_file,
                        const unsigned int calling_line);

#define THD_STAGE_INFO(thd, stage) \
  (thd)->enter_stage(& stage, NULL, __func__, __FILE__, __LINE__)

#include "my_apc.h"
#include "rpl_gtid.h"
#include "wsrep_mysqld.h"

class Reprepare_observer;
class Relay_log_info;
struct rpl_group_info;
class Rpl_filter;

class Query_log_event;
class Load_log_event;
class Slave_log_event;
class sp_rcontext;
class sp_cache;
class Lex_input_stream;
class Parser_state;
class Rows_log_event;
class Sroutine_hash_entry;
class user_var_entry;
class rpl_io_thread_info;
class rpl_sql_thread_info;

enum enum_ha_read_modes { RFIRST, RNEXT, RPREV, RLAST, RKEY, RNEXT_SAME };
enum enum_duplicates { DUP_ERROR, DUP_REPLACE, DUP_UPDATE };
enum enum_delay_key_write { DELAY_KEY_WRITE_NONE, DELAY_KEY_WRITE_ON,
			    DELAY_KEY_WRITE_ALL };
enum enum_slave_exec_mode { SLAVE_EXEC_MODE_STRICT,
                            SLAVE_EXEC_MODE_IDEMPOTENT,
                            SLAVE_EXEC_MODE_LAST_BIT };
enum enum_slave_run_triggers_for_rbr { SLAVE_RUN_TRIGGERS_FOR_RBR_NO,
                                       SLAVE_RUN_TRIGGERS_FOR_RBR_YES,
                                       SLAVE_RUN_TRIGGERS_FOR_RBR_LOGGING};
enum enum_slave_type_conversions { SLAVE_TYPE_CONVERSIONS_ALL_LOSSY,
                                   SLAVE_TYPE_CONVERSIONS_ALL_NON_LOSSY};
enum enum_mark_columns
{ MARK_COLUMNS_NONE, MARK_COLUMNS_READ, MARK_COLUMNS_WRITE};
enum enum_filetype { FILETYPE_CSV, FILETYPE_XML };

/* Bits for different SQL modes modes (including ANSI mode) */
#define MODE_REAL_AS_FLOAT              (1ULL << 0)
#define MODE_PIPES_AS_CONCAT            (1ULL << 1)
#define MODE_ANSI_QUOTES                (1ULL << 2)
#define MODE_IGNORE_SPACE               (1ULL << 3)
#define MODE_IGNORE_BAD_TABLE_OPTIONS   (1ULL << 4)
#define MODE_ONLY_FULL_GROUP_BY         (1ULL << 5)
#define MODE_NO_UNSIGNED_SUBTRACTION    (1ULL << 6)
#define MODE_NO_DIR_IN_CREATE           (1ULL << 7)
#define MODE_POSTGRESQL                 (1ULL << 8)
#define MODE_ORACLE                     (1ULL << 9)
#define MODE_MSSQL                      (1ULL << 10)
#define MODE_DB2                        (1ULL << 11)
#define MODE_MAXDB                      (1ULL << 12)
#define MODE_NO_KEY_OPTIONS             (1ULL << 13)
#define MODE_NO_TABLE_OPTIONS           (1ULL << 14)
#define MODE_NO_FIELD_OPTIONS           (1ULL << 15)
#define MODE_MYSQL323                   (1ULL << 16)
#define MODE_MYSQL40                    (1ULL << 17)
#define MODE_ANSI                       (1ULL << 18)
#define MODE_NO_AUTO_VALUE_ON_ZERO      (1ULL << 19)
#define MODE_NO_BACKSLASH_ESCAPES       (1ULL << 20)
#define MODE_STRICT_TRANS_TABLES        (1ULL << 21)
#define MODE_STRICT_ALL_TABLES          (1ULL << 22)
#define MODE_NO_ZERO_IN_DATE            (1ULL << 23)
#define MODE_NO_ZERO_DATE               (1ULL << 24)
#define MODE_INVALID_DATES              (1ULL << 25)
#define MODE_ERROR_FOR_DIVISION_BY_ZERO (1ULL << 26)
#define MODE_TRADITIONAL                (1ULL << 27)
#define MODE_NO_AUTO_CREATE_USER        (1ULL << 28)
#define MODE_HIGH_NOT_PRECEDENCE        (1ULL << 29)
#define MODE_NO_ENGINE_SUBSTITUTION     (1ULL << 30)
#define MODE_PAD_CHAR_TO_FULL_LENGTH    (1ULL << 31)

/* Bits for different old style modes */
#define OLD_MODE_NO_DUP_KEY_WARNINGS_WITH_IGNORE	(1 << 0)
#define OLD_MODE_NO_PROGRESS_INFO			(1 << 1)
#define OLD_MODE_ZERO_DATE_TIME_CAST                    (1 << 2)

extern char internal_table_name[2];
extern char empty_c_string[1];
extern LEX_STRING EMPTY_STR;
extern MYSQL_PLUGIN_IMPORT const char **errmesg;

extern bool volatile shutdown_in_progress;

extern "C" LEX_STRING * thd_query_string (MYSQL_THD thd);
extern "C" char **thd_query(MYSQL_THD thd);

/**
  @class CSET_STRING
  @brief Character set armed LEX_STRING
*/
class CSET_STRING
{
private:
  LEX_STRING string;
  CHARSET_INFO *cs;
public:
  CSET_STRING() : cs(&my_charset_bin)
  {
    string.str= NULL;
    string.length= 0;
  }
  CSET_STRING(char *str_arg, size_t length_arg, CHARSET_INFO *cs_arg) :
  cs(cs_arg)
  {
    DBUG_ASSERT(cs_arg != NULL);
    string.str= str_arg;
    string.length= length_arg;
  }

  inline char *str() const { return string.str; }
  inline uint32 length() const { return string.length; }
  CHARSET_INFO *charset() const { return cs; }

  friend LEX_STRING * thd_query_string (MYSQL_THD thd);
  friend char **thd_query(MYSQL_THD thd);
};


#define TC_HEURISTIC_RECOVER_COMMIT   1
#define TC_HEURISTIC_RECOVER_ROLLBACK 2
extern ulong tc_heuristic_recover;

typedef struct st_user_var_events
{
  user_var_entry *user_var_event;
  char *value;
  ulong length;
  Item_result type;
  uint charset_number;
  bool unsigned_flag;
} BINLOG_USER_VAR_EVENT;

/*
  The COPY_INFO structure is used by INSERT/REPLACE code.
  The schema of the row counting by the INSERT/INSERT ... ON DUPLICATE KEY
  UPDATE code:
    If a row is inserted then the copied variable is incremented.
    If a row is updated by the INSERT ... ON DUPLICATE KEY UPDATE and the
      new data differs from the old one then the copied and the updated
      variables are incremented.
    The touched variable is incremented if a row was touched by the update part
      of the INSERT ... ON DUPLICATE KEY UPDATE no matter whether the row
      was actually changed or not.
*/
typedef struct st_copy_info {
  ha_rows records; /**< Number of processed records */
  ha_rows deleted; /**< Number of deleted records */
  ha_rows updated; /**< Number of updated records */
  ha_rows copied;  /**< Number of copied records */
  ha_rows error_count;
  ha_rows touched; /* Number of touched records */
  enum enum_duplicates handle_duplicates;
  int escape_char, last_errno;
  bool ignore;
  /* for INSERT ... UPDATE */
  List<Item> *update_fields;
  List<Item> *update_values;
  /* for VIEW ... WITH CHECK OPTION */
  TABLE_LIST *view;
} COPY_INFO;


class Key_part_spec :public Sql_alloc {
public:
  LEX_STRING field_name;
  uint length;
  Key_part_spec(const LEX_STRING &name, uint len)
    : field_name(name), length(len)
  {}
  Key_part_spec(const char *name, const size_t name_len, uint len)
    : length(len)
  { field_name.str= (char *)name; field_name.length= name_len; }
  bool operator==(const Key_part_spec& other) const;
  /**
    Construct a copy of this Key_part_spec. field_name is copied
    by-pointer as it is known to never change. At the same time
    'length' may be reset in mysql_prepare_create_table, and this
    is why we supply it with a copy.

    @return If out of memory, 0 is returned and an error is set in
    THD.
  */
  Key_part_spec *clone(MEM_ROOT *mem_root) const
  { return new (mem_root) Key_part_spec(*this); }
};


class Alter_drop :public Sql_alloc {
public:
  enum drop_type {KEY, COLUMN, FOREIGN_KEY };
  const char *name;
  enum drop_type type;
  bool drop_if_exists;
  Alter_drop(enum drop_type par_type,const char *par_name, bool par_exists)
    :name(par_name), type(par_type), drop_if_exists(par_exists)
  {
    DBUG_ASSERT(par_name != NULL);
  }
  /**
    Used to make a clone of this object for ALTER/CREATE TABLE
    @sa comment for Key_part_spec::clone
  */
  Alter_drop *clone(MEM_ROOT *mem_root) const
    { return new (mem_root) Alter_drop(*this); }
};


class Alter_column :public Sql_alloc {
public:
  const char *name;
  Item *def;
  Alter_column(const char *par_name,Item *literal)
    :name(par_name), def(literal) {}
  /**
    Used to make a clone of this object for ALTER/CREATE TABLE
    @sa comment for Key_part_spec::clone
  */
  Alter_column *clone(MEM_ROOT *mem_root) const
    { return new (mem_root) Alter_column(*this); }
};


class Key :public Sql_alloc {
public:
  enum Keytype { PRIMARY, UNIQUE, MULTIPLE, FULLTEXT, SPATIAL, FOREIGN_KEY};
  enum Keytype type;
  KEY_CREATE_INFO key_create_info;
  List<Key_part_spec> columns;
  LEX_STRING name;
  engine_option_value *option_list;
  bool generated;
  bool create_if_not_exists;

  Key(enum Keytype type_par, const LEX_STRING &name_arg,
      KEY_CREATE_INFO *key_info_arg,
      bool generated_arg, List<Key_part_spec> &cols,
      engine_option_value *create_opt, bool if_not_exists_opt)
    :type(type_par), key_create_info(*key_info_arg), columns(cols),
    name(name_arg), option_list(create_opt), generated(generated_arg),
    create_if_not_exists(if_not_exists_opt)
  {}
  Key(enum Keytype type_par, const char *name_arg, size_t name_len_arg,
      KEY_CREATE_INFO *key_info_arg, bool generated_arg,
      List<Key_part_spec> &cols,
      engine_option_value *create_opt, bool if_not_exists_opt)
    :type(type_par), key_create_info(*key_info_arg), columns(cols),
    option_list(create_opt), generated(generated_arg),
    create_if_not_exists(if_not_exists_opt)
  {
    name.str= (char *)name_arg;
    name.length= name_len_arg;
  }
  Key(const Key &rhs, MEM_ROOT *mem_root);
  virtual ~Key() {}
  /* Equality comparison of keys (ignoring name) */
  friend bool foreign_key_prefix(Key *a, Key *b);
  /**
    Used to make a clone of this object for ALTER/CREATE TABLE
    @sa comment for Key_part_spec::clone
  */
  virtual Key *clone(MEM_ROOT *mem_root) const
    { return new (mem_root) Key(*this, mem_root); }
};


class Foreign_key: public Key {
public:
  enum fk_match_opt { FK_MATCH_UNDEF, FK_MATCH_FULL,
		      FK_MATCH_PARTIAL, FK_MATCH_SIMPLE};
  enum fk_option { FK_OPTION_UNDEF, FK_OPTION_RESTRICT, FK_OPTION_CASCADE,
		   FK_OPTION_SET_NULL, FK_OPTION_NO_ACTION, FK_OPTION_DEFAULT};

  LEX_STRING ref_db;
  LEX_STRING ref_table;
  List<Key_part_spec> ref_columns;
  uint delete_opt, update_opt, match_opt;
  Foreign_key(const LEX_STRING &name_arg, List<Key_part_spec> &cols,
	      const LEX_STRING &ref_db_arg, const LEX_STRING &ref_table_arg,
              List<Key_part_spec> &ref_cols,
	      uint delete_opt_arg, uint update_opt_arg, uint match_opt_arg,
              bool if_not_exists_opt)
    :Key(FOREIGN_KEY, name_arg, &default_key_create_info, 0, cols, NULL,
         if_not_exists_opt),
    ref_db(ref_db_arg), ref_table(ref_table_arg), ref_columns(ref_cols),
    delete_opt(delete_opt_arg), update_opt(update_opt_arg),
    match_opt(match_opt_arg)
   {
    // We don't check for duplicate FKs.
    key_create_info.check_for_duplicate_indexes= false;
  }
 Foreign_key(const Foreign_key &rhs, MEM_ROOT *mem_root);
  /**
    Used to make a clone of this object for ALTER/CREATE TABLE
    @sa comment for Key_part_spec::clone
  */
  virtual Key *clone(MEM_ROOT *mem_root) const
  { return new (mem_root) Foreign_key(*this, mem_root); }
  /* Used to validate foreign key options */
  bool validate(List<Create_field> &table_fields);
};

typedef struct st_mysql_lock
{
  TABLE **table;
  uint table_count,lock_count;
  THR_LOCK_DATA **locks;
} MYSQL_LOCK;


class LEX_COLUMN : public Sql_alloc
{
public:
  String column;
  uint rights;
  LEX_COLUMN (const String& x,const  uint& y ): column (x),rights (y) {}
};

class MY_LOCALE;

/**
  Query_cache_tls -- query cache thread local data.
*/

struct Query_cache_block;

struct Query_cache_tls
{
  /*
    'first_query_block' should be accessed only via query cache
    functions and methods to maintain proper locking.
  */
  Query_cache_block *first_query_block;
  void set_first_query_block(Query_cache_block *first_query_block_arg)
  {
    first_query_block= first_query_block_arg;
  }

  Query_cache_tls() :first_query_block(NULL) {}
};

/* SIGNAL / RESIGNAL / GET DIAGNOSTICS */

/**
  This enumeration list all the condition item names of a condition in the
  SQL condition area.
*/
typedef enum enum_diag_condition_item_name
{
  /*
    Conditions that can be set by the user (SIGNAL/RESIGNAL),
    and by the server implementation.
  */

  DIAG_CLASS_ORIGIN= 0,
  FIRST_DIAG_SET_PROPERTY= DIAG_CLASS_ORIGIN,
  DIAG_SUBCLASS_ORIGIN= 1,
  DIAG_CONSTRAINT_CATALOG= 2,
  DIAG_CONSTRAINT_SCHEMA= 3,
  DIAG_CONSTRAINT_NAME= 4,
  DIAG_CATALOG_NAME= 5,
  DIAG_SCHEMA_NAME= 6,
  DIAG_TABLE_NAME= 7,
  DIAG_COLUMN_NAME= 8,
  DIAG_CURSOR_NAME= 9,
  DIAG_MESSAGE_TEXT= 10,
  DIAG_MYSQL_ERRNO= 11,
  LAST_DIAG_SET_PROPERTY= DIAG_MYSQL_ERRNO
} Diag_condition_item_name;

/**
  Name of each diagnostic condition item.
  This array is indexed by Diag_condition_item_name.
*/
extern const LEX_STRING Diag_condition_item_names[];

/**
  These states are bit coded with HARD. For each state there must be a pair
  <state_even_num>, and <state_odd_num>_HARD.
*/
enum killed_state
{
  NOT_KILLED= 0,
  KILL_HARD_BIT= 1,                             /* Bit for HARD KILL */
  KILL_BAD_DATA= 2,
  KILL_BAD_DATA_HARD= 3,
  KILL_QUERY= 4,
  KILL_QUERY_HARD= 5,
  /*
    ABORT_QUERY signals to the query processor to stop execution ASAP without
    issuing an error. Instead a warning is issued, and when possible a partial
    query result is returned to the client.
  */
  ABORT_QUERY= 6,
  ABORT_QUERY_HARD= 7,
  KILL_TIMEOUT= 8,
  KILL_TIMEOUT_HARD= 9,
  /*
    All of the following killed states will kill the connection
    KILL_CONNECTION must be the first of these and it must start with
    an even number (becasue of HARD bit)!
  */
  KILL_CONNECTION= 10,
  KILL_CONNECTION_HARD= 11,
  KILL_SYSTEM_THREAD= 12,
  KILL_SYSTEM_THREAD_HARD= 13,
  KILL_SERVER= 14,
  KILL_SERVER_HARD= 15
};

extern int killed_errno(killed_state killed);
#define killed_mask_hard(killed) ((killed_state) ((killed) & ~KILL_HARD_BIT))

enum killed_type
{
  KILL_TYPE_ID,
  KILL_TYPE_USER,
  KILL_TYPE_QUERY
};

#include "sql_lex.h"				/* Must be here */

extern LEX_STRING sql_statement_names[(uint) SQLCOM_END + 1];
class Delayed_insert;
class select_result;
class Time_zone;

#define THD_SENTRY_MAGIC 0xfeedd1ff
#define THD_SENTRY_GONE  0xdeadbeef

#define THD_CHECK_SENTRY(thd) DBUG_ASSERT(thd->dbug_sentry == THD_SENTRY_MAGIC)

typedef ulonglong sql_mode_t;

typedef struct system_variables
{
  /*
    How dynamically allocated system variables are handled:

    The global_system_variables and max_system_variables are "authoritative"
    They both should have the same 'version' and 'size'.
    When attempting to access a dynamic variable, if the session version
    is out of date, then the session version is updated and realloced if
    neccessary and bytes copied from global to make up for missing data.

    Note that one should use my_bool instead of bool here, as the variables
    are used with my_getopt.c
  */
  ulong dynamic_variables_version;
  char* dynamic_variables_ptr;
  uint dynamic_variables_head;    /* largest valid variable offset */
  uint dynamic_variables_size;    /* how many bytes are in use */
  
  ulonglong max_heap_table_size;
  ulonglong tmp_table_size;
  ulonglong long_query_time;
  ulonglong max_statement_time;
  ulonglong optimizer_switch;
  sql_mode_t sql_mode; ///< which non-standard SQL behaviour should be enabled
  sql_mode_t old_behavior; ///< which old SQL behaviour should be enabled
  ulonglong option_bits; ///< OPTION_xxx constants, e.g. OPTION_PROFILING
  ulonglong join_buff_space_limit;
  ulonglong log_slow_filter; 
  ulonglong log_slow_verbosity; 
  ulonglong bulk_insert_buff_size;
  ulonglong join_buff_size;
  ulonglong sortbuff_size;
  ulonglong group_concat_max_len;
  ulonglong default_regex_flags;

  /**
     Place holders to store Multi-source variables in sys_var.cc during
     update and show of variables.
  */
  ulonglong slave_skip_counter;
  ulonglong max_relay_log_size;

  ha_rows select_limit;
  ha_rows max_join_size;
  ha_rows expensive_subquery_limit;
  ulong auto_increment_increment, auto_increment_offset;
  ulong lock_wait_timeout;
  ulong join_cache_level;
  ulong max_allowed_packet;
  ulong max_error_count;
  ulong max_length_for_sort_data;
  ulong max_sort_length;
  ulong max_tmp_tables;
  ulong max_insert_delayed_threads;
  ulong min_examined_row_limit;
  ulong multi_range_count;
  ulong net_buffer_length;
  ulong net_interactive_timeout;
  ulong net_read_timeout;
  ulong net_retry_count;
  ulong net_wait_timeout;
  ulong net_write_timeout;
  ulong optimizer_prune_level;
  ulong optimizer_search_depth;
  ulong optimizer_selectivity_sampling_limit;
  ulong optimizer_use_condition_selectivity;
  ulong use_stat_tables;
  ulong histogram_size;
  ulong histogram_type;
  ulong preload_buff_size;
  ulong profiling_history_size;
  ulong read_buff_size;
  ulong read_rnd_buff_size;
  ulong mrr_buff_size;
  ulong div_precincrement;
  /* Total size of all buffers used by the subselect_rowid_merge_engine. */
  ulong rowid_merge_buff_size;
  ulong max_sp_recursion_depth;
  ulong default_week_format;
  ulong max_seeks_for_key;
  ulong range_alloc_block_size;
  ulong query_alloc_block_size;
  ulong query_prealloc_size;
  ulong trans_alloc_block_size;
  ulong trans_prealloc_size;
  ulong log_warnings;
  /* Flags for slow log filtering */
  ulong log_slow_rate_limit; 
  ulong binlog_format; ///< binlog format for this thd (see enum_binlog_format)
  ulong progress_report_time;
  ulong completion_type;
  ulong query_cache_type;
  ulong tx_isolation;
  ulong updatable_views_with_limit;
  int max_user_connections;
  ulong server_id;
  /**
    In slave thread we need to know in behalf of which
    thread the query is being run to replicate temp tables properly
  */
  my_thread_id pseudo_thread_id;
  /**
     When replicating an event group with GTID, keep these values around so
     slave binlog can receive the same GTID as the original.
  */
  uint32     gtid_domain_id;
  uint64     gtid_seq_no;

  /**
    Default transaction access mode. READ ONLY (true) or READ WRITE (false).
  */
  my_bool tx_read_only;
  my_bool low_priority_updates;
  my_bool query_cache_wlock_invalidate;
  my_bool keep_files_on_create;

  my_bool old_mode;
  my_bool old_alter_table;
  my_bool old_passwords;
  my_bool big_tables;
  my_bool query_cache_strip_comments;
  my_bool sql_log_slow;
  my_bool sql_log_bin;
  my_bool binlog_annotate_row_events;
  my_bool binlog_direct_non_trans_update;

  plugin_ref table_plugin;
  plugin_ref tmp_table_plugin;

  /* Only charset part of these variables is sensible */
  CHARSET_INFO  *character_set_filesystem;
  CHARSET_INFO  *character_set_client;
  CHARSET_INFO  *character_set_results;

  /* Both charset and collation parts of these variables are important */
  CHARSET_INFO	*collation_server;
  CHARSET_INFO	*collation_database;
  CHARSET_INFO  *collation_connection;

  /* Names. These will be allocated in buffers in thd */
  LEX_STRING default_master_connection;

  /* Error messages */
  MY_LOCALE *lc_messages;
  /* Locale Support */
  MY_LOCALE *lc_time_names;

  Time_zone *time_zone;

  my_bool sysdate_is_now;

  /* deadlock detection */
  ulong wt_timeout_short, wt_deadlock_search_depth_short;
  ulong wt_timeout_long, wt_deadlock_search_depth_long;

  my_bool wsrep_on;
  my_bool wsrep_causal_reads;
  uint wsrep_sync_wait;
  ulong wsrep_retry_autocommit;
  double long_query_time_double, max_statement_time_double;

  my_bool pseudo_slave_mode;

} SV;

/**
  Per thread status variables.
  Must be long/ulong up to last_system_status_var so that
  add_to_status/add_diff_to_status can work.
*/

typedef struct system_status_var
{
  ulong com_other;
  ulong com_stat[(uint) SQLCOM_END];
  ulong created_tmp_disk_tables_;
  ulong created_tmp_tables_;
  ulong ha_commit_count;
  ulong ha_delete_count;
  ulong ha_read_first_count;
  ulong ha_read_last_count;
  ulong ha_read_key_count;
  ulong ha_read_next_count;
  ulong ha_read_prev_count;
  ulong ha_read_rnd_count;
  ulong ha_read_rnd_next_count;
  ulong ha_read_rnd_deleted_count;
  /*
    This number doesn't include calls to the default implementation and
    calls made by range access. The intent is to count only calls made by
    BatchedKeyAccess.
  */
  ulong ha_mrr_init_count;
  ulong ha_mrr_key_refills_count;
  ulong ha_mrr_rowid_refills_count;

  ulong ha_rollback_count;
  ulong ha_update_count;
  ulong ha_write_count;
  /* The following are for internal temporary tables */
  ulong ha_tmp_update_count;
  ulong ha_tmp_write_count;
  ulong ha_prepare_count;
  ulong ha_icp_attempts;
  ulong ha_icp_match;
  ulong ha_discover_count;
  ulong ha_savepoint_count;
  ulong ha_savepoint_rollback_count;
  ulong ha_external_lock_count;

  ulong net_big_packet_count;
  ulong opened_tables;
  ulong opened_shares;
  ulong opened_views;               /* +1 opening a view */

  ulong select_full_join_count_;
  ulong select_full_range_join_count_;
  ulong select_range_count_;
  ulong select_range_check_count_;
  ulong select_scan_count_;
  ulong executed_triggers;
  ulong long_query_count;
  ulong filesort_merge_passes_;
  ulong filesort_range_count_;
  ulong filesort_rows_;
  ulong filesort_scan_count_;
  ulong filesort_pq_sorts_;
  /* Prepared statements and binary protocol */
  ulong com_stmt_prepare;
  ulong com_stmt_reprepare;
  ulong com_stmt_execute;
  ulong com_stmt_send_long_data;
  ulong com_stmt_fetch;
  ulong com_stmt_reset;
  ulong com_stmt_close;

  /* Features used */
  ulong feature_dynamic_columns;    /* +1 when creating a dynamic column */
  ulong feature_fulltext;	    /* +1 when MATCH is used */
  ulong feature_gis;                /* +1 opening a table with GIS features */
  ulong feature_locale;		    /* +1 when LOCALE is set */
  ulong feature_subquery;	    /* +1 when subqueries are used */
  ulong feature_timezone;	    /* +1 when XPATH is used */
  ulong feature_trigger;	    /* +1 opening a table with triggers */
  ulong feature_xml;		    /* +1 when XPATH is used */

  ulong empty_queries;
  ulong access_denied_errors;
  ulong lost_connections;
  ulong max_statement_time_exceeded;
  /*
    Number of statements sent from the client
  */
  ulong questions;
  /*
    IMPORTANT!
    SEE last_system_status_var DEFINITION BELOW.
    Below 'last_system_status_var' are all variables that cannot be handled
    automatically by add_to_status()/add_diff_to_status().
  */
  ulonglong bytes_received;
  ulonglong bytes_sent;
  ulonglong rows_read;
  ulonglong rows_sent;
  ulonglong rows_tmp_read;
  ulonglong binlog_bytes_written;
  double last_query_cost;
  double cpu_time, busy_time;
  /* Don't initialize */
  volatile int64 memory_used;             /* This shouldn't be accumulated */
} STATUS_VAR;

/*
  This is used for 'SHOW STATUS'. It must be updated to the last ulong
  variable in system_status_var which is makes sense to add to the global
  counter
*/

#define last_system_status_var questions
#define last_cleared_system_status_var memory_used

/*
  Global status variables
*/

extern ulong feature_files_opened_with_delayed_keys;


void add_to_status(STATUS_VAR *to_var, STATUS_VAR *from_var);

void add_diff_to_status(STATUS_VAR *to_var, STATUS_VAR *from_var,
                        STATUS_VAR *dec_var);

void mark_transaction_to_rollback(THD *thd, bool all);


/**
  Get collation by name, send error to client on failure.
  @param name     Collation name
  @param name_cs  Character set of the name string
  @return
  @retval         NULL on error
  @retval         Pointter to CHARSET_INFO with the given name on success
*/
inline CHARSET_INFO *
mysqld_collation_get_by_name(const char *name,
                             CHARSET_INFO *name_cs= system_charset_info)
{
  CHARSET_INFO *cs;
  MY_CHARSET_LOADER loader;
  my_charset_loader_init_mysys(&loader);
  if (!(cs= my_collation_get_by_name(&loader, name, MYF(0))))
  {
    ErrConvString err(name, name_cs);
    my_error(ER_UNKNOWN_COLLATION, MYF(0), err.ptr());
    if (loader.error[0])
      push_warning_printf(current_thd,
                          Sql_condition::WARN_LEVEL_WARN,
                          ER_UNKNOWN_COLLATION, "%s", loader.error);
  }
  return cs;
}

inline bool is_supported_parser_charset(CHARSET_INFO *cs)
{
  return MY_TEST(cs->mbminlen == 1);
}

#ifdef MYSQL_SERVER

void free_tmp_table(THD *thd, TABLE *entry);


/* The following macro is to make init of Query_arena simpler */
#ifndef DBUG_OFF
#define INIT_ARENA_DBUG_INFO is_backup_arena= 0; is_reprepared= FALSE;
#else
#define INIT_ARENA_DBUG_INFO
#endif

class Query_arena
{
public:
  /*
    List of items created in the parser for this query. Every item puts
    itself to the list on creation (see Item::Item() for details))
  */
  Item *free_list;
  MEM_ROOT *mem_root;                   // Pointer to current memroot
#ifndef DBUG_OFF
  bool is_backup_arena; /* True if this arena is used for backup. */
  bool is_reprepared;
#endif
  /*
    The states relfects three diffrent life cycles for three
    different types of statements:
    Prepared statement: STMT_INITIALIZED -> STMT_PREPARED -> STMT_EXECUTED.
    Stored procedure:   STMT_INITIALIZED_FOR_SP -> STMT_EXECUTED.
    Other statements:   STMT_CONVENTIONAL_EXECUTION never changes.
  */
  enum enum_state
  {
    STMT_INITIALIZED= 0, STMT_INITIALIZED_FOR_SP= 1, STMT_PREPARED= 2,
    STMT_CONVENTIONAL_EXECUTION= 3, STMT_EXECUTED= 4, STMT_ERROR= -1
  };

  enum_state state;

  /* We build without RTTI, so dynamic_cast can't be used. */
  enum Type
  {
    STATEMENT, PREPARED_STATEMENT, STORED_PROCEDURE
  };

  Query_arena(MEM_ROOT *mem_root_arg, enum enum_state state_arg) :
    free_list(0), mem_root(mem_root_arg), state(state_arg)
  { INIT_ARENA_DBUG_INFO; }
  /*
    This constructor is used only when Query_arena is created as
    backup storage for another instance of Query_arena.
  */
  Query_arena() { INIT_ARENA_DBUG_INFO; }

  virtual Type type() const;
  virtual ~Query_arena() {};

  inline bool is_stmt_prepare() const { return state == STMT_INITIALIZED; }
  inline bool is_stmt_prepare_or_first_sp_execute() const
  { return (int)state < (int)STMT_PREPARED; }
  inline bool is_stmt_prepare_or_first_stmt_execute() const
  { return (int)state <= (int)STMT_PREPARED; }
  inline bool is_stmt_execute() const
  { return state == STMT_PREPARED || state == STMT_EXECUTED; }
  inline bool is_conventional() const
  { return state == STMT_CONVENTIONAL_EXECUTION; }

  inline void* alloc(size_t size) { return alloc_root(mem_root,size); }
  inline void* calloc(size_t size)
  {
    void *ptr;
    if ((ptr=alloc_root(mem_root,size)))
      bzero(ptr, size);
    return ptr;
  }
  inline char *strdup(const char *str)
  { return strdup_root(mem_root,str); }
  inline char *strmake(const char *str, size_t size)
  { return strmake_root(mem_root,str,size); }
  inline void *memdup(const void *str, size_t size)
  { return memdup_root(mem_root,str,size); }
  inline void *memdup_w_gap(const void *str, size_t size, uint gap)
  {
    void *ptr;
    if ((ptr= alloc_root(mem_root,size+gap)))
      memcpy(ptr,str,size);
    return ptr;
  }

  void set_query_arena(Query_arena *set);

  void free_items();
  /* Close the active state associated with execution of this statement */
  virtual void cleanup_stmt();
};


class Server_side_cursor;

/**
  @class Statement
  @brief State of a single command executed against this connection.

  One connection can contain a lot of simultaneously running statements,
  some of which could be:
   - prepared, that is, contain placeholders,
   - opened as cursors. We maintain 1 to 1 relationship between
     statement and cursor - if user wants to create another cursor for his
     query, we create another statement for it.
  To perform some action with statement we reset THD part to the state  of
  that statement, do the action, and then save back modified state from THD
  to the statement. It will be changed in near future, and Statement will
  be used explicitly.
*/

class Statement: public ilink, public Query_arena
{
  Statement(const Statement &rhs);              /* not implemented: */
  Statement &operator=(const Statement &rhs);   /* non-copyable */
public:
  /*
    Uniquely identifies each statement object in thread scope; change during
    statement lifetime. FIXME: must be const
  */
   ulong id;

  /*
    MARK_COLUMNS_NONE:  Means mark_used_colums is not set and no indicator to
                        handler of fields used is set
    MARK_COLUMNS_READ:  Means a bit in read set is set to inform handler
	                that the field is to be read. If field list contains
                        duplicates, then thd->dup_field is set to point
                        to the last found duplicate.
    MARK_COLUMNS_WRITE: Means a bit is set in write set to inform handler
			that it needs to update this field in write_row
                        and update_row.
  */
  enum enum_mark_columns mark_used_columns;

  LEX_STRING name; /* name for named prepared statements */
  LEX *lex;                                     // parse tree descriptor
  /*
    Points to the query associated with this statement. It's const, but
    we need to declare it char * because all table handlers are written
    in C and need to point to it.

    Note that if we set query = NULL, we must at the same time set
    query_length = 0, and protect the whole operation with
    LOCK_thd_data mutex. To avoid crashes in races, if we do not
    know that thd->query cannot change at the moment, we should print
    thd->query like this:
      (1) reserve the LOCK_thd_data mutex;
      (2) print or copy the value of query and query_length
      (3) release LOCK_thd_data mutex.
    This printing is needed at least in SHOW PROCESSLIST and SHOW
    ENGINE INNODB STATUS.
  */
  CSET_STRING query_string;
  /*
    If opt_query_cache_strip_comments is set, this contains query without
    comments. If not set, it contains pointer to query_string.
  */
  String base_query;


  inline char *query() const { return query_string.str(); }
  inline uint32 query_length() const { return query_string.length(); }
  CHARSET_INFO *query_charset() const { return query_string.charset(); }
  void set_query_inner(const CSET_STRING &string_arg)
  {
    query_string= string_arg;
  }
  void set_query_inner(char *query_arg, uint32 query_length_arg,
                       CHARSET_INFO *cs_arg)
  {
    set_query_inner(CSET_STRING(query_arg, query_length_arg, cs_arg));
  }
  void reset_query_inner()
  {
    set_query_inner(CSET_STRING());
  }
  /**
    Name of the current (default) database.

    If there is the current (default) database, "db" contains its name. If
    there is no current (default) database, "db" is NULL and "db_length" is
    0. In other words, "db", "db_length" must either be NULL, or contain a
    valid database name.

    @note this attribute is set and alloced by the slave SQL thread (for
    the THD of that thread); that thread is (and must remain, for now) the
    only responsible for freeing this member.
  */

  char *db;
  size_t db_length;

  /* This is set to 1 of last call to send_result_to_client() was ok */
  my_bool query_cache_is_applicable;

  /* This constructor is called for backup statements */
  Statement() {}

  Statement(LEX *lex_arg, MEM_ROOT *mem_root_arg,
            enum enum_state state_arg, ulong id_arg);
  virtual ~Statement();

  /* Assign execution context (note: not all members) of given stmt to self */
  virtual void set_statement(Statement *stmt);
  void set_n_backup_statement(Statement *stmt, Statement *backup);
  void restore_backup_statement(Statement *stmt, Statement *backup);
  /* return class type */
  virtual Type type() const;
};


/**
  Container for all statements created/used in a connection.
  Statements in Statement_map have unique Statement::id (guaranteed by id
  assignment in Statement::Statement)
  Non-empty statement names are unique too: attempt to insert a new statement
  with duplicate name causes older statement to be deleted

  Statements are auto-deleted when they are removed from the map and when the
  map is deleted.
*/

class Statement_map
{
public:
  Statement_map();

  int insert(THD *thd, Statement *statement);

  Statement *find_by_name(LEX_STRING *name)
  {
    Statement *stmt;
    stmt= (Statement*)my_hash_search(&names_hash, (uchar*)name->str,
                                     name->length);
    return stmt;
  }

  Statement *find(ulong id)
  {
    if (last_found_statement == 0 || id != last_found_statement->id)
    {
      Statement *stmt;
      stmt= (Statement *) my_hash_search(&st_hash, (uchar *) &id, sizeof(id));
      if (stmt && stmt->name.str)
        return NULL;
      last_found_statement= stmt;
    }
    return last_found_statement;
  }
  /*
    Close all cursors of this connection that use tables of a storage
    engine that has transaction-specific state and therefore can not
    survive COMMIT or ROLLBACK. Currently all but MyISAM cursors are closed.
  */
  void close_transient_cursors();
  void erase(Statement *statement);
  /* Erase all statements (calls Statement destructor) */
  void reset();
  ~Statement_map();
private:
  HASH st_hash;
  HASH names_hash;
  I_List<Statement> transient_cursor_list;
  Statement *last_found_statement;
};

struct st_savepoint {
  struct st_savepoint *prev;
  char                *name;
  uint                 length;
  Ha_trx_info         *ha_list;
  /** State of metadata locks before this savepoint was set. */
  MDL_savepoint        mdl_savepoint;
};

enum xa_states {XA_NOTR=0, XA_ACTIVE, XA_IDLE, XA_PREPARED, XA_ROLLBACK_ONLY};
extern const char *xa_state_names[];

typedef struct st_xid_state {
  /* For now, this is only used to catch duplicated external xids */
  XID  xid;                           // transaction identifier
  enum xa_states xa_state;            // used by external XA only
  bool in_thd;
  /* Error reported by the Resource Manager (RM) to the Transaction Manager. */
  uint rm_error;
} XID_STATE;

extern mysql_mutex_t LOCK_xid_cache;
extern HASH xid_cache;
bool xid_cache_init(void);
void xid_cache_free(void);
XID_STATE *xid_cache_search(XID *xid);
bool xid_cache_insert(XID *xid, enum xa_states xa_state);
bool xid_cache_insert(XID_STATE *xid_state);
void xid_cache_delete(XID_STATE *xid_state);

/**
  @class Security_context
  @brief A set of THD members describing the current authenticated user.
*/

class Security_context {
public:
  Security_context() {}                       /* Remove gcc warning */
  /*
    host - host of the client
    user - user of the client, set to NULL until the user has been read from
    the connection
    priv_user - The user privilege we are using. May be "" for anonymous user.
    ip - client IP
  */
  char   *host, *user, *ip;
  char   priv_user[USERNAME_LENGTH];
  char   proxy_user[USERNAME_LENGTH + MAX_HOSTNAME + 5];
  /* The host privilege we are using */
  char   priv_host[MAX_HOSTNAME];
  /* The role privilege we are using */
  char   priv_role[USERNAME_LENGTH];
  /* The external user (if available) */
  char   *external_user;
  /* points to host if host is available, otherwise points to ip */
  const char *host_or_ip;
  ulong master_access;                 /* Global privileges from mysql.user */
  ulong db_access;                     /* Privileges for current db */

  void init();
  void destroy();
  void skip_grants();
  inline char *priv_host_name()
  {
    return (*priv_host ? priv_host : (char *)"%");
  }

  bool set_user(char *user_arg);

#ifndef NO_EMBEDDED_ACCESS_CHECKS
  bool
  change_security_context(THD *thd,
                          LEX_STRING *definer_user,
                          LEX_STRING *definer_host,
                          LEX_STRING *db,
                          Security_context **backup);

  void
  restore_security_context(THD *thd, Security_context *backup);
#endif
  bool user_matches(Security_context *);
};


/**
  A registry for item tree transformations performed during
  query optimization. We register only those changes which require
  a rollback to re-execute a prepared statement or stored procedure
  yet another time.
*/

struct Item_change_record;
typedef I_List<Item_change_record> Item_change_list;


/**
  Type of locked tables mode.
  See comment for THD::locked_tables_mode for complete description.
*/

enum enum_locked_tables_mode
{
  LTM_NONE= 0,
  LTM_LOCK_TABLES,
  LTM_PRELOCKED,
  LTM_PRELOCKED_UNDER_LOCK_TABLES
};


/**
  Class that holds information about tables which were opened and locked
  by the thread. It is also used to save/restore this information in
  push_open_tables_state()/pop_open_tables_state().
*/

class Open_tables_state
{
public:
  /**
    As part of class THD, this member is set during execution
    of a prepared statement. When it is set, it is used
    by the locking subsystem to report a change in table metadata.

    When Open_tables_state part of THD is reset to open
    a system or INFORMATION_SCHEMA table, the member is cleared
    to avoid spurious ER_NEED_REPREPARE errors -- system and
    INFORMATION_SCHEMA tables are not subject to metadata version
    tracking.
    @sa check_and_update_table_version()
  */
  Reprepare_observer *m_reprepare_observer;

  /**
    List of regular tables in use by this thread. Contains temporary and
    base tables that were opened with @see open_tables().
  */
  TABLE *open_tables;
  /**
    List of temporary tables used by this thread. Contains user-level
    temporary tables, created with CREATE TEMPORARY TABLE, and
    internal temporary tables, created, e.g., to resolve a SELECT,
    or for an intermediate table used in ALTER.
    XXX Why are internal temporary tables added to this list?
  */
  TABLE *temporary_tables;
  TABLE *derived_tables;
  /*
    During a MySQL session, one can lock tables in two modes: automatic
    or manual. In automatic mode all necessary tables are locked just before
    statement execution, and all acquired locks are stored in 'lock'
    member. Unlocking takes place automatically as well, when the
    statement ends.
    Manual mode comes into play when a user issues a 'LOCK TABLES'
    statement. In this mode the user can only use the locked tables.
    Trying to use any other tables will give an error.
    The locked tables are also stored in this member, however,
    thd->locked_tables_mode is turned on.  Manual locking is described in
    the 'LOCK_TABLES' chapter of the MySQL manual.
    See also lock_tables() for details.
  */
  MYSQL_LOCK *lock;

  /*
    CREATE-SELECT keeps an extra lock for the table being
    created. This field is used to keep the extra lock available for
    lower level routines, which would otherwise miss that lock.
   */
  MYSQL_LOCK *extra_lock;

  /*
    Enum enum_locked_tables_mode and locked_tables_mode member are
    used to indicate whether the so-called "locked tables mode" is on,
    and what kind of mode is active.

    Locked tables mode is used when it's necessary to open and
    lock many tables at once, for usage across multiple
    (sub-)statements.
    This may be necessary either for queries that use stored functions
    and triggers, in which case the statements inside functions and
    triggers may be executed many times, or for implementation of
    LOCK TABLES, in which case the opened tables are reused by all
    subsequent statements until a call to UNLOCK TABLES.

    The kind of locked tables mode employed for stored functions and
    triggers is also called "prelocked mode".
    In this mode, first open_tables() call to open the tables used
    in a statement analyses all functions used by the statement
    and adds all indirectly used tables to the list of tables to
    open and lock.
    It also marks the parse tree of the statement as requiring
    prelocking. After that, lock_tables() locks the entire list
    of tables and changes THD::locked_tables_modeto LTM_PRELOCKED.
    All statements executed inside functions or triggers
    use the prelocked tables, instead of opening their own ones.
    Prelocked mode is turned off automatically once close_thread_tables()
    of the main statement is called.
  */
  enum enum_locked_tables_mode locked_tables_mode;
  uint current_tablenr;

  enum enum_flags {
    BACKUPS_AVAIL = (1U << 0)     /* There are backups available */
  };

  /*
    Flags with information about the open tables state.
  */
  uint state_flags;
  /**
     This constructor initializes Open_tables_state instance which can only
     be used as backup storage. To prepare Open_tables_state instance for
     operations which open/lock/close tables (e.g. open_table()) one has to
     call init_open_tables_state().
  */
  Open_tables_state() : state_flags(0U) { }

  void set_open_tables_state(Open_tables_state *state)
  {
    *this= *state;
  }

  void reset_open_tables_state(THD *thd)
  {
    open_tables= temporary_tables= derived_tables= 0;
    extra_lock= lock= 0;
    locked_tables_mode= LTM_NONE;
    state_flags= 0U;
    m_reprepare_observer= NULL;
  }
};


/**
  Storage for backup of Open_tables_state. Must
  be used only to open system tables (TABLE_CATEGORY_SYSTEM
  and TABLE_CATEGORY_LOG).
*/

class Open_tables_backup: public Open_tables_state
{
public:
  /**
    When we backup the open tables state to open a system
    table or tables, we want to save state of metadata
    locks which were acquired before the backup. It is used
    to release metadata locks on system tables after they are
    no longer used.
  */
  MDL_savepoint mdl_system_tables_svp;
};

/**
  @class Sub_statement_state
  @brief Used to save context when executing a function or trigger
*/

/* Defines used for Sub_statement_state::in_sub_stmt */

#define SUB_STMT_TRIGGER 1
#define SUB_STMT_FUNCTION 2


class Sub_statement_state
{
public:
  ulonglong option_bits;
  ulonglong first_successful_insert_id_in_prev_stmt;
  ulonglong first_successful_insert_id_in_cur_stmt, insert_id_for_cur_row;
  Discrete_interval auto_inc_interval_for_cur_row;
  Discrete_intervals_list auto_inc_intervals_forced;
  ulonglong limit_found_rows;
  ha_rows    cuted_fields, sent_row_count, examined_row_count;
  ulong client_capabilities;
  ulong query_plan_flags; 
  uint in_sub_stmt;
  bool enable_slow_log;
  bool last_insert_id_used;
  SAVEPOINT *savepoints;
  enum enum_check_fields count_cuted_fields;
};


/* Flags for the THD::system_thread variable */
enum enum_thread_type
{
  NON_SYSTEM_THREAD= 0,
  SYSTEM_THREAD_DELAYED_INSERT= 1,
  SYSTEM_THREAD_SLAVE_IO= 2,
  SYSTEM_THREAD_SLAVE_SQL= 4,
<<<<<<< HEAD
  SYSTEM_THREAD_EVENT_SCHEDULER= 8,
  SYSTEM_THREAD_EVENT_WORKER= 16,
  SYSTEM_THREAD_BINLOG_BACKGROUND= 32
=======
  SYSTEM_THREAD_NDBCLUSTER_BINLOG= 8,
  SYSTEM_THREAD_EVENT_SCHEDULER= 16,
  SYSTEM_THREAD_EVENT_WORKER= 32,
  SYSTEM_THREAD_BINLOG_BACKGROUND= 64,
  SYSTEM_THREAD_SLAVE_INIT= 128,
>>>>>>> f1afc003
};

inline char const *
show_system_thread(enum_thread_type thread)
{
#define RETURN_NAME_AS_STRING(NAME) case (NAME): return #NAME
  switch (thread) {
    static char buf[64];
    RETURN_NAME_AS_STRING(NON_SYSTEM_THREAD);
    RETURN_NAME_AS_STRING(SYSTEM_THREAD_DELAYED_INSERT);
    RETURN_NAME_AS_STRING(SYSTEM_THREAD_SLAVE_IO);
    RETURN_NAME_AS_STRING(SYSTEM_THREAD_SLAVE_SQL);
    RETURN_NAME_AS_STRING(SYSTEM_THREAD_EVENT_SCHEDULER);
    RETURN_NAME_AS_STRING(SYSTEM_THREAD_EVENT_WORKER);
  default:
    sprintf(buf, "<UNKNOWN SYSTEM THREAD: %d>", thread);
    return buf;
  }
#undef RETURN_NAME_AS_STRING
}

/**
  This class represents the interface for internal error handlers.
  Internal error handlers are exception handlers used by the server
  implementation.
*/
class Internal_error_handler
{
protected:
  Internal_error_handler() :
    m_prev_internal_handler(NULL)
  {}

  virtual ~Internal_error_handler() {}

public:
  /**
    Handle a sql condition.
    This method can be implemented by a subclass to achieve any of the
    following:
    - mask a warning/error internally, prevent exposing it to the user,
    - mask a warning/error and throw another one instead.
    When this method returns true, the sql condition is considered
    'handled', and will not be propagated to upper layers.
    It is the responsability of the code installing an internal handler
    to then check for trapped conditions, and implement logic to recover
    from the anticipated conditions trapped during runtime.

    This mechanism is similar to C++ try/throw/catch:
    - 'try' correspond to <code>THD::push_internal_handler()</code>,
    - 'throw' correspond to <code>my_error()</code>,
    which invokes <code>my_message_sql()</code>,
    - 'catch' correspond to checking how/if an internal handler was invoked,
    before removing it from the exception stack with
    <code>THD::pop_internal_handler()</code>.

    @param thd the calling thread
    @param cond the condition raised.
    @return true if the condition is handled
  */
  virtual bool handle_condition(THD *thd,
                                uint sql_errno,
                                const char* sqlstate,
                                Sql_condition::enum_warning_level level,
                                const char* msg,
                                Sql_condition ** cond_hdl) = 0;

private:
  Internal_error_handler *m_prev_internal_handler;
  friend class THD;
};


/**
  Implements the trivial error handler which cancels all error states
  and prevents an SQLSTATE to be set.
*/

class Dummy_error_handler : public Internal_error_handler
{
public:
  bool handle_condition(THD *thd,
                        uint sql_errno,
                        const char* sqlstate,
                        Sql_condition::enum_warning_level level,
                        const char* msg,
                        Sql_condition ** cond_hdl)
  {
    /* Ignore error */
    return TRUE;
  }
  Dummy_error_handler() {}                    /* Remove gcc warning */
};


/**
  This class is an internal error handler implementation for
  DROP TABLE statements. The thing is that there may be warnings during
  execution of these statements, which should not be exposed to the user.
  This class is intended to silence such warnings.
*/

class Drop_table_error_handler : public Internal_error_handler
{
public:
  Drop_table_error_handler() {}

public:
  bool handle_condition(THD *thd,
                        uint sql_errno,
                        const char* sqlstate,
                        Sql_condition::enum_warning_level level,
                        const char* msg,
                        Sql_condition ** cond_hdl);

private:
};


/**
  Tables that were locked with LOCK TABLES statement.

  Encapsulates a list of TABLE_LIST instances for tables
  locked by LOCK TABLES statement, memory root for metadata locks,
  and, generally, the context of LOCK TABLES statement.

  In LOCK TABLES mode, the locked tables are kept open between
  statements.
  Therefore, we can't allocate metadata locks on execution memory
  root -- as well as tables, the locks need to stay around till
  UNLOCK TABLES is called.
  The locks are allocated in the memory root encapsulated in this
  class.

  Some SQL commands, like FLUSH TABLE or ALTER TABLE, demand that
  the tables they operate on are closed, at least temporarily.
  This class encapsulates a list of TABLE_LIST instances, one
  for each base table from LOCK TABLES list,
  which helps conveniently close the TABLEs when it's necessary
  and later reopen them.

  Implemented in sql_base.cc
*/

class Locked_tables_list
{
private:
  MEM_ROOT m_locked_tables_root;
  TABLE_LIST *m_locked_tables;
  TABLE_LIST **m_locked_tables_last;
  /** An auxiliary array used only in reopen_tables(). */
  TABLE **m_reopen_array;
  /**
    Count the number of tables in m_locked_tables list. We can't
    rely on thd->lock->table_count because it excludes
    non-transactional temporary tables. We need to know
    an exact number of TABLE objects.
  */
  size_t m_locked_tables_count;
public:
  Locked_tables_list()
    :m_locked_tables(NULL),
    m_locked_tables_last(&m_locked_tables),
    m_reopen_array(NULL),
    m_locked_tables_count(0)
  {
    init_sql_alloc(&m_locked_tables_root, MEM_ROOT_BLOCK_SIZE, 0,
                   MYF(MY_THREAD_SPECIFIC));
  }
  void unlock_locked_tables(THD *thd);
  void unlock_locked_table(THD *thd, MDL_ticket *mdl_ticket);
  ~Locked_tables_list()
  {
    reset();
  }
  void reset();
  bool init_locked_tables(THD *thd);
  TABLE_LIST *locked_tables() { return m_locked_tables; }
  void unlink_from_list(THD *thd, TABLE_LIST *table_list,
                        bool remove_from_locked_tables);
  void unlink_all_closed_tables(THD *thd,
                                MYSQL_LOCK *lock,
                                size_t reopen_count);
  bool reopen_tables(THD *thd);
  bool restore_lock(THD *thd, TABLE_LIST *dst_table_list, TABLE *table,
                    MYSQL_LOCK *lock);
  void add_back_last_deleted_lock(TABLE_LIST *dst_table_list);
};


/**
  Storage engine specific thread local data.
*/

struct Ha_data
{
  /**
    Storage engine specific thread local data.
    Lifetime: one user connection.
  */
  void *ha_ptr;
  /**
    0: Life time: one statement within a transaction. If @@autocommit is
    on, also represents the entire transaction.
    @sa trans_register_ha()

    1: Life time: one transaction within a connection.
    If the storage engine does not participate in a transaction,
    this should not be used.
    @sa trans_register_ha()
  */
  Ha_trx_info ha_info[2];
  /**
    NULL: engine is not bound to this thread
    non-NULL: engine is bound to this thread, engine shutdown forbidden
  */
  plugin_ref lock;
  Ha_data() :ha_ptr(NULL) {}
};

/**
  An instance of the global read lock in a connection.
  Implemented in lock.cc.
*/

class Global_read_lock
{
public:
  enum enum_grl_state
  {
    GRL_NONE,
    GRL_ACQUIRED,
    GRL_ACQUIRED_AND_BLOCKS_COMMIT
  };

  Global_read_lock()
    : m_state(GRL_NONE),
      m_mdl_global_shared_lock(NULL),
      m_mdl_blocks_commits_lock(NULL)
  {}

  bool lock_global_read_lock(THD *thd);
  void unlock_global_read_lock(THD *thd);
  /**
    Check if this connection can acquire protection against GRL and
    emit error if otherwise.
  */
  bool can_acquire_protection() const
  {
    if (m_state)
    {
      my_error(ER_CANT_UPDATE_WITH_READLOCK, MYF(0));
      return TRUE;
    }
    return FALSE;
  }
  bool make_global_read_lock_block_commit(THD *thd);
  bool is_acquired() const { return m_state != GRL_NONE; }
  void set_explicit_lock_duration(THD *thd);
private:
  enum_grl_state m_state;
  /**
    In order to acquire the global read lock, the connection must
    acquire shared metadata lock in GLOBAL namespace, to prohibit
    all DDL.
  */
  MDL_ticket *m_mdl_global_shared_lock;
  /**
    Also in order to acquire the global read lock, the connection
    must acquire a shared metadata lock in COMMIT namespace, to
    prohibit commits.
  */
  MDL_ticket *m_mdl_blocks_commits_lock;
};


/*
  Class to facilitate the commit of one transactions waiting for the commit of
  another transaction to complete first.

  This is used during (parallel) replication, to allow different transactions
  to be applied in parallel, but still commit in order.

  The transaction that wants to wait for a prior commit must first register
  to wait with register_wait_for_prior_commit(waitee). Such registration
  must be done holding the waitee->LOCK_wait_commit, to prevent the other
  THD from disappearing during the registration.

  Then during commit, if a THD is registered to wait, it will call
  wait_for_prior_commit() as part of ha_commit_trans(). If no wait is
  registered, or if the waitee for has already completed commit, then
  wait_for_prior_commit() returns immediately.

  And when a THD that may be waited for has completed commit (more precisely
  commit_ordered()), then it must call wakeup_subsequent_commits() to wake
  up any waiters. Note that this must be done at a point that is guaranteed
  to be later than any waiters registering themselves. It is safe to call
  wakeup_subsequent_commits() multiple times, as waiters are removed from
  registration as part of the wakeup.

  The reason for separate register and wait calls is that this allows to
  register the wait early, at a point where the waited-for THD is known to
  exist. And then the actual wait can be done much later, where the
  waited-for THD may have been long gone. By registering early, the waitee
  can signal before disappearing.
*/
struct wait_for_commit
{
  /*
    The LOCK_wait_commit protects the fields subsequent_commits_list and
    wakeup_subsequent_commits_running (for a waitee), and the pointer
    waiterr and associated COND_wait_commit (for a waiter).
  */
  mysql_mutex_t LOCK_wait_commit;
  mysql_cond_t COND_wait_commit;
  /* List of threads that did register_wait_for_prior_commit() on us. */
  wait_for_commit *subsequent_commits_list;
  /* Link field for entries in subsequent_commits_list. */
  wait_for_commit *next_subsequent_commit;
  /*
    Our waitee, if we did register_wait_for_prior_commit(), and were not
    yet woken up. Else NULL.

    When this is cleared for wakeup, the COND_wait_commit condition is
    signalled.
  */
  wait_for_commit *waitee;
  /*
    Generic pointer for use by the transaction coordinator to optimise the
    waiting for improved group commit.

    Currently used by binlog TC to signal that a waiter is ready to commit, so
    that the waitee can grab it and group commit it directly. It is free to be
    used by another transaction coordinator for similar purposes.
  */
  void *opaque_pointer;
  /* The wakeup error code from the waitee. 0 means no error. */
  int wakeup_error;
  /*
    Flag set when wakeup_subsequent_commits_running() is active, see comments
    on that function for details.
  */
  bool wakeup_subsequent_commits_running;

  void register_wait_for_prior_commit(wait_for_commit *waitee);
  int wait_for_prior_commit(THD *thd)
  {
    /*
      Quick inline check, to avoid function call and locking in the common case
      where no wakeup is registered, or a registered wait was already signalled.
    */
    if (waitee)
      return wait_for_prior_commit2(thd);
    else
    {
      if (wakeup_error)
        my_error(ER_PRIOR_COMMIT_FAILED, MYF(0));
      return wakeup_error;
    }
  }
  void wakeup_subsequent_commits(int wakeup_error)
  {
    /*
      Do the check inline, so only the wakeup case takes the cost of a function
      call for every commmit.

      Note that the check is done without locking. It is the responsibility of
      the user of the wakeup facility to ensure that no waiters can register
      themselves after the last call to wakeup_subsequent_commits().

      This avoids having to take another lock for every commit, which would be
      pointless anyway - even if we check under lock, there is nothing to
      prevent a waiter from arriving just after releasing the lock.
    */
    if (subsequent_commits_list)
      wakeup_subsequent_commits2(wakeup_error);
  }
  void unregister_wait_for_prior_commit()
  {
    if (waitee)
      unregister_wait_for_prior_commit2();
    else
      wakeup_error= 0;
  }
  /*
    Remove a waiter from the list in the waitee. Used to unregister a wait.
    The caller must be holding the locks of both waiter and waitee.
  */
  void remove_from_list(wait_for_commit **next_ptr_ptr)
  {
    wait_for_commit *cur;

    while ((cur= *next_ptr_ptr) != NULL)
    {
      if (cur == this)
      {
        *next_ptr_ptr= this->next_subsequent_commit;
        break;
      }
      next_ptr_ptr= &cur->next_subsequent_commit;
    }
    waitee= NULL;
  }

  void wakeup(int wakeup_error);

  int wait_for_prior_commit2(THD *thd);
  void wakeup_subsequent_commits2(int wakeup_error);
  void unregister_wait_for_prior_commit2();

  wait_for_commit();
  ~wait_for_commit();
  void reinit();
};


extern "C" void my_message_sql(uint error, const char *str, myf MyFlags);

class THD;
#ifndef DBUG_OFF
void dbug_serve_apcs(THD *thd, int n_calls);
#endif 

/**
  @class THD
  For each client connection we create a separate thread with THD serving as
  a thread/connection descriptor
*/

class THD :public Statement,
           public MDL_context_owner,
           public Open_tables_state
{
private:
  inline bool is_stmt_prepare() const
  { DBUG_ASSERT(0); return Statement::is_stmt_prepare(); }

  inline bool is_stmt_prepare_or_first_sp_execute() const
  { DBUG_ASSERT(0); return Statement::is_stmt_prepare_or_first_sp_execute(); }

  inline bool is_stmt_prepare_or_first_stmt_execute() const
  { DBUG_ASSERT(0); return Statement::is_stmt_prepare_or_first_stmt_execute(); }

  inline bool is_conventional() const
  { DBUG_ASSERT(0); return Statement::is_conventional(); }

public:
  MDL_context mdl_context;

  /* Used to execute base64 coded binlog events in MySQL server */
  Relay_log_info* rli_fake;
  rpl_group_info* rgi_fake;
  /* Slave applier execution context */
  rpl_group_info* rgi_slave;

  union {
    rpl_io_thread_info *rpl_io_info;
    rpl_sql_thread_info *rpl_sql_info;
  } system_thread_info;

  void reset_for_next_command();
  /*
    Constant for THD::where initialization in the beginning of every query.

    It's needed because we do not save/restore THD::where normally during
    primary (non subselect) query execution.
  */
  static const char * const DEFAULT_WHERE;

#ifdef EMBEDDED_LIBRARY
  struct st_mysql  *mysql;
  unsigned long	 client_stmt_id;
  unsigned long  client_param_count;
  struct st_mysql_bind *client_params;
  char *extra_data;
  ulong extra_length;
  struct st_mysql_data *cur_data;
  struct st_mysql_data *first_data;
  struct st_mysql_data **data_tail;
  void clear_data_list();
  struct st_mysql_data *alloc_new_dataset();
  /*
    In embedded server it points to the statement that is processed
    in the current query. We store some results directly in statement
    fields then.
  */
  struct st_mysql_stmt *current_stmt;
#endif
#ifdef HAVE_QUERY_CACHE
  Query_cache_tls query_cache_tls;
#endif
  NET	  net;				// client connection descriptor
  /** Aditional network instrumentation for the server only. */
  NET_SERVER m_net_server_extension;
  scheduler_functions *scheduler;       // Scheduler for this connection
  Protocol *protocol;			// Current protocol
  Protocol_text   protocol_text;	// Normal protocol
  Protocol_binary protocol_binary;	// Binary protocol
  HASH    user_vars;			// hash for user variables
  String  packet;			// dynamic buffer for network I/O
  String  convert_buffer;               // buffer for charset conversions
  struct  my_rnd_struct rand;		// used for authentication
  struct  system_variables variables;	// Changeable local variables
  struct  system_status_var status_var; // Per thread statistic vars
  struct  system_status_var org_status_var; // For user statistics
  struct  system_status_var *initial_status_var; /* used by show status */
  THR_LOCK_INFO lock_info;              // Locking info of this thread
  /**
    Protects THD data accessed from other threads:
    - thd->query and thd->query_length (used by SHOW ENGINE
      INNODB STATUS and SHOW PROCESSLIST
    - thd->db and thd->db_length (used in SHOW PROCESSLIST)
    - thd->mysys_var (used by KILL statement and shutdown).
    Is locked when THD is deleted.
  */
  mysql_mutex_t LOCK_thd_data;

  /* all prepared statements and cursors of this connection */
  Statement_map stmt_map;
  /*
    A pointer to the stack frame of handle_one_connection(),
    which is called first in the thread for handling a client
  */
  char	  *thread_stack;

  /**
    Currently selected catalog.
  */
  char *catalog;

  /**
    @note
    Some members of THD (currently 'Statement::db',
    'catalog' and 'query')  are set and alloced by the slave SQL thread
    (for the THD of that thread); that thread is (and must remain, for now)
    the only responsible for freeing these 3 members. If you add members
    here, and you add code to set them in replication, don't forget to
    free_them_and_set_them_to_0 in replication properly. For details see
    the 'err:' label of the handle_slave_sql() in sql/slave.cc.

    @see handle_slave_sql
  */

  Security_context main_security_ctx;
  Security_context *security_ctx;

  /*
    Points to info-string that we show in SHOW PROCESSLIST
    You are supposed to update thd->proc_info only if you have coded
    a time-consuming piece that MySQL can get stuck in for a long time.

    Set it using the  thd_proc_info(THD *thread, const char *message)
    macro/function.

    This member is accessed and assigned without any synchronization.
    Therefore, it may point only to constant (statically
    allocated) strings, which memory won't go away over time.
  */
  const char *proc_info;

private:
  unsigned int m_current_stage_key;

public:
  void enter_stage(const PSI_stage_info *stage,
                   PSI_stage_info *old_stage,
                   const char *calling_func,
                   const char *calling_file,
                   const unsigned int calling_line);

  const char *get_proc_info() const
  { return proc_info; }

  /*
    Used in error messages to tell user in what part of MySQL we found an
    error. E. g. when where= "having clause", if fix_fields() fails, user
    will know that the error was in having clause.
  */
  const char *where;

  ulong client_capabilities;		/* What the client supports */
  ulong max_client_packet_length;

  HASH		handler_tables_hash;
  /*
    A thread can hold named user-level locks. This variable
    contains granted tickets if a lock is present. See item_func.cc and
    chapter 'Miscellaneous functions', for functions GET_LOCK, RELEASE_LOCK.
  */
  HASH ull_hash;
#ifndef DBUG_OFF
  uint dbug_sentry; // watch out for memory corruption
#endif
  struct st_my_thread_var *mysys_var;
private:
  /*
    Type of current query: COM_STMT_PREPARE, COM_QUERY, etc. Set from
    first byte of the packet in do_command()
  */
  enum enum_server_command m_command;

public:
  uint32     file_id;			// for LOAD DATA INFILE
  /* remote (peer) port */
  uint16     peer_port;
  my_time_t  start_time;             // start_time and its sec_part 
  ulong      start_time_sec_part;    // are almost always used separately
  my_hrtime_t user_time;
  // track down slow pthread_create
  ulonglong  prior_thr_create_utime, thr_create_utime;
  ulonglong  start_utime, utime_after_lock, utime_after_query;

  // Process indicator
  struct {
    /*
      true, if the currently running command can send progress report
      packets to a client. Set by mysql_execute_command() for safe commands
      See CF_REPORT_PROGRESS
    */
    bool       report_to_client;
    /*
      true, if we will send progress report packets to a client
      (client has requested them, see CLIENT_PROGRESS; report_to_client
      is true; not in sub-statement)
    */
    bool       report;
    uint       stage, max_stage;
    ulonglong  counter, max_counter;
    ulonglong  next_report_time;
    Query_arena *arena;
  } progress;

  thr_lock_type update_lock_default;
  Delayed_insert *di;

  /* <> 0 if we are inside of trigger or stored function. */
  uint in_sub_stmt;
  /* True when opt_userstat_running is set at start of query */
  bool userstat_running;
  /*
    True if we have to log all errors. Are set by some engines to temporary
    force errors to the error log.
  */
  bool log_all_errors;

  /* Do not set socket timeouts for wait_timeout (used with threadpool) */
  bool skip_wait_timeout;

  /* container for handler's private per-connection data */
  Ha_data ha_data[MAX_HA];

  bool prepare_derived_at_open;

  /* 
    To signal that the tmp table to be created is created for materialized
    derived table or a view.
  */ 
  bool create_tmp_table_for_derived;

  bool save_prep_leaf_list;

#ifndef MYSQL_CLIENT
  binlog_cache_mngr *  binlog_setup_trx_data();

  /*
    Public interface to write RBR events to the binlog
  */
  void binlog_start_trans_and_stmt();
  void binlog_set_stmt_begin();
  int binlog_write_table_map(TABLE *table, bool is_transactional,
                             my_bool *with_annotate= 0);
  int binlog_write_row(TABLE* table, bool is_transactional,
                       MY_BITMAP const* cols, size_t colcnt,
                       const uchar *buf);
  int binlog_delete_row(TABLE* table, bool is_transactional,
                        MY_BITMAP const* cols, size_t colcnt,
                        const uchar *buf);
  int binlog_update_row(TABLE* table, bool is_transactional,
                        MY_BITMAP const* cols, size_t colcnt,
                        const uchar *old_data, const uchar *new_data);

  void set_server_id(uint32 sid) { variables.server_id = sid; }

  /*
    Member functions to handle pending event for row-level logging.
  */
  template <class RowsEventT> Rows_log_event*
    binlog_prepare_pending_rows_event(TABLE* table, uint32 serv_id,
                                      MY_BITMAP const* cols,
                                      size_t colcnt,
                                      size_t needed,
                                      bool is_transactional,
				      RowsEventT* hint);
  Rows_log_event* binlog_get_pending_rows_event(bool is_transactional) const;
  void binlog_set_pending_rows_event(Rows_log_event* ev, bool is_transactional);
  inline int binlog_flush_pending_rows_event(bool stmt_end)
  {
    return (binlog_flush_pending_rows_event(stmt_end, FALSE) || 
            binlog_flush_pending_rows_event(stmt_end, TRUE));
  }
  int binlog_flush_pending_rows_event(bool stmt_end, bool is_transactional);
  int binlog_remove_pending_rows_event(bool clear_maps, bool is_transactional);

  /**
    Determine the binlog format of the current statement.

    @retval 0 if the current statement will be logged in statement
    format.
    @retval nonzero if the current statement will be logged in row
    format.
   */
  int is_current_stmt_binlog_format_row() const {
    DBUG_ASSERT(current_stmt_binlog_format == BINLOG_FORMAT_STMT ||
                current_stmt_binlog_format == BINLOG_FORMAT_ROW);
    return WSREP_FORMAT(current_stmt_binlog_format) == BINLOG_FORMAT_ROW;
  }

  enum binlog_filter_state
  {
    BINLOG_FILTER_UNKNOWN,
    BINLOG_FILTER_CLEAR,
    BINLOG_FILTER_SET
  };

  inline void reset_binlog_local_stmt_filter()
  {
    m_binlog_filter_state= BINLOG_FILTER_UNKNOWN;
  }

  inline void clear_binlog_local_stmt_filter()
  {
    DBUG_ASSERT(m_binlog_filter_state == BINLOG_FILTER_UNKNOWN);
    m_binlog_filter_state= BINLOG_FILTER_CLEAR;
  }

  inline void set_binlog_local_stmt_filter()
  {
    DBUG_ASSERT(m_binlog_filter_state == BINLOG_FILTER_UNKNOWN);
    m_binlog_filter_state= BINLOG_FILTER_SET;
  }

  inline binlog_filter_state get_binlog_local_stmt_filter()
  {
    return m_binlog_filter_state;
  }

private:
  /**
    Indicate if the current statement should be discarded
    instead of written to the binlog.
    This is used to discard special statements, such as
    DML or DDL that affects only 'local' (non replicated)
    tables, such as performance_schema.*
  */
  binlog_filter_state m_binlog_filter_state;

  /**
    Indicates the format in which the current statement will be
    logged.  This can only be set from @c decide_logging_format().
  */
  enum_binlog_format current_stmt_binlog_format;

  /**
    Bit field for the state of binlog warnings.

    The first Lex::BINLOG_STMT_UNSAFE_COUNT bits list all types of
    unsafeness that the current statement has.

    This must be a member of THD and not of LEX, because warnings are
    detected and issued in different places (@c
    decide_logging_format() and @c binlog_query(), respectively).
    Between these calls, the THD->lex object may change; e.g., if a
    stored routine is invoked.  Only THD persists between the calls.
  */
  uint32 binlog_unsafe_warning_flags;

  /*
    Number of outstanding table maps, i.e., table maps in the
    transaction cache.
  */
  uint binlog_table_maps;
public:
  void issue_unsafe_warnings();

  uint get_binlog_table_maps() const {
    return binlog_table_maps;
  }
  void clear_binlog_table_maps() {
    binlog_table_maps= 0;
  }
#endif /* MYSQL_CLIENT */

public:

  struct st_transactions {
    SAVEPOINT *savepoints;
    THD_TRANS all;			// Trans since BEGIN WORK
    THD_TRANS stmt;			// Trans for current statement
    bool on;                            // see ha_enable_transaction()
    XID_STATE xid_state;
    WT_THD wt;                          ///< for deadlock detection
    Rows_log_event *m_pending_rows_event;

    /*
       Tables changed in transaction (that must be invalidated in query cache).
       List contain only transactional tables, that not invalidated in query
       cache (instead of full list of changed in transaction tables).
    */
    CHANGED_TABLE_LIST* changed_tables;
    MEM_ROOT mem_root; // Transaction-life memory allocation pool
    void cleanup()
    {
      DBUG_ENTER("thd::cleanup");
      changed_tables= 0;
      savepoints= 0;
      /*
        If rm_error is raised, it means that this piece of a distributed
        transaction has failed and must be rolled back. But the user must
        rollback it explicitly, so don't start a new distributed XA until
        then.
      */
      if (!xid_state.rm_error)
        xid_state.xid.null();
      free_root(&mem_root,MYF(MY_KEEP_PREALLOC));
      DBUG_VOID_RETURN;
    }
    my_bool is_active()
    {
      return (all.ha_list != NULL);
    }
    st_transactions()
    {
      bzero((char*)this, sizeof(*this));
      xid_state.xid.null();
      init_sql_alloc(&mem_root, ALLOC_ROOT_MIN_BLOCK_SIZE, 0,
                     MYF(MY_THREAD_SPECIFIC));
    }
  } transaction;
  Global_read_lock global_read_lock;
  Field      *dup_field;
#ifndef __WIN__
  sigset_t signals;
#endif
#ifdef SIGNAL_WITH_VIO_CLOSE
  Vio* active_vio;
#endif
  /*
    This is to track items changed during execution of a prepared
    statement/stored procedure. It's created by
    nocheck_register_item_tree_change() in memory root of THD, and freed in
    rollback_item_tree_changes(). For conventional execution it's always
    empty.
  */
  Item_change_list change_list;

  /*
    A permanent memory area of the statement. For conventional
    execution, the parsed tree and execution runtime reside in the same
    memory root. In this case stmt_arena points to THD. In case of
    a prepared statement or a stored procedure statement, thd->mem_root
    conventionally points to runtime memory, and thd->stmt_arena
    points to the memory of the PS/SP, where the parsed tree of the
    statement resides. Whenever you need to perform a permanent
    transformation of a parsed tree, you should allocate new memory in
    stmt_arena, to allow correct re-execution of PS/SP.
    Note: in the parser, stmt_arena == thd, even for PS/SP.
  */
  Query_arena *stmt_arena;

  /*
    map for tables that will be updated for a multi-table update query
    statement, for other query statements, this will be zero.
  */
  table_map table_map_for_update;

  /* Tells if LAST_INSERT_ID(#) was called for the current statement */
  bool arg_of_last_insert_id_function;
  /*
    ALL OVER THIS FILE, "insert_id" means "*automatically generated* value for
    insertion into an auto_increment column".
  */
  /*
    This is the first autogenerated insert id which was *successfully*
    inserted by the previous statement (exactly, if the previous statement
    didn't successfully insert an autogenerated insert id, then it's the one
    of the statement before, etc).
    It can also be set by SET LAST_INSERT_ID=# or SELECT LAST_INSERT_ID(#).
    It is returned by LAST_INSERT_ID().
  */
  ulonglong  first_successful_insert_id_in_prev_stmt;
  /*
    Variant of the above, used for storing in statement-based binlog. The
    difference is that the one above can change as the execution of a stored
    function progresses, while the one below is set once and then does not
    change (which is the value which statement-based binlog needs).
  */
  ulonglong  first_successful_insert_id_in_prev_stmt_for_binlog;
  /*
    This is the first autogenerated insert id which was *successfully*
    inserted by the current statement. It is maintained only to set
    first_successful_insert_id_in_prev_stmt when statement ends.
  */
  ulonglong  first_successful_insert_id_in_cur_stmt;
  /*
    We follow this logic:
    - when stmt starts, first_successful_insert_id_in_prev_stmt contains the
    first insert id successfully inserted by the previous stmt.
    - as stmt makes progress, handler::insert_id_for_cur_row changes;
    every time get_auto_increment() is called,
    auto_inc_intervals_in_cur_stmt_for_binlog is augmented with the
    reserved interval (if statement-based binlogging).
    - at first successful insertion of an autogenerated value,
    first_successful_insert_id_in_cur_stmt is set to
    handler::insert_id_for_cur_row.
    - when stmt goes to binlog,
    auto_inc_intervals_in_cur_stmt_for_binlog is binlogged if
    non-empty.
    - when stmt ends, first_successful_insert_id_in_prev_stmt is set to
    first_successful_insert_id_in_cur_stmt.
  */
  /*
    stmt_depends_on_first_successful_insert_id_in_prev_stmt is set when
    LAST_INSERT_ID() is used by a statement.
    If it is set, first_successful_insert_id_in_prev_stmt_for_binlog will be
    stored in the statement-based binlog.
    This variable is CUMULATIVE along the execution of a stored function or
    trigger: if one substatement sets it to 1 it will stay 1 until the
    function/trigger ends, thus making sure that
    first_successful_insert_id_in_prev_stmt_for_binlog does not change anymore
    and is propagated to the caller for binlogging.
  */
  bool       stmt_depends_on_first_successful_insert_id_in_prev_stmt;
  /*
    List of auto_increment intervals reserved by the thread so far, for
    storage in the statement-based binlog.
    Note that its minimum is not first_successful_insert_id_in_cur_stmt:
    assuming a table with an autoinc column, and this happens:
    INSERT INTO ... VALUES(3);
    SET INSERT_ID=3; INSERT IGNORE ... VALUES (NULL);
    then the latter INSERT will insert no rows
    (first_successful_insert_id_in_cur_stmt == 0), but storing "INSERT_ID=3"
    in the binlog is still needed; the list's minimum will contain 3.
    This variable is cumulative: if several statements are written to binlog
    as one (stored functions or triggers are used) this list is the
    concatenation of all intervals reserved by all statements.
  */
  Discrete_intervals_list auto_inc_intervals_in_cur_stmt_for_binlog;
  /* Used by replication and SET INSERT_ID */
  Discrete_intervals_list auto_inc_intervals_forced;
  /*
    There is BUG#19630 where statement-based replication of stored
    functions/triggers with two auto_increment columns breaks.
    We however ensure that it works when there is 0 or 1 auto_increment
    column; our rules are
    a) on master, while executing a top statement involving substatements,
    first top- or sub- statement to generate auto_increment values wins the
    exclusive right to see its values be written to binlog (the write
    will be done by the statement or its caller), and the losers won't see
    their values be written to binlog.
    b) on slave, while replicating a top statement involving substatements,
    first top- or sub- statement to need to read auto_increment values from
    the master's binlog wins the exclusive right to read them (so the losers
    won't read their values from binlog but instead generate on their own).
    a) implies that we mustn't backup/restore
    auto_inc_intervals_in_cur_stmt_for_binlog.
    b) implies that we mustn't backup/restore auto_inc_intervals_forced.

    If there are more than 1 auto_increment columns, then intervals for
    different columns may mix into the
    auto_inc_intervals_in_cur_stmt_for_binlog list, which is logically wrong,
    but there is no point in preventing this mixing by preventing intervals
    from the secondly inserted column to come into the list, as such
    prevention would be wrong too.
    What will happen in the case of
    INSERT INTO t1 (auto_inc) VALUES(NULL);
    where t1 has a trigger which inserts into an auto_inc column of t2, is
    that in binlog we'll store the interval of t1 and the interval of t2 (when
    we store intervals, soon), then in slave, t1 will use both intervals, t2
    will use none; if t1 inserts the same number of rows as on master,
    normally the 2nd interval will not be used by t1, which is fine. t2's
    values will be wrong if t2's internal auto_increment counter is different
    from what it was on master (which is likely). In 5.1, in mixed binlogging
    mode, row-based binlogging is used for such cases where two
    auto_increment columns are inserted.
  */
  inline void record_first_successful_insert_id_in_cur_stmt(ulonglong id_arg)
  {
    if (first_successful_insert_id_in_cur_stmt == 0)
      first_successful_insert_id_in_cur_stmt= id_arg;
  }
  inline ulonglong read_first_successful_insert_id_in_prev_stmt(void)
  {
    if (!stmt_depends_on_first_successful_insert_id_in_prev_stmt)
    {
      /* It's the first time we read it */
      first_successful_insert_id_in_prev_stmt_for_binlog=
        first_successful_insert_id_in_prev_stmt;
      stmt_depends_on_first_successful_insert_id_in_prev_stmt= 1;
    }
    return first_successful_insert_id_in_prev_stmt;
  }
  /*
    Used by Intvar_log_event::do_apply_event() and by "SET INSERT_ID=#"
    (mysqlbinlog). We'll soon add a variant which can take many intervals in
    argument.
  */
  inline void force_one_auto_inc_interval(ulonglong next_id)
  {
    auto_inc_intervals_forced.empty(); // in case of multiple SET INSERT_ID
    auto_inc_intervals_forced.append(next_id, ULONGLONG_MAX, 0);
  }

  ulonglong  limit_found_rows;

private:
  /**
    Stores the result of ROW_COUNT() function.

    ROW_COUNT() function is a MySQL extention, but we try to keep it
    similar to ROW_COUNT member of the GET DIAGNOSTICS stack of the SQL
    standard (see SQL99, part 2, search for ROW_COUNT). It's value is
    implementation defined for anything except INSERT, DELETE, UPDATE.

    ROW_COUNT is assigned according to the following rules:

      - In my_ok():
        - for DML statements: to the number of affected rows;
        - for DDL statements: to 0.

      - In my_eof(): to -1 to indicate that there was a result set.

        We derive this semantics from the JDBC specification, where int
        java.sql.Statement.getUpdateCount() is defined to (sic) "return the
        current result as an update count; if the result is a ResultSet
        object or there are no more results, -1 is returned".

      - In my_error(): to -1 to be compatible with the MySQL C API and
        MySQL ODBC driver.

      - For SIGNAL statements: to 0 per WL#2110 specification (see also
        sql_signal.cc comment). Zero is used since that's the "default"
        value of ROW_COUNT in the diagnostics area.
  */

  longlong m_row_count_func;    /* For the ROW_COUNT() function */

public:
  inline longlong get_row_count_func() const
  {
    return m_row_count_func;
  }

  inline void set_row_count_func(longlong row_count_func)
  {
    m_row_count_func= row_count_func;
  }

  ha_rows    cuted_fields;

private:
  /*
    number of rows we actually sent to the client, including "synthetic"
    rows in ROLLUP etc.
  */
  ha_rows    m_sent_row_count;

  /**
    Number of rows read and/or evaluated for a statement. Used for
    slow log reporting.

    An examined row is defined as a row that is read and/or evaluated
    according to a statement condition, including in
    create_sort_index(). Rows may be counted more than once, e.g., a
    statement including ORDER BY could possibly evaluate the row in
    filesort() before reading it for e.g. update.
  */
  ha_rows    m_examined_row_count;

public:
  ha_rows get_sent_row_count() const
  { return m_sent_row_count; }

  ha_rows get_examined_row_count() const
  { return m_examined_row_count; }

  void set_sent_row_count(ha_rows count);
  void set_examined_row_count(ha_rows count);

  void inc_sent_row_count(ha_rows count);
  void inc_examined_row_count(ha_rows count);

  void inc_status_created_tmp_disk_tables();
  void inc_status_created_tmp_files();
  void inc_status_created_tmp_tables();
  void inc_status_select_full_join();
  void inc_status_select_full_range_join();
  void inc_status_select_range();
  void inc_status_select_range_check();
  void inc_status_select_scan();
  void inc_status_sort_merge_passes();
  void inc_status_sort_range();
  void inc_status_sort_rows(ha_rows count);
  void inc_status_sort_scan();
  void set_status_no_index_used();
  void set_status_no_good_index_used();

  /**
    The number of rows and/or keys examined by the query, both read,
    changed or written.
  */
  ulonglong accessed_rows_and_keys;

  /**
    Check if the number of rows accessed by a statement exceeded
    LIMIT ROWS EXAMINED. If so, signal the query engine to stop execution.
  */
  void check_limit_rows_examined()
  {
    if (++accessed_rows_and_keys > lex->limit_rows_examined_cnt)
      killed= ABORT_QUERY;
  }

  USER_CONN *user_connect;
  CHARSET_INFO *db_charset;
#if defined(ENABLED_PROFILING)
  PROFILING  profiling;
#endif

  /** Current statement instrumentation. */
  PSI_statement_locker *m_statement_psi;
#ifdef HAVE_PSI_STATEMENT_INTERFACE
  /** Current statement instrumentation state. */
  PSI_statement_locker_state m_statement_state;
#endif /* HAVE_PSI_STATEMENT_INTERFACE */
  /** Idle instrumentation. */
  PSI_idle_locker *m_idle_psi;
#ifdef HAVE_PSI_IDLE_INTERFACE
  /** Idle instrumentation state. */
  PSI_idle_locker_state m_idle_state;
#endif /* HAVE_PSI_IDLE_INTERFACE */

  /*
    Id of current query. Statement can be reused to execute several queries
    query_id is global in context of the whole MySQL server.
    ID is automatically generated from mutex-protected counter.
    It's used in handler code for various purposes: to check which columns
    from table are necessary for this select, to check if it's necessary to
    update auto-updatable fields (like auto_increment and timestamp).
  */
  query_id_t query_id;
  ulong      col_access;

  /* Statement id is thread-wide. This counter is used to generate ids */
  ulong      statement_id_counter;
  ulong	     rand_saved_seed1, rand_saved_seed2;
  ulong      query_plan_flags; 
  ulong      query_plan_fsort_passes; 
  pthread_t  real_id;                           /* For debugging */
  my_thread_id  thread_id;
  uint	     tmp_table, global_disable_checkpoint;
  uint	     server_status,open_options;
  enum enum_thread_type system_thread;
  uint       select_number;             //number of select (used for EXPLAIN)
  /*
    Current or next transaction isolation level.
    When a connection is established, the value is taken from
    @@session.tx_isolation (default transaction isolation for
    the session), which is in turn taken from @@global.tx_isolation
    (the global value).
    If there is no transaction started, this variable
    holds the value of the next transaction's isolation level.
    When a transaction starts, the value stored in this variable
    becomes "actual".
    At transaction commit or rollback, we assign this variable
    again from @@session.tx_isolation.
    The only statement that can otherwise change the value
    of this variable is SET TRANSACTION ISOLATION LEVEL.
    Its purpose is to effect the isolation level of the next
    transaction in this session. When this statement is executed,
    the value in this variable is changed. However, since
    this statement is only allowed when there is no active
    transaction, this assignment (naturally) only affects the
    upcoming transaction.
    At the end of the current active transaction the value is
    be reset again from @@session.tx_isolation, as described
    above.
  */
  enum_tx_isolation tx_isolation;
  /*
    Current or next transaction access mode.
    See comment above regarding tx_isolation.
  */
  bool              tx_read_only;
  enum_check_fields count_cuted_fields;

  DYNAMIC_ARRAY user_var_events;        /* For user variables replication */
  MEM_ROOT      *user_var_events_alloc; /* Allocate above array elements here */

  /*
    Define durability properties that engines may check to
    improve performance. Not yet used in MariaDB
  */
  enum durability_properties durability_property;
 
  /*
    If checking this in conjunction with a wait condition, please
    include a check after enter_cond() if you want to avoid a race
    condition. For details see the implementation of awake(),
    especially the "broadcast" part.
  */
  killed_state volatile killed;

  /* See also thd_killed() */
  inline bool check_killed()
  {
    if (killed)
      return TRUE;
    if (apc_target.have_apc_requests())
      apc_target.process_apc_requests(); 
    return FALSE;
  }

  /* scramble - random string sent to client on handshake */
  char	     scramble[SCRAMBLE_LENGTH+1];

  /*
    If this is a slave, the name of the connection stored here.
    This is used for taging error messages in the log files.
  */
  LEX_STRING connection_name;
  char       default_master_connection_buff[MAX_CONNECTION_NAME+1];
  uint8      password; /* 0, 1 or 2 */
  uint8      failed_com_change_user;
  bool       slave_thread;
  bool       extra_port;                        /* If extra connection */

  bool	     no_errors;

  /**
    Set to TRUE if execution of the current compound statement
    can not continue. In particular, disables activation of
    CONTINUE or EXIT handlers of stored routines.
    Reset in the end of processing of the current user request, in
    @see mysql_reset_thd_for_next_command().
  */
  bool is_fatal_error;
  /**
    Set by a storage engine to request the entire
    transaction (that possibly spans multiple engines) to
    rollback. Reset in ha_rollback.
  */
  bool       transaction_rollback_request;
  /**
    TRUE if we are in a sub-statement and the current error can
    not be safely recovered until we left the sub-statement mode.
    In particular, disables activation of CONTINUE and EXIT
    handlers inside sub-statements. E.g. if it is a deadlock
    error and requires a transaction-wide rollback, this flag is
    raised (traditionally, MySQL first has to close all the reads
    via @see handler::ha_index_or_rnd_end() and only then perform
    the rollback).
    Reset to FALSE when we leave the sub-statement mode.
  */
  bool       is_fatal_sub_stmt_error;
  bool	     query_start_used, rand_used, time_zone_used;
  bool       query_start_sec_part_used;
  /* for IS NULL => = last_insert_id() fix in remove_eq_conds() */
  bool       substitute_null_with_insert_id;
  bool	     in_lock_tables;
  bool       bootstrap, cleanup_done;

  /**  is set if some thread specific value(s) used in a statement. */
  bool       thread_specific_used;
  /**  
    is set if a statement accesses a temporary table created through
    CREATE TEMPORARY TABLE. 
  */
  bool	     charset_is_system_charset, charset_is_collation_connection;
  bool       charset_is_character_set_filesystem;
  bool       enable_slow_log;   /* enable slow log for current statement */
  bool	     abort_on_warning;
  bool 	     got_warning;       /* Set on call to push_warning() */
  /* set during loop of derived table processing */
  bool       derived_tables_processing;
  bool       tablespace_op;	/* This is TRUE in DISCARD/IMPORT TABLESPACE */
  /* True if we have to log the current statement */
  bool	     log_current_statement;
  /**
    True if a slave error. Causes the slave to stop. Not the same
    as the statement execution error (is_error()), since
    a statement may be expected to return an error, e.g. because
    it returned an error on master, and this is OK on the slave.
  */
  bool       is_slave_error;
  /*
    In case of a slave, set to the error code the master got when executing
    the query. 0 if no error on the master.
  */
  int	     slave_expected_error;

  sp_rcontext *spcont;		// SP runtime context
  sp_cache   *sp_proc_cache;
  sp_cache   *sp_func_cache;

  /** number of name_const() substitutions, see sp_head.cc:subst_spvars() */
  uint       query_name_consts;

  /*
    If we do a purge of binary logs, log index info of the threads
    that are currently reading it needs to be adjusted. To do that
    each thread that is using LOG_INFO needs to adjust the pointer to it
  */
  LOG_INFO*  current_linfo;
  NET*       slave_net;			// network connection from slave -> m.

  /*
    Used to update global user stats.  The global user stats are updated
    occasionally with the 'diff' variables.  After the update, the 'diff'
    variables are reset to 0.
  */
  /* Time when the current thread connected to MySQL. */
  time_t current_connect_time;
  /* Last time when THD stats were updated in global_user_stats. */
  time_t last_global_update_time;
  /* Number of commands not reflected in global_user_stats yet. */
  uint select_commands, update_commands, other_commands;
  ulonglong start_cpu_time;
  ulonglong start_bytes_received;

  /* Used by the sys_var class to store temporary values */
  union
  {
    my_bool   my_bool_value;
    long      long_value;
    ulong     ulong_value;
    ulonglong ulonglong_value;
    double    double_value;
  } sys_var_tmp;

  struct {
    /*
      If true, mysql_bin_log::write(Log_event) call will not write events to
      binlog, and maintain 2 below variables instead (use
      mysql_bin_log.start_union_events to turn this on)
    */
    bool do_union;
    /*
      If TRUE, at least one mysql_bin_log::write(Log_event) call has been
      made after last mysql_bin_log.start_union_events() call.
    */
    bool unioned_events;
    /*
      If TRUE, at least one mysql_bin_log::write(Log_event e), where
      e.cache_stmt == TRUE call has been made after last
      mysql_bin_log.start_union_events() call.
    */
    bool unioned_events_trans;

    /*
      'queries' (actually SP statements) that run under inside this binlog
      union have thd->query_id >= first_query_id.
    */
    query_id_t first_query_id;
  } binlog_evt_union;

  /**
    Internal parser state.
    Note that since the parser is not re-entrant, we keep only one parser
    state here. This member is valid only when executing code during parsing.
  */
  Parser_state *m_parser_state;

  Locked_tables_list locked_tables_list;

#ifdef WITH_PARTITION_STORAGE_ENGINE
  partition_info *work_part_info;
#endif

#ifndef EMBEDDED_LIBRARY
  /**
    Array of active audit plugins which have been used by this THD.
    This list is later iterated to invoke release_thd() on those
    plugins.
  */
  DYNAMIC_ARRAY audit_class_plugins;
  /**
    Array of bits indicating which audit classes have already been
    added to the list of audit plugins which are currently in use.
  */
  unsigned long audit_class_mask[MYSQL_AUDIT_CLASS_MASK_SIZE];
#endif

#if defined(ENABLED_DEBUG_SYNC)
  /* Debug Sync facility. See debug_sync.cc. */
  struct st_debug_sync_control *debug_sync_control;
#endif /* defined(ENABLED_DEBUG_SYNC) */
  THD(bool is_wsrep_applier= false);

  ~THD();

  void init(void);
  /*
    Initialize memory roots necessary for query processing and (!)
    pre-allocate memory for it. We can't do that in THD constructor because
    there are use cases (acl_init, delayed inserts, watcher threads,
    killing mysqld) where it's vital to not allocate excessive and not used
    memory. Note, that we still don't return error from init_for_queries():
    if preallocation fails, we should notice that at the first call to
    alloc_root.
  */
  void init_for_queries();
  void update_all_stats();
  void update_stats(void);
  void change_user(void);
  void cleanup(void);
  void cleanup_after_query();
  bool store_globals();
  void reset_globals();
#ifdef SIGNAL_WITH_VIO_CLOSE
  inline void set_active_vio(Vio* vio)
  {
    mysql_mutex_lock(&LOCK_thd_data);
    active_vio = vio;
    vio_set_thread_id(vio, pthread_self());
    mysql_mutex_unlock(&LOCK_thd_data);
  }
  inline void clear_active_vio()
  {
    mysql_mutex_lock(&LOCK_thd_data);
    active_vio = 0;
    mysql_mutex_unlock(&LOCK_thd_data);
  }
  void close_active_vio();
#endif
  void awake(killed_state state_to_set);
 
  /** Disconnect the associated communication endpoint. */
  void disconnect();


  /*
    Allows this thread to serve as a target for others to schedule Async 
    Procedure Calls on.

    It's possible to schedule any code to be executed this way, by
    inheriting from the Apc_call object. Currently, only
    Show_explain_request uses this.
  */
  Apc_target apc_target;

#ifndef MYSQL_CLIENT
  enum enum_binlog_query_type {
    /* The query can be logged in row format or in statement format. */
    ROW_QUERY_TYPE,
    
    /* The query has to be logged in statement format. */
    STMT_QUERY_TYPE,
    
    QUERY_TYPE_COUNT
  };

  int binlog_query(enum_binlog_query_type qtype,
                   char const *query, ulong query_len, bool is_trans,
                   bool direct, bool suppress_use,
                   int errcode);
#endif

  inline void
  enter_cond(mysql_cond_t *cond, mysql_mutex_t* mutex,
             const PSI_stage_info *stage, PSI_stage_info *old_stage,
             const char *src_function, const char *src_file,
             int src_line)
  {
    mysql_mutex_assert_owner(mutex);
    mysys_var->current_mutex = mutex;
    mysys_var->current_cond = cond;
    enter_stage(stage, old_stage, src_function, src_file, src_line);
  }
  inline void exit_cond(const PSI_stage_info *stage,
                        const char *src_function, const char *src_file,
                        int src_line)
  {
    /*
      Putting the mutex unlock in thd->exit_cond() ensures that
      mysys_var->current_mutex is always unlocked _before_ mysys_var->mutex is
      locked (if that would not be the case, you'll get a deadlock if someone
      does a THD::awake() on you).
    */
    mysql_mutex_unlock(mysys_var->current_mutex);
    mysql_mutex_lock(&mysys_var->mutex);
    mysys_var->current_mutex = 0;
    mysys_var->current_cond = 0;
    enter_stage(stage, NULL, src_function, src_file, src_line);
    mysql_mutex_unlock(&mysys_var->mutex);
    return;
  }
  virtual int is_killed() { return killed; }
  virtual THD* get_thd() { return this; }

  /**
    A callback to the server internals that is used to address
    special cases of the locking protocol.
    Invoked when acquiring an exclusive lock, for each thread that
    has a conflicting shared metadata lock.

    This function:
    - aborts waiting of the thread on a data lock, to make it notice
      the pending exclusive lock and back off.
    - if the thread is an INSERT DELAYED thread, sends it a KILL
      signal to terminate it.

    @note This function does not wait for the thread to give away its
          locks. Waiting is done outside for all threads at once.

    @param ctx_in_use           The MDL context owner (thread) to wake up.
    @param needs_thr_lock_abort Indicates that to wake up thread
                                this call needs to abort its waiting
                                on table-level lock.

    @retval  TRUE  if the thread was woken up
    @retval  FALSE otherwise.
   */
  virtual bool notify_shared_lock(MDL_context_owner *ctx_in_use,
                                  bool needs_thr_lock_abort);

  // End implementation of MDL_context_owner interface.

  inline bool use_cond_push(handler *file)
  {
    return (variables.optimizer_switch & OPTIMIZER_SWITCH_ENGINE_CONDITION_PUSHDOWN)
        || (file->ha_table_flags() & HA_MUST_USE_TABLE_CONDITION_PUSHDOWN);
  }
  inline bool is_strict_mode() const
  {
    return (bool) (variables.sql_mode & (MODE_STRICT_TRANS_TABLES |
                                         MODE_STRICT_ALL_TABLES));
  }
  inline my_time_t query_start() { query_start_used=1; return start_time; }
  inline ulong query_start_sec_part()
  { query_start_sec_part_used=1; return start_time_sec_part; }
  inline void set_current_time()
  {
    my_hrtime_t hrtime= my_hrtime();
    start_time= hrtime_to_my_time(hrtime);
    start_time_sec_part= hrtime_sec_part(hrtime);
#ifdef HAVE_PSI_THREAD_INTERFACE
    PSI_THREAD_CALL(set_thread_start_time)(start_time);
#endif
  }
  inline void set_start_time()
  {
    if (user_time.val)
    {
      start_time= hrtime_to_my_time(user_time);
      start_time_sec_part= hrtime_sec_part(user_time);
#ifdef HAVE_PSI_THREAD_INTERFACE
      PSI_THREAD_CALL(set_thread_start_time)(start_time);
#endif
    }
    else
      set_current_time();
  }
  inline void set_time()
  {
    set_start_time();
    start_utime= utime_after_lock= microsecond_interval_timer();
  }
  inline void	set_time(my_hrtime_t t)
  {
    user_time= t;
    set_time();
  }
  inline void	set_time(my_time_t t, ulong sec_part)
  {
    my_hrtime_t hrtime= { hrtime_from_time(t) + sec_part };
    set_time(hrtime);
  }
  void set_time_after_lock()
  {
    utime_after_lock= microsecond_interval_timer();
    MYSQL_SET_STATEMENT_LOCK_TIME(m_statement_psi,
                                  (utime_after_lock - start_utime));
  }
  ulonglong current_utime()  { return microsecond_interval_timer(); }

  /**
   Update server status after execution of a top level statement.
   Currently only checks if a query was slow, and assigns
   the status accordingly.
   Evaluate the current time, and if it exceeds the long-query-time
   setting, mark the query as slow.
  */
  void update_server_status()
  {
    utime_after_query= current_utime();
    if (utime_after_query > utime_after_lock + variables.long_query_time)
      server_status|= SERVER_QUERY_WAS_SLOW;
  }
  inline ulonglong found_rows(void)
  {
    return limit_found_rows;
  }
  /**
    Returns TRUE if session is in a multi-statement transaction mode.

    OPTION_NOT_AUTOCOMMIT: When autocommit is off, a multi-statement
    transaction is implicitly started on the first statement after a
    previous transaction has been ended.

    OPTION_BEGIN: Regardless of the autocommit status, a multi-statement
    transaction can be explicitly started with the statements "START
    TRANSACTION", "BEGIN [WORK]", "[COMMIT | ROLLBACK] AND CHAIN", etc.

    Note: this doesn't tell you whether a transaction is active.
    A session can be in multi-statement transaction mode, and yet
    have no active transaction, e.g., in case of:
    set @@autocommit=0;
    set @a= 3;                                     <-- these statements don't
    set transaction isolation level serializable;  <-- start an active
    flush tables;                                  <-- transaction

    I.e. for the above scenario this function returns TRUE, even
    though no active transaction has begun.
    @sa in_active_multi_stmt_transaction()
  */
  inline bool in_multi_stmt_transaction_mode()
  {
    return variables.option_bits & (OPTION_NOT_AUTOCOMMIT | OPTION_BEGIN);
  }
  /**
    TRUE if the session is in a multi-statement transaction mode
    (@sa in_multi_stmt_transaction_mode()) *and* there is an
    active transaction, i.e. there is an explicit start of a
    transaction with BEGIN statement, or implicit with a
    statement that uses a transactional engine.

    For example, these scenarios don't start an active transaction
    (even though the server is in multi-statement transaction mode):

    set @@autocommit=0;
    select * from nontrans_table;
    set @var=TRUE;
    flush tables;

    Note, that even for a statement that starts a multi-statement
    transaction (i.e. select * from trans_table), this
    flag won't be set until we open the statement's tables
    and the engines register themselves for the transaction
    (see trans_register_ha()),
    hence this method is reliable to use only after
    open_tables() has completed.

    Why do we need a flag?
    ----------------------
    We need to maintain a (at first glance redundant)
    session flag, rather than looking at thd->transaction.all.ha_list
    because of explicit start of a transaction with BEGIN. 

    I.e. in case of
    BEGIN;
    select * from nontrans_t1; <-- in_active_multi_stmt_transaction() is true
  */
  inline bool in_active_multi_stmt_transaction()
  {
    return server_status & SERVER_STATUS_IN_TRANS;
  }
  inline bool fill_derived_tables()
  {
    return !stmt_arena->is_stmt_prepare() && !lex->only_view_structure();
  }
  inline bool fill_information_schema_tables()
  {
    return !stmt_arena->is_stmt_prepare();
  }
  inline void* trans_alloc(unsigned int size)
  {
    return alloc_root(&transaction.mem_root,size);
  }

  LEX_STRING *make_lex_string(LEX_STRING *lex_str, const char* str, uint length)
  {
    if (!(lex_str->str= strmake_root(mem_root, str, length)))
      return 0;
    lex_str->length= length;
    return lex_str;
  }

  LEX_STRING *make_lex_string(const char* str, uint length)
  {
    LEX_STRING *lex_str;
    if (!(lex_str= (LEX_STRING *)alloc_root(mem_root, sizeof(LEX_STRING))))
      return 0;
    return make_lex_string(lex_str, str, length);
  }

  bool convert_string(LEX_STRING *to, CHARSET_INFO *to_cs,
		      const char *from, uint from_length,
		      CHARSET_INFO *from_cs);

  bool convert_string(String *s, CHARSET_INFO *from_cs, CHARSET_INFO *to_cs);

  void add_changed_table(TABLE *table);
  void add_changed_table(const char *key, long key_length);
  CHANGED_TABLE_LIST * changed_table_dup(const char *key, long key_length);
  int send_explain_fields(select_result *result);
  void make_explain_field_list(List<Item> &field_list);
  /**
    Clear the current error, if any.
    We do not clear is_fatal_error or is_fatal_sub_stmt_error since we
    assume this is never called if the fatal error is set.

    @todo: To silence an error, one should use Internal_error_handler
    mechanism. Issuing an error that can be possibly later "cleared" is not
    compatible with other installed error handlers and audit plugins.
    In future this function will be removed.
  */
  inline void clear_error()
  {
    DBUG_ENTER("clear_error");
    if (get_stmt_da()->is_error())
      get_stmt_da()->reset_diagnostics_area();
    is_slave_error= 0;
    DBUG_VOID_RETURN;
  }
#ifndef EMBEDDED_LIBRARY
  inline bool vio_ok() const { return net.vio != 0; }
  /** Return FALSE if connection to client is broken. */
  bool is_connected()
  {
    /*
      All system threads (e.g., the slave IO thread) are connected but
      not using vio. So this function always returns true for all
      system threads.
    */
    return system_thread || (vio_ok() ? vio_is_connected(net.vio) : FALSE);
  }
#else
  inline bool vio_ok() const { return TRUE; }
  inline bool is_connected() { return TRUE; }
#endif
  /**
    Mark the current error as fatal. Warning: this does not
    set any error, it sets a property of the error, so must be
    followed or prefixed with my_error().
  */
  inline void fatal_error()
  {
    DBUG_ASSERT(get_stmt_da()->is_error() || killed);
    is_fatal_error= 1;
    DBUG_PRINT("error",("Fatal error set"));
  }
  /**
    TRUE if there is an error in the error stack.

    Please use this method instead of direct access to
    net.report_error.

    If TRUE, the current (sub)-statement should be aborted.
    The main difference between this member and is_fatal_error
    is that a fatal error can not be handled by a stored
    procedure continue handler, whereas a normal error can.

    To raise this flag, use my_error().
  */
  inline bool is_error() const { return m_stmt_da->is_error(); }

  /// Returns Diagnostics-area for the current statement.
  Diagnostics_area *get_stmt_da()
  { return m_stmt_da; }

  /// Returns Diagnostics-area for the current statement.
  const Diagnostics_area *get_stmt_da() const
  { return m_stmt_da; }

  /// Sets Diagnostics-area for the current statement.
  void set_stmt_da(Diagnostics_area *da)
  { m_stmt_da= da; }

  inline CHARSET_INFO *charset() { return variables.character_set_client; }
  void update_charset();

  inline Query_arena *activate_stmt_arena_if_needed(Query_arena *backup)
  {
    /*
      Use the persistent arena if we are in a prepared statement or a stored
      procedure statement and we have not already changed to use this arena.
    */
    if (!stmt_arena->is_conventional() && mem_root != stmt_arena->mem_root)
    {
      set_n_backup_active_arena(stmt_arena, backup);
      return stmt_arena;
    }
    return 0;
  }

  void change_item_tree(Item **place, Item *new_value)
  {
    /* TODO: check for OOM condition here */
    if (!stmt_arena->is_conventional())
      nocheck_register_item_tree_change(place, *place, mem_root);
    *place= new_value;
  }
  /**
    Make change in item tree after checking whether it needs registering


    @param place         place where we should assign new value
    @param new_value     place of the new value

    @details
    see check_and_register_item_tree_change details
  */
  void check_and_register_item_tree(Item **place, Item **new_value)
  {
    if (!stmt_arena->is_conventional())
      check_and_register_item_tree_change(place, new_value, mem_root);
    /*
      We have to use memcpy instead of  *place= *new_value merge to
      avoid problems with strict aliasing.
    */
    memcpy((char*) place, new_value, sizeof(*new_value));
  }
  void nocheck_register_item_tree_change(Item **place, Item *old_value,
                                         MEM_ROOT *runtime_memroot);
  void check_and_register_item_tree_change(Item **place, Item **new_value,
                                           MEM_ROOT *runtime_memroot);
  void rollback_item_tree_changes();

  /*
    Cleanup statement parse state (parse tree, lex) and execution
    state after execution of a non-prepared SQL statement.
  */
  void end_statement();
  inline int killed_errno() const
  {
    return ::killed_errno(killed);
  }
  inline void reset_killed()
  {
    /*
      Resetting killed has to be done under a mutex to ensure
      its not done during an awake() call.
    */
    if (killed != NOT_KILLED)
    {
      mysql_mutex_lock(&LOCK_thd_data);
      killed= NOT_KILLED;
      mysql_mutex_unlock(&LOCK_thd_data);
    }
  }
  inline void send_kill_message() const
  {
    int err= killed_errno();
    if (err)
      my_message(err, ER(err), MYF(0));
  }
  /* return TRUE if we will abort query if we make a warning now */
  inline bool really_abort_on_warning()
  {
    return (abort_on_warning &&
            (!transaction.stmt.modified_non_trans_table ||
             (variables.sql_mode & MODE_STRICT_ALL_TABLES)));
  }
  void set_status_var_init();
  void reset_n_backup_open_tables_state(Open_tables_backup *backup);
  void restore_backup_open_tables_state(Open_tables_backup *backup);
  void reset_sub_statement_state(Sub_statement_state *backup, uint new_state);
  void restore_sub_statement_state(Sub_statement_state *backup);
  void set_n_backup_active_arena(Query_arena *set, Query_arena *backup);
  void restore_active_arena(Query_arena *set, Query_arena *backup);

  inline void get_binlog_format(enum_binlog_format *format,
                                enum_binlog_format *current_format)
  {
    *format= (enum_binlog_format) variables.binlog_format;
    *current_format= current_stmt_binlog_format;
  }
  inline void set_binlog_format(enum_binlog_format format,
                                enum_binlog_format current_format)
  {
    DBUG_ENTER("set_binlog_format");
    variables.binlog_format= format;
    current_stmt_binlog_format= current_format;
    DBUG_VOID_RETURN;
  }
  inline void set_binlog_format_stmt()
  {
    DBUG_ENTER("set_binlog_format_stmt");
    variables.binlog_format=    BINLOG_FORMAT_STMT;
    current_stmt_binlog_format= BINLOG_FORMAT_STMT;
    DBUG_VOID_RETURN;
  }
  /*
    @todo Make these methods private or remove them completely.  Only
    decide_logging_format should call them. /Sven
  */
  inline void set_current_stmt_binlog_format_row_if_mixed()
  {
    DBUG_ENTER("set_current_stmt_binlog_format_row_if_mixed");
    /*
      This should only be called from decide_logging_format.

      @todo Once we have ensured this, uncomment the following
      statement, remove the big comment below that, and remove the
      in_sub_stmt==0 condition from the following 'if'.
    */
    /* DBUG_ASSERT(in_sub_stmt == 0); */
    /*
      If in a stored/function trigger, the caller should already have done the
      change. We test in_sub_stmt to prevent introducing bugs where people
      wouldn't ensure that, and would switch to row-based mode in the middle
      of executing a stored function/trigger (which is too late, see also
      reset_current_stmt_binlog_format_row()); this condition will make their
      tests fail and so force them to propagate the
      lex->binlog_row_based_if_mixed upwards to the caller.
    */
    if ((wsrep_binlog_format() == BINLOG_FORMAT_MIXED) && (in_sub_stmt == 0))
      set_current_stmt_binlog_format_row();

    DBUG_VOID_RETURN;
  }

  inline void set_current_stmt_binlog_format_row()
  {
    DBUG_ENTER("set_current_stmt_binlog_format_row");
    current_stmt_binlog_format= BINLOG_FORMAT_ROW;
    DBUG_VOID_RETURN;
  }
  /* Set binlog format temporarily to statement. Returns old format */
  inline enum_binlog_format set_current_stmt_binlog_format_stmt()
  {
    enum_binlog_format orig_format= current_stmt_binlog_format;
    DBUG_ENTER("set_current_stmt_binlog_format_stmt");
    current_stmt_binlog_format= BINLOG_FORMAT_STMT;
    DBUG_RETURN(orig_format);
  }
  inline void restore_stmt_binlog_format(enum_binlog_format format)
  {
    DBUG_ENTER("restore_stmt_binlog_format");
    DBUG_ASSERT(!is_current_stmt_binlog_format_row());
    current_stmt_binlog_format= format;
    DBUG_VOID_RETURN;
  }
  inline void reset_current_stmt_binlog_format_row()
  {
    DBUG_ENTER("reset_current_stmt_binlog_format_row");
    /*
      If there are temporary tables, don't reset back to
      statement-based. Indeed it could be that:
      CREATE TEMPORARY TABLE t SELECT UUID(); # row-based
      # and row-based does not store updates to temp tables
      # in the binlog.
      INSERT INTO u SELECT * FROM t; # stmt-based
      and then the INSERT will fail as data inserted into t was not logged.
      So we continue with row-based until the temp table is dropped.
      If we are in a stored function or trigger, we mustn't reset in the
      middle of its execution (as the binary logging way of a stored function
      or trigger is decided when it starts executing, depending for example on
      the caller (for a stored function: if caller is SELECT or
      INSERT/UPDATE/DELETE...).
    */
    DBUG_PRINT("debug",
               ("temporary_tables: %s, in_sub_stmt: %s, system_thread: %s",
                YESNO(temporary_tables), YESNO(in_sub_stmt),
                show_system_thread(system_thread)));
    if (in_sub_stmt == 0)
    {
      if (wsrep_binlog_format() == BINLOG_FORMAT_ROW)
        set_current_stmt_binlog_format_row();
      else if (temporary_tables == NULL)
        set_current_stmt_binlog_format_stmt();
    }
    DBUG_VOID_RETURN;
  }

  /**
    Set the current database; use deep copy of C-string.

    @param new_db     a pointer to the new database name.
    @param new_db_len length of the new database name.

    Initialize the current database from a NULL-terminated string with
    length. If we run out of memory, we free the current database and
    return TRUE.  This way the user will notice the error as there will be
    no current database selected (in addition to the error message set by
    malloc).

    @note This operation just sets {db, db_length}. Switching the current
    database usually involves other actions, like switching other database
    attributes including security context. In the future, this operation
    will be made private and more convenient interface will be provided.

    @return Operation status
      @retval FALSE Success
      @retval TRUE  Out-of-memory error
  */
  bool set_db(const char *new_db, size_t new_db_len)
  {
    /*
      Acquiring mutex LOCK_thd_data as we either free the memory allocated
      for the database and reallocating the memory for the new db or memcpy
      the new_db to the db.
    */
    mysql_mutex_lock(&LOCK_thd_data);
    /* Do not reallocate memory if current chunk is big enough. */
    if (db && new_db && db_length >= new_db_len)
      memcpy(db, new_db, new_db_len+1);
    else
    {
      my_free(db);
      if (new_db)
        db= my_strndup(new_db, new_db_len, MYF(MY_WME | ME_FATALERROR));
      else
        db= NULL;
    }
    db_length= db ? new_db_len : 0;
    bool result= new_db && !db;
    mysql_mutex_unlock(&LOCK_thd_data);
#ifdef HAVE_PSI_THREAD_INTERFACE
    if (result)
      PSI_THREAD_CALL(set_thread_db)(new_db, new_db_len);
#endif
    return result;
  }

  /**
    Set the current database; use shallow copy of C-string.

    @param new_db     a pointer to the new database name.
    @param new_db_len length of the new database name.

    @note This operation just sets {db, db_length}. Switching the current
    database usually involves other actions, like switching other database
    attributes including security context. In the future, this operation
    will be made private and more convenient interface will be provided.
  */
  void reset_db(char *new_db, size_t new_db_len)
  {
    if (new_db != db || new_db_len != db_length)
    {
      mysql_mutex_lock(&LOCK_thd_data);
      db= new_db;
      db_length= new_db_len;
      mysql_mutex_unlock(&LOCK_thd_data);
#ifdef HAVE_PSI_THREAD_INTERFACE
      PSI_THREAD_CALL(set_thread_db)(new_db, new_db_len);
#endif
    }
  }
  /*
    Copy the current database to the argument. Use the current arena to
    allocate memory for a deep copy: current database may be freed after
    a statement is parsed but before it's executed.
  */
  bool copy_db_to(char **p_db, size_t *p_db_length)
  {
    if (db == NULL)
    {
      my_message(ER_NO_DB_ERROR, ER(ER_NO_DB_ERROR), MYF(0));
      return TRUE;
    }
    *p_db= strmake(db, db_length);
    *p_db_length= db_length;
    return FALSE;
  }
  thd_scheduler event_scheduler;

public:
  inline Internal_error_handler *get_internal_handler()
  { return m_internal_handler; }

  /**
    Add an internal error handler to the thread execution context.
    @param handler the exception handler to add
  */
  void push_internal_handler(Internal_error_handler *handler);

private:
  /**
    Handle a sql condition.
    @param sql_errno the condition error number
    @param sqlstate the condition sqlstate
    @param level the condition level
    @param msg the condition message text
    @param[out] cond_hdl the sql condition raised, if any
    @return true if the condition is handled
  */
  bool handle_condition(uint sql_errno,
                        const char* sqlstate,
                        Sql_condition::enum_warning_level level,
                        const char* msg,
                        Sql_condition ** cond_hdl);

public:
  /**
    Remove the error handler last pushed.
  */
  Internal_error_handler *pop_internal_handler();

  /**
    Raise an exception condition.
    @param code the MYSQL_ERRNO error code of the error
  */
  void raise_error(uint code);

  /**
    Raise an exception condition, with a formatted message.
    @param code the MYSQL_ERRNO error code of the error
  */
  void raise_error_printf(uint code, ...);

  /**
    Raise a completion condition (warning).
    @param code the MYSQL_ERRNO error code of the warning
  */
  void raise_warning(uint code);

  /**
    Raise a completion condition (warning), with a formatted message.
    @param code the MYSQL_ERRNO error code of the warning
  */
  void raise_warning_printf(uint code, ...);

  /**
    Raise a completion condition (note), with a fixed message.
    @param code the MYSQL_ERRNO error code of the note
  */
  void raise_note(uint code);

  /**
    Raise an completion condition (note), with a formatted message.
    @param code the MYSQL_ERRNO error code of the note
  */
  void raise_note_printf(uint code, ...);

private:
  /*
    Only the implementation of the SIGNAL and RESIGNAL statements
    is permitted to raise SQL conditions in a generic way,
    or to raise them by bypassing handlers (RESIGNAL).
    To raise a SQL condition, the code should use the public
    raise_error() or raise_warning() methods provided by class THD.
  */
  friend class Sql_cmd_common_signal;
  friend class Sql_cmd_signal;
  friend class Sql_cmd_resignal;
  friend void push_warning(THD*, Sql_condition::enum_warning_level, uint, const char*);
  friend void my_message_sql(uint, const char *, myf);

  /**
    Raise a generic SQL condition.
    @param sql_errno the condition error number
    @param sqlstate the condition SQLSTATE
    @param level the condition level
    @param msg the condition message text
    @return The condition raised, or NULL
  */
  Sql_condition*
  raise_condition(uint sql_errno,
                  const char* sqlstate,
                  Sql_condition::enum_warning_level level,
                  const char* msg);

public:
  /** Overloaded to guard query/query_length fields */
  virtual void set_statement(Statement *stmt);
  void set_command(enum enum_server_command command);
  inline enum enum_server_command get_command() const
  { return m_command; }

  /**
    Assign a new value to thd->query and thd->query_id and mysys_var.
    Protected with LOCK_thd_data mutex.
  */
  void set_query(char *query_arg, uint32 query_length_arg,
                 CHARSET_INFO *cs_arg)
  {
    set_query(CSET_STRING(query_arg, query_length_arg, cs_arg));
  }
  void set_query(char *query_arg, uint32 query_length_arg) /*Mutex protected*/
  {
    set_query(CSET_STRING(query_arg, query_length_arg, charset()));
  }
  void set_query(const CSET_STRING &str); /* Mutex protected */
  void reset_query()               /* Mutex protected */
  { set_query(CSET_STRING()); }
  void set_query_and_id(char *query_arg, uint32 query_length_arg,
                        CHARSET_INFO *cs, query_id_t new_query_id);
  void set_query_id(query_id_t new_query_id)
  {
    query_id= new_query_id;
  }
  void set_open_tables(TABLE *open_tables_arg)
  {
    mysql_mutex_lock(&LOCK_thd_data);
    open_tables= open_tables_arg;
    mysql_mutex_unlock(&LOCK_thd_data);
  }
  void set_mysys_var(struct st_my_thread_var *new_mysys_var);
  void enter_locked_tables_mode(enum_locked_tables_mode mode_arg)
  {
    DBUG_ASSERT(locked_tables_mode == LTM_NONE);

    if (mode_arg == LTM_LOCK_TABLES)
    {
      /*
        When entering LOCK TABLES mode we should set explicit duration
        for all metadata locks acquired so far in order to avoid releasing
        them till UNLOCK TABLES statement.
        We don't do this when entering prelocked mode since sub-statements
        don't release metadata locks and restoring status-quo after leaving
        prelocking mode gets complicated.
      */
      mdl_context.set_explicit_duration_for_all_locks();
    }

    locked_tables_mode= mode_arg;
  }
  void leave_locked_tables_mode();
  int decide_logging_format(TABLE_LIST *tables);

  enum need_invoker { INVOKER_NONE=0, INVOKER_USER, INVOKER_ROLE};
  void binlog_invoker(bool role) { m_binlog_invoker= role ? INVOKER_ROLE : INVOKER_USER; }
  enum need_invoker need_binlog_invoker() { return m_binlog_invoker; }
  void get_definer(LEX_USER *definer, bool role);
  void set_invoker(const LEX_STRING *user, const LEX_STRING *host)
  {
    invoker_user= *user;
    invoker_host= *host;
  }
  LEX_STRING get_invoker_user() { return invoker_user; }
  LEX_STRING get_invoker_host() { return invoker_host; }
  bool has_invoker() { return invoker_user.length > 0; }

  void print_aborted_warning(uint threshold, const char *reason)
  {
    if (global_system_variables.log_warnings > threshold)
    {
      Security_context *sctx= &main_security_ctx;
      sql_print_warning(ER_THD(this, ER_NEW_ABORTING_CONNECTION),
                        thread_id, (db ? db : "unconnected"),
                        sctx->user ? sctx->user : "unauthenticated",
                        sctx->host_or_ip, reason);
    }
  }

private:
  /* 
    This reference points to the table arena when the expression
    for a virtual column is being evaluated
  */ 
  Query_arena *arena_for_cached_items;

public:
  void reset_arena_for_cached_items(Query_arena *new_arena)
  {
    arena_for_cached_items= new_arena;
  }
  Query_arena *switch_to_arena_for_cached_items(Query_arena *backup)
  {
    if (!arena_for_cached_items)
      return 0;
    set_n_backup_active_arena(arena_for_cached_items, backup);
    return backup;
  }

  void clear_wakeup_ready() { wakeup_ready= false; }
  /*
    Sleep waiting for others to wake us up with signal_wakeup_ready().
    Must call clear_wakeup_ready() before waiting.
  */
  void wait_for_wakeup_ready();
  /* Wake this thread up from wait_for_wakeup_ready(). */
  void signal_wakeup_ready();

  void add_status_to_global()
  {
    mysql_mutex_lock(&LOCK_status);
    add_to_status(&global_status_var, &status_var);
    mysql_mutex_unlock(&LOCK_status);
  }

  wait_for_commit *wait_for_commit_ptr;
  int wait_for_prior_commit()
  {
    if (wait_for_commit_ptr)
      return wait_for_commit_ptr->wait_for_prior_commit(this);
    return 0;
  }
  void wakeup_subsequent_commits(int wakeup_error)
  {
    if (wait_for_commit_ptr)
      wait_for_commit_ptr->wakeup_subsequent_commits(wakeup_error);
  }

private:

  /** The current internal error handler for this thread, or NULL. */
  Internal_error_handler *m_internal_handler;

  /**
    The lex to hold the parsed tree of conventional (non-prepared) queries.
    Whereas for prepared and stored procedure statements we use an own lex
    instance for each new query, for conventional statements we reuse
    the same lex. (@see mysql_parse for details).
  */
  LEX main_lex;
  /**
    This memory root is used for two purposes:
    - for conventional queries, to allocate structures stored in main_lex
    during parsing, and allocate runtime data (execution plan, etc.)
    during execution.
    - for prepared queries, only to allocate runtime data. The parsed
    tree itself is reused between executions and thus is stored elsewhere.
  */
  MEM_ROOT main_mem_root;
  Diagnostics_area main_da;
  Diagnostics_area *m_stmt_da;

  /**
    It will be set if CURRENT_USER() or CURRENT_ROLE() is called in account
    management statements or default definer is set in CREATE/ALTER SP, SF,
    Event, TRIGGER or VIEW statements.

    Current user or role will be binlogged into Query_log_event if
    m_binlog_invoker is not NONE; It will be stored into invoker_host and
    invoker_user by SQL thread.
   */
  enum need_invoker m_binlog_invoker;

  /**
    It points to the invoker in the Query_log_event.
    SQL thread use it as the default definer in CREATE/ALTER SP, SF, Event,
    TRIGGER or VIEW statements or current user in account management
    statements if it is not NULL.
   */
  LEX_STRING invoker_user;
  LEX_STRING invoker_host;

  /* Protect against add/delete of temporary tables in parallel replication */
  void rgi_lock_temporary_tables();
  void rgi_unlock_temporary_tables();
  bool rgi_have_temporary_tables();
public:
  /*
    Flag, mutex and condition for a thread to wait for a signal from another
    thread.

    Currently used to wait for group commit to complete, can also be used for
    other purposes.
  */
  bool wakeup_ready;
  mysql_mutex_t LOCK_wakeup_ready;
  mysql_cond_t COND_wakeup_ready;
  /*
    The GTID assigned to the last commit. If no GTID was assigned to any commit
    so far, this is indicated by last_commit_gtid.seq_no == 0.
  */
  rpl_gtid last_commit_gtid;

  inline void lock_temporary_tables()
  {
    if (rgi_slave)
      rgi_lock_temporary_tables();
  }
  inline void unlock_temporary_tables()
  {
    if (rgi_slave)
      rgi_unlock_temporary_tables();
  }    
  inline bool have_temporary_tables()
  {
    return (temporary_tables ||
            (rgi_slave && rgi_have_temporary_tables()));
  }

  inline ulong wsrep_binlog_format() const
  {
    return WSREP_FORMAT(variables.binlog_format);
  }

#ifdef WITH_WSREP
  const bool                wsrep_applier; /* dedicated slave applier thread */
  bool                      wsrep_applier_closing; /* applier marked to close */
  bool                      wsrep_client_thread; /* to identify client threads*/
  bool                      wsrep_PA_safe;
  bool                      wsrep_converted_lock_session;
  bool                      wsrep_apply_toi; /* applier processing in TOI */
  enum wsrep_exec_mode      wsrep_exec_mode;
  query_id_t                wsrep_last_query_id;
  enum wsrep_query_state    wsrep_query_state;
  enum wsrep_conflict_state wsrep_conflict_state;
  mysql_mutex_t             LOCK_wsrep_thd;
  mysql_cond_t              COND_wsrep_thd;
  wsrep_trx_meta_t          wsrep_trx_meta;
  uint32                    wsrep_rand;
  Relay_log_info            *wsrep_rli;
  rpl_group_info            *wsrep_rgi;
  wsrep_ws_handle_t         wsrep_ws_handle;
  ulong                     wsrep_retry_counter; // of autocommit
  char                      *wsrep_retry_query;
  size_t                    wsrep_retry_query_len;
  enum enum_server_command  wsrep_retry_command;
  enum wsrep_consistency_check_mode
                            wsrep_consistency_check;
  int                       wsrep_mysql_replicated;
  const char                *wsrep_TOI_pre_query; /* a query to apply before
                                                     the actual TOI query */
  size_t                    wsrep_TOI_pre_query_len;
  wsrep_po_handle_t         wsrep_po_handle;
  size_t                    wsrep_po_cnt;
#ifdef GTID_SUPPORT
  rpl_sid                   wsrep_po_sid;
#endif /*  GTID_SUPPORT */
  void                      *wsrep_apply_format;
  char                      wsrep_info[128]; /* string for dynamic proc info */
#endif /* WITH_WSREP */

  /* Handling of timeouts for commands */
  thr_timer_t query_timer;
public:
  void set_query_timer()
  {
#ifndef EMBEDDED_LIBRARY
    /*
      Don't start a query timer if
      - If timeouts are not set
      - if we are in a stored procedure or sub statement
      - If this is a slave thread
      - If we already have set a timeout (happens when running prepared
        statements that calls mysql_execute_command())
    */
    if (!variables.max_statement_time || spcont  || in_sub_stmt ||
        slave_thread || query_timer.expired == 0)
      return;
    thr_timer_settime(&query_timer, variables.max_statement_time);
#endif
  }
  void reset_query_timer()
  {
#ifndef EMBEDDED_LIBRARY
    if (!query_timer.expired)
      thr_timer_end(&query_timer);
#endif
  }
};


/** A short cut for thd->get_stmt_da()->set_ok_status(). */

inline void
my_ok(THD *thd, ulonglong affected_rows= 0, ulonglong id= 0,
        const char *message= NULL)
{
  thd->set_row_count_func(affected_rows);
  thd->get_stmt_da()->set_ok_status(affected_rows, id, message);
}


/** A short cut for thd->get_stmt_da()->set_eof_status(). */

inline void
my_eof(THD *thd)
{
  thd->set_row_count_func(-1);
  thd->get_stmt_da()->set_eof_status(thd);
}

#define tmp_disable_binlog(A)       \
  {ulonglong tmp_disable_binlog__save_options= (A)->variables.option_bits; \
  (A)->variables.option_bits&= ~OPTION_BIN_LOG

#define reenable_binlog(A)   (A)->variables.option_bits= tmp_disable_binlog__save_options;}


inline sql_mode_t sql_mode_for_dates(THD *thd)
{
  return thd->variables.sql_mode &
          (MODE_NO_ZERO_DATE | MODE_NO_ZERO_IN_DATE | MODE_INVALID_DATES);
}

/*
  Used to hold information about file and file structure in exchange
  via non-DB file (...INTO OUTFILE..., ...LOAD DATA...)
  XXX: We never call destructor for objects of this class.
*/

class sql_exchange :public Sql_alloc
{
public:
  enum enum_filetype filetype; /* load XML, Added by Arnold & Erik */
  char *file_name;
  String *field_term,*enclosed,*line_term,*line_start,*escaped;
  bool opt_enclosed;
  bool dumpfile;
  ulong skip_lines;
  CHARSET_INFO *cs;
  sql_exchange(char *name, bool dumpfile_flag,
               enum_filetype filetype_arg= FILETYPE_CSV);
  bool escaped_given(void);
};

/*
  This is used to get result from a select
*/

class JOIN;

/* Pure interface for sending tabular data */
class select_result_sink: public Sql_alloc
{
public:
  /*
    send_data returns 0 on ok, 1 on error and -1 if data was ignored, for
    example for a duplicate row entry written to a temp table.
  */
  virtual int send_data(List<Item> &items)=0;
  virtual ~select_result_sink() {};
};


/*
  Interface for sending tabular data, together with some other stuff:

  - Primary purpose seems to be seding typed tabular data:
     = the DDL is sent with send_fields()
     = the rows are sent with send_data()
  Besides that,
  - there seems to be an assumption that the sent data is a result of 
    SELECT_LEX_UNIT *unit,
  - nest_level is used by SQL parser
*/

class select_result :public select_result_sink 
{
protected:
  THD *thd;
  /* 
    All descendant classes have their send_data() skip the first 
    unit->offset_limit_cnt rows sent.  Select_materialize
    also uses unit->get_unit_column_types().
  */
  SELECT_LEX_UNIT *unit;
  /* Something used only by the parser: */
public:
  select_result();
  virtual ~select_result() {};
  virtual int prepare(List<Item> &list, SELECT_LEX_UNIT *u)
  {
    unit= u;
    return 0;
  }
  virtual int prepare2(void) { return 0; }
  /*
    Because of peculiarities of prepared statements protocol
    we need to know number of columns in the result set (if
    there is a result set) apart from sending columns metadata.
  */
  virtual uint field_count(List<Item> &fields) const
  { return fields.elements; }
  virtual bool send_result_set_metadata(List<Item> &list, uint flags)=0;
  virtual bool initialize_tables (JOIN *join=0) { return 0; }
  virtual bool send_eof()=0;
  /**
    Check if this query returns a result set and therefore is allowed in
    cursors and set an error message if it is not the case.

    @retval FALSE     success
    @retval TRUE      error, an error message is set
  */
  virtual bool check_simple_select() const;
  virtual void abort_result_set() {}
  /*
    Cleanup instance of this class for next execution of a prepared
    statement/stored procedure.
  */
  virtual void cleanup();
  void set_thd(THD *thd_arg) { thd= thd_arg; }
#ifdef EMBEDDED_LIBRARY
  virtual void begin_dataset() {}
#else
  void begin_dataset() {}
#endif
  virtual void update_used_tables() {}

  void reset_offset_limit()
  {
    unit->offset_limit_cnt= 0;
  }
};


/*
  This is a select_result_sink which simply writes all data into a (temporary)
  table. Creation/deletion of the table is outside of the scope of the class
  
  It is aimed at capturing SHOW EXPLAIN output, so:
  - Unlike select_result class, we don't assume that the sent data is an 
    output of a SELECT_LEX_UNIT (and so we dont apply "LIMIT x,y" from the
    unit)
  - We don't try to convert the target table to MyISAM 
*/

class select_result_explain_buffer : public select_result_sink
{
public:
  select_result_explain_buffer(THD *thd_arg, TABLE *table_arg) : 
    thd(thd_arg), dst_table(table_arg) {};

  THD *thd;
  TABLE *dst_table; /* table to write into */

  /* The following is called in the child thread: */
  int send_data(List<Item> &items);
};


/*
  This is a select_result_sink which stores the data in text form.
*/

class select_result_text_buffer : public select_result_sink
{
public:
  select_result_text_buffer(THD *thd_arg) : thd(thd_arg) {}
  int send_data(List<Item> &items);
  bool send_result_set_metadata(List<Item> &fields, uint flag);

  void save_to(String *res);
private:
  int append_row(List<Item> &items, bool send_names);

  THD *thd;
  List<char*> rows;
  int n_columns;
};


/*
  Base class for select_result descendands which intercept and
  transform result set rows. As the rows are not sent to the client,
  sending of result set metadata should be suppressed as well.
*/

class select_result_interceptor: public select_result
{
public:
  select_result_interceptor()
  {
    DBUG_ENTER("select_result_interceptor::select_result_interceptor");
    DBUG_PRINT("enter", ("this 0x%lx", (ulong) this));
    DBUG_VOID_RETURN;
  }              /* Remove gcc warning */
  uint field_count(List<Item> &fields) const { return 0; }
  bool send_result_set_metadata(List<Item> &fields, uint flag) { return FALSE; }
};


class select_send :public select_result {
  /**
    True if we have sent result set metadata to the client.
    In this case the client always expects us to end the result
    set with an eof or error packet
  */
  bool is_result_set_started;
public:
  select_send() :is_result_set_started(FALSE) {}
  bool send_result_set_metadata(List<Item> &list, uint flags);
  int send_data(List<Item> &items);
  bool send_eof();
  virtual bool check_simple_select() const { return FALSE; }
  void abort_result_set();
  virtual void cleanup();
};


/*
  We need this class, because select_send::send_eof() will call ::my_eof.

  See also class Protocol_discard.
*/

class select_send_analyze : public select_send
{
  bool send_result_set_metadata(List<Item> &list, uint flags) { return 0; }
  bool send_eof() { return 0; }
  void abort_result_set() {}
};


class select_to_file :public select_result_interceptor {
protected:
  sql_exchange *exchange;
  File file;
  IO_CACHE cache;
  ha_rows row_count;
  char path[FN_REFLEN];

public:
  select_to_file(sql_exchange *ex) :exchange(ex), file(-1),row_count(0L)
  { path[0]=0; }
  ~select_to_file();
  bool send_eof();
  void cleanup();
};


#define ESCAPE_CHARS "ntrb0ZN" // keep synchronous with READ_INFO::unescape


/*
 List of all possible characters of a numeric value text representation.
*/
#define NUMERIC_CHARS ".0123456789e+-"


class select_export :public select_to_file {
  uint field_term_length;
  int field_sep_char,escape_char,line_sep_char;
  int field_term_char; // first char of FIELDS TERMINATED BY or MAX_INT
  /*
    The is_ambiguous_field_sep field is true if a value of the field_sep_char
    field is one of the 'n', 't', 'r' etc characters
    (see the READ_INFO::unescape method and the ESCAPE_CHARS constant value).
  */
  bool is_ambiguous_field_sep;
  /*
     The is_ambiguous_field_term is true if field_sep_char contains the first
     char of the FIELDS TERMINATED BY (ENCLOSED BY is empty), and items can
     contain this character.
  */
  bool is_ambiguous_field_term;
  /*
    The is_unsafe_field_sep field is true if a value of the field_sep_char
    field is one of the '0'..'9', '+', '-', '.' and 'e' characters
    (see the NUMERIC_CHARS constant value).
  */
  bool is_unsafe_field_sep;
  bool fixed_row_size;
  CHARSET_INFO *write_cs; // output charset
public:
  select_export(sql_exchange *ex) :select_to_file(ex) {}
  ~select_export();
  int prepare(List<Item> &list, SELECT_LEX_UNIT *u);
  int send_data(List<Item> &items);
};


class select_dump :public select_to_file {
public:
  select_dump(sql_exchange *ex) :select_to_file(ex) {}
  int prepare(List<Item> &list, SELECT_LEX_UNIT *u);
  int send_data(List<Item> &items);
};


class select_insert :public select_result_interceptor {
 public:
  TABLE_LIST *table_list;
  TABLE *table;
  List<Item> *fields;
  ulonglong autoinc_value_of_last_inserted_row; // autogenerated or not
  COPY_INFO info;
  bool insert_into_view;
  select_insert(TABLE_LIST *table_list_par,
		TABLE *table_par, List<Item> *fields_par,
		List<Item> *update_fields, List<Item> *update_values,
		enum_duplicates duplic, bool ignore);
  ~select_insert();
  int prepare(List<Item> &list, SELECT_LEX_UNIT *u);
  virtual int prepare2(void);
  virtual int send_data(List<Item> &items);
  virtual void store_values(List<Item> &values);
  virtual bool can_rollback_data() { return 0; }
  bool send_eof();
  virtual void abort_result_set();
  /* not implemented: select_insert is never re-used in prepared statements */
  void cleanup();
};


class select_create: public select_insert {
  ORDER *group;
  TABLE_LIST *create_table;
  HA_CREATE_INFO *create_info;
  TABLE_LIST *select_tables;
  Alter_info *alter_info;
  Field **field;
  /* lock data for tmp table */
  MYSQL_LOCK *m_lock;
  /* m_lock or thd->extra_lock */
  MYSQL_LOCK **m_plock;
  bool       exit_done;

public:
  select_create (TABLE_LIST *table_arg,
		 HA_CREATE_INFO *create_info_par,
                 Alter_info *alter_info_arg,
		 List<Item> &select_fields,enum_duplicates duplic, bool ignore,
                 TABLE_LIST *select_tables_arg)
    :select_insert (NULL, NULL, &select_fields, 0, 0, duplic, ignore),
    create_table(table_arg),
    create_info(create_info_par),
    select_tables(select_tables_arg),
    alter_info(alter_info_arg),
    m_plock(NULL), exit_done(0)
    {}
  int prepare(List<Item> &list, SELECT_LEX_UNIT *u);

  int binlog_show_create_table(TABLE **tables, uint count);
  void store_values(List<Item> &values);
  bool send_eof();
  virtual void abort_result_set();
  virtual bool can_rollback_data() { return 1; }

  // Needed for access from local class MY_HOOKS in prepare(), since thd is proteted.
  const THD *get_thd(void) { return thd; }
  const HA_CREATE_INFO *get_create_info() { return create_info; };
  int prepare2(void) { return 0; }
};

#include <myisam.h>

#ifdef WITH_ARIA_STORAGE_ENGINE
#include <maria.h>
#else
#undef USE_ARIA_FOR_TMP_TABLES
#endif

#ifdef USE_ARIA_FOR_TMP_TABLES
#define TMP_ENGINE_COLUMNDEF MARIA_COLUMNDEF
#define TMP_ENGINE_HTON maria_hton
#define TMP_ENGINE_NAME "Aria"
#else
#define TMP_ENGINE_COLUMNDEF MI_COLUMNDEF
#define TMP_ENGINE_HTON myisam_hton
#define TMP_ENGINE_NAME "MyISAM"
#endif

/*
  Param to create temporary tables when doing SELECT:s
  NOTE
    This structure is copied using memcpy as a part of JOIN.
*/

class TMP_TABLE_PARAM :public Sql_alloc
{
private:
  /* Prevent use of these (not safe because of lists and copy_field) */
  TMP_TABLE_PARAM(const TMP_TABLE_PARAM &);
  void operator=(TMP_TABLE_PARAM &);

public:
  List<Item> copy_funcs;
  List<Item> save_copy_funcs;
  Copy_field *copy_field, *copy_field_end;
  Copy_field *save_copy_field, *save_copy_field_end;
  uchar	    *group_buff;
  Item	    **items_to_copy;			/* Fields in tmp table */
  TMP_ENGINE_COLUMNDEF *recinfo, *start_recinfo;
  KEY *keyinfo;
  ha_rows end_write_records;
  /**
    Number of normal fields in the query, including those referred to
    from aggregate functions. Hence, "SELECT `field1`,
    SUM(`field2`) from t1" sets this counter to 2.

    @see count_field_types
  */
  uint	field_count; 
  /**
    Number of fields in the query that have functions. Includes both
    aggregate functions (e.g., SUM) and non-aggregates (e.g., RAND).
    Also counts functions referred to from aggregate functions, i.e.,
    "SELECT SUM(RAND())" sets this counter to 2.

    @see count_field_types
  */
  uint  func_count;  
  /**
    Number of fields in the query that have aggregate functions. Note
    that the optimizer may choose to optimize away these fields by
    replacing them with constants, in which case sum_func_count will
    need to be updated.

    @see opt_sum_query, count_field_types
  */
  uint  sum_func_count;   
  uint  hidden_field_count;
  uint	group_parts,group_length,group_null_parts;
  uint	quick_group;
  bool  using_indirect_summary_function;
  /* If >0 convert all blob fields to varchar(convert_blob_length) */
  uint  convert_blob_length;
  CHARSET_INFO *table_charset;
  bool schema_table;
  /* TRUE if the temp table is created for subquery materialization. */
  bool materialized_subquery;
  /* TRUE if all columns of the table are guaranteed to be non-nullable */
  bool force_not_null_cols;
  /*
    True if GROUP BY and its aggregate functions are already computed
    by a table access method (e.g. by loose index scan). In this case
    query execution should not perform aggregation and should treat
    aggregate functions as normal functions.
  */
  bool precomputed_group_by;
  bool force_copy_fields;
  /*
    If TRUE, create_tmp_field called from create_tmp_table will convert
    all BIT fields to 64-bit longs. This is a workaround the limitation
    that MEMORY tables cannot index BIT columns.
  */
  bool bit_fields_as_long;
  /*
    Whether to create or postpone actual creation of this temporary table.
    TRUE <=> create_tmp_table will create only the TABLE structure.
  */
  bool skip_create_table;

  TMP_TABLE_PARAM()
    :copy_field(0), group_parts(0),
     group_length(0), group_null_parts(0), convert_blob_length(0),
    schema_table(0), materialized_subquery(0), force_not_null_cols(0),
    precomputed_group_by(0),
    force_copy_fields(0), bit_fields_as_long(0), skip_create_table(0)
  {}
  ~TMP_TABLE_PARAM()
  {
    cleanup();
  }
  void init(void);
  inline void cleanup(void)
  {
    if (copy_field)				/* Fix for Intel compiler */
    {
      delete [] copy_field;
      save_copy_field= copy_field= NULL;
      save_copy_field_end= copy_field_end= NULL;
    }
  }
};

class select_union :public select_result_interceptor
{
public:
  TMP_TABLE_PARAM tmp_table_param;
  int write_err; /* Error code from the last send_data->ha_write_row call. */
public:
  TABLE *table;
  ha_rows records;

  select_union() :write_err(0), table(0), records(0) { tmp_table_param.init(); }
  int prepare(List<Item> &list, SELECT_LEX_UNIT *u);
  int send_data(List<Item> &items);
  bool send_eof();
  bool flush();
  void cleanup();
  virtual bool create_result_table(THD *thd, List<Item> *column_types,
                                   bool is_distinct, ulonglong options,
                                   const char *alias, 
                                   bool bit_fields_as_long,
                                   bool create_table,
                                   bool keep_row_order= FALSE);
  TMP_TABLE_PARAM *get_tmp_table_param() { return &tmp_table_param; }
};

/* Base subselect interface class */
class select_subselect :public select_result_interceptor
{
protected:
  Item_subselect *item;
public:
  select_subselect(Item_subselect *item);
  int send_data(List<Item> &items)=0;
  bool send_eof() { return 0; };
};

/* Single value subselect interface class */
class select_singlerow_subselect :public select_subselect
{
public:
  select_singlerow_subselect(Item_subselect *item_arg)
    :select_subselect(item_arg)
  {}
  int send_data(List<Item> &items);
};


/*
  This class specializes select_union to collect statistics about the
  data stored in the temp table. Currently the class collects statistcs
  about NULLs.
*/

class select_materialize_with_stats : public select_union
{
protected:
  class Column_statistics
  {
  public:
    /* Count of NULLs per column. */
    ha_rows null_count;
    /* The row number that contains the first NULL in a column. */
    ha_rows min_null_row;
    /* The row number that contains the last NULL in a column. */
    ha_rows max_null_row;
  };

  /* Array of statistics data per column. */
  Column_statistics* col_stat;

  /*
    The number of columns in the biggest sub-row that consists of only
    NULL values.
  */
  uint max_nulls_in_row;
  /*
    Count of rows writtent to the temp table. This is redundant as it is
    already stored in handler::stats.records, however that one is relatively
    expensive to compute (given we need that for evry row).
  */
  ha_rows count_rows;

protected:
  void reset();

public:
  select_materialize_with_stats() { tmp_table_param.init(); }
  bool create_result_table(THD *thd, List<Item> *column_types,
                           bool is_distinct, ulonglong options,
                           const char *alias, 
                           bool bit_fields_as_long,
                           bool create_table,
                           bool keep_row_order= FALSE);
  bool init_result_table(ulonglong select_options);
  int send_data(List<Item> &items);
  void cleanup();
  ha_rows get_null_count_of_col(uint idx)
  {
    DBUG_ASSERT(idx < table->s->fields);
    return col_stat[idx].null_count;
  }
  ha_rows get_max_null_of_col(uint idx)
  {
    DBUG_ASSERT(idx < table->s->fields);
    return col_stat[idx].max_null_row;
  }
  ha_rows get_min_null_of_col(uint idx)
  {
    DBUG_ASSERT(idx < table->s->fields);
    return col_stat[idx].min_null_row;
  }
  uint get_max_nulls_in_row() { return max_nulls_in_row; }
};


/* used in independent ALL/ANY optimisation */
class select_max_min_finder_subselect :public select_subselect
{
  Item_cache *cache;
  bool (select_max_min_finder_subselect::*op)();
  bool fmax;
  bool is_all;
public:
  select_max_min_finder_subselect(Item_subselect *item_arg, bool mx,
                                  bool all)
    :select_subselect(item_arg), cache(0), fmax(mx), is_all(all)
  {}
  void cleanup();
  int send_data(List<Item> &items);
  bool cmp_real();
  bool cmp_int();
  bool cmp_decimal();
  bool cmp_str();
};

/* EXISTS subselect interface class */
class select_exists_subselect :public select_subselect
{
public:
  select_exists_subselect(Item_subselect *item_arg)
    :select_subselect(item_arg){}
  int send_data(List<Item> &items);
};




/*
  Optimizer and executor structure for the materialized semi-join info. This
  structure contains
   - The sj-materialization temporary table
   - Members needed to make index lookup or a full scan of the temptable.
*/
class SJ_MATERIALIZATION_INFO : public Sql_alloc
{
public:
  /* Optimal join sub-order */
  struct st_position *positions;

  uint tables; /* Number of tables in the sj-nest */

  /* Expected #rows in the materialized table */
  double rows;

  /* 
    Cost to materialize - execute the sub-join and write rows into temp.table
  */
  Cost_estimate materialization_cost;

  /* Cost to make one lookup in the temptable */
  Cost_estimate lookup_cost;
  
  /* Cost of scanning the materialized table */
  Cost_estimate scan_cost;

  /* --- Execution structures ---------- */
  
  /*
    TRUE <=> This structure is used for execution. We don't necessarily pick
    sj-materialization, so some of SJ_MATERIALIZATION_INFO structures are not
    used by materialization
  */
  bool is_used;
  
  bool materialized; /* TRUE <=> materialization already performed */
  /*
    TRUE  - the temptable is read with full scan
    FALSE - we use the temptable for index lookups
  */
  bool is_sj_scan; 
  
  /* The temptable and its related info */
  TMP_TABLE_PARAM sjm_table_param;
  List<Item> sjm_table_cols;
  TABLE *table;

  /* Structure used to make index lookups */
  struct st_table_ref *tab_ref;
  Item *in_equality; /* See create_subq_in_equalities() */

  Item *join_cond; /* See comments in make_join_select() */
  Copy_field *copy_field; /* Needed for SJ_Materialization scan */
};


/* Structs used when sorting */

typedef struct st_sort_field {
  Field *field;				/* Field to sort */
  Item	*item;				/* Item if not sorting fields */
  uint	 length;			/* Length of sort field */
  uint   suffix_length;                 /* Length suffix (0-4) */
  Item_result result_type;		/* Type of item */
  bool reverse;				/* if descending sort */
  bool need_strxnfrm;			/* If we have to use strxnfrm() */
} SORT_FIELD;


typedef struct st_sort_buffer {
  uint index;					/* 0 or 1 */
  uint sort_orders;
  uint change_pos;				/* If sort-fields changed */
  char **buff;
  SORT_FIELD *sortorder;
} SORT_BUFFER;

/* Structure for db & table in sql_yacc */

class Table_ident :public Sql_alloc
{
public:
  LEX_STRING db;
  LEX_STRING table;
  SELECT_LEX_UNIT *sel;
  inline Table_ident(THD *thd, LEX_STRING db_arg, LEX_STRING table_arg,
		     bool force)
    :table(table_arg), sel((SELECT_LEX_UNIT *)0)
  {
    if (!force && (thd->client_capabilities & CLIENT_NO_SCHEMA))
      db.str=0;
    else
      db= db_arg;
  }
  inline Table_ident(LEX_STRING table_arg)
    :table(table_arg), sel((SELECT_LEX_UNIT *)0)
  {
    db.str=0;
  }
  /*
    This constructor is used only for the case when we create a derived
    table. A derived table has no name and doesn't belong to any database.
    Later, if there was an alias specified for the table, it will be set
    by add_table_to_list.
  */
  inline Table_ident(SELECT_LEX_UNIT *s) : sel(s)
  {
    /* We must have a table name here as this is used with add_table_to_list */
    db.str= empty_c_string;                    /* a subject to casedn_str */
    db.length= 0;
    table.str= internal_table_name;
    table.length=1;
  }
  bool is_derived_table() const { return MY_TEST(sel); }
  inline void change_db(char *db_name)
  {
    db.str= db_name; db.length= (uint) strlen(db_name);
  }
};

// this is needed for user_vars hash
class user_var_entry
{
 public:
  user_var_entry() {}                         /* Remove gcc warning */
  LEX_STRING name;
  char *value;
  ulong length;
  query_id_t update_query_id, used_query_id;
  Item_result type;
  bool unsigned_flag;

  double val_real(bool *null_value);
  longlong val_int(bool *null_value) const;
  String *val_str(bool *null_value, String *str, uint decimals);
  my_decimal *val_decimal(bool *null_value, my_decimal *result);
  DTCollation collation;
};

user_var_entry *get_variable(HASH *hash, LEX_STRING &name,
				    bool create_if_not_exists);

/*
   Unique -- class for unique (removing of duplicates).
   Puts all values to the TREE. If the tree becomes too big,
   it's dumped to the file. User can request sorted values, or
   just iterate through them. In the last case tree merging is performed in
   memory simultaneously with iteration, so it should be ~2-3x faster.
 */

class Unique :public Sql_alloc
{
  DYNAMIC_ARRAY file_ptrs;
  ulong max_elements;
  ulonglong max_in_memory_size;
  IO_CACHE file;
  TREE tree;
  uchar *record_pointers;
  ulong filtered_out_elems;
  bool flush();
  uint size;
  uint full_size;
  uint min_dupl_count;   /* always 0 for unions, > 0 for intersections */
  bool with_counters;

  bool merge(TABLE *table, uchar *buff, bool without_last_merge);

public:
  ulong elements;
  Unique(qsort_cmp2 comp_func, void *comp_func_fixed_arg,
	 uint size_arg, ulonglong max_in_memory_size_arg,
         uint min_dupl_count_arg= 0);
  ~Unique();
  ulong elements_in_tree() { return tree.elements_in_tree; }
  inline bool unique_add(void *ptr)
  {
    DBUG_ENTER("unique_add");
    DBUG_PRINT("info", ("tree %u - %lu", tree.elements_in_tree, max_elements));
    if (!(tree.flag & TREE_ONLY_DUPS) && 
        tree.elements_in_tree >= max_elements && flush())
      DBUG_RETURN(1);
    DBUG_RETURN(!tree_insert(&tree, ptr, 0, tree.custom_arg));
  }

  bool is_in_memory() { return (my_b_tell(&file) == 0); }
  void close_for_expansion() { tree.flag= TREE_ONLY_DUPS; }

  bool get(TABLE *table);
  
  /* Cost of searching for an element in the tree */
  inline static double get_search_cost(ulonglong tree_elems, uint compare_factor)
  {
    return log((double) tree_elems) / (compare_factor * M_LN2);
  }  

  static double get_use_cost(uint *buffer, size_t nkeys, uint key_size,
                             ulonglong max_in_memory_size, uint compare_factor,
                             bool intersect_fl, bool *in_memory);
  inline static int get_cost_calc_buff_size(size_t nkeys, uint key_size,
                                            ulonglong max_in_memory_size)
  {
    register ulonglong max_elems_in_tree=
      max_in_memory_size / ALIGN_SIZE(sizeof(TREE_ELEMENT)+key_size);
    return (int) (sizeof(uint)*(1 + nkeys/max_elems_in_tree));
  }

  void reset();
  bool walk(TABLE *table, tree_walk_action action, void *walk_action_arg);

  uint get_size() const { return size; }
  ulonglong get_max_in_memory_size() const { return max_in_memory_size; }

  friend int unique_write_to_file(uchar* key, element_count count, Unique *unique);
  friend int unique_write_to_ptrs(uchar* key, element_count count, Unique *unique);

  friend int unique_write_to_file_with_count(uchar* key, element_count count,
                                             Unique *unique);
  friend int unique_intersect_write_to_ptrs(uchar* key, element_count count, 
				            Unique *unique);
};


class multi_delete :public select_result_interceptor
{
  TABLE_LIST *delete_tables, *table_being_deleted;
  Unique **tempfiles;
  ha_rows deleted, found;
  uint num_of_tables;
  int error;
  bool do_delete;
  /* True if at least one table we delete from is transactional */
  bool transactional_tables;
  /* True if at least one table we delete from is not transactional */
  bool normal_tables;
  bool delete_while_scanning;
  /*
     error handling (rollback and binlogging) can happen in send_eof()
     so that afterward abort_result_set() needs to find out that.
  */
  bool error_handled;

public:
  multi_delete(TABLE_LIST *dt, uint num_of_tables);
  ~multi_delete();
  int prepare(List<Item> &list, SELECT_LEX_UNIT *u);
  int send_data(List<Item> &items);
  bool initialize_tables (JOIN *join);
  int do_deletes();
  int do_table_deletes(TABLE *table, bool ignore);
  bool send_eof();
  inline ha_rows num_deleted()
  {
    return deleted;
  }
  virtual void abort_result_set();
};


class multi_update :public select_result_interceptor
{
  TABLE_LIST *all_tables; /* query/update command tables */
  List<TABLE_LIST> *leaves;     /* list of leves of join table tree */
  TABLE_LIST *update_tables, *table_being_updated;
  TABLE **tmp_tables, *main_table, *table_to_update;
  TMP_TABLE_PARAM *tmp_table_param;
  ha_rows updated, found;
  List <Item> *fields, *values;
  List <Item> **fields_for_table, **values_for_table;
  uint table_count;
  /*
   List of tables referenced in the CHECK OPTION condition of
   the updated view excluding the updated table.
  */
  List <TABLE> unupdated_check_opt_tables;
  Copy_field *copy_field;
  enum enum_duplicates handle_duplicates;
  bool do_update, trans_safe;
  /* True if the update operation has made a change in a transactional table */
  bool transactional_tables;
  bool ignore;
  /* 
     error handling (rollback and binlogging) can happen in send_eof()
     so that afterward  abort_result_set() needs to find out that.
  */
  bool error_handled;
  
  /* Need this to protect against multiple prepare() calls */
  bool prepared;
public:
  multi_update(TABLE_LIST *ut, List<TABLE_LIST> *leaves_list,
	       List<Item> *fields, List<Item> *values,
	       enum_duplicates handle_duplicates, bool ignore);
  ~multi_update();
  int prepare(List<Item> &list, SELECT_LEX_UNIT *u);
  int send_data(List<Item> &items);
  bool initialize_tables (JOIN *join);
  int  do_updates();
  bool send_eof();
  inline ha_rows num_found()
  {
    return found;
  }
  inline ha_rows num_updated()
  {
    return updated;
  }
  virtual void abort_result_set();
  void update_used_tables();
};

class my_var : public Sql_alloc  {
public:
  const LEX_STRING name;
  enum type { SESSION_VAR, LOCAL_VAR, PARAM_VAR };
  type scope;
  my_var(const LEX_STRING& j, enum type s) : name(j), scope(s) { }
  virtual ~my_var() {}
  virtual bool set(THD *thd, Item *val) = 0;
};

class my_var_param: public my_var {
public:
  Settable_routine_parameter *param;
  my_var_param(Item_param *p)
    : my_var(null_lex_str, PARAM_VAR),
      param(p->get_settable_routine_parameter())
  { p->inout= Item_param::OUT_PARAM; }
  ~my_var_param() { }
  bool set(THD *thd, Item *val);
};

class my_var_sp: public my_var {
public:
  uint offset;
  enum_field_types type;
  /*
    Routine to which this Item_splocal belongs. Used for checking if correct
    runtime context is used for variable handling.
  */
  sp_head *sp;
  my_var_sp(const LEX_STRING& j, uint o, enum_field_types t, sp_head *s)
    : my_var(j, LOCAL_VAR), offset(o), type(t), sp(s) { }
  ~my_var_sp() { }
  bool set(THD *thd, Item *val);
};

class my_var_user: public my_var {
public:
  my_var_user(const LEX_STRING& j)
    : my_var(j, SESSION_VAR) { }
  ~my_var_user() { }
  bool set(THD *thd, Item *val);
};

class select_dumpvar :public select_result_interceptor {
  ha_rows row_count;
public:
  List<my_var> var_list;
  select_dumpvar()  { var_list.empty(); row_count= 0;}
  ~select_dumpvar() {}
  int prepare(List<Item> &list, SELECT_LEX_UNIT *u);
  int send_data(List<Item> &items);
  bool send_eof();
  virtual bool check_simple_select() const;
  void cleanup();
};

/* Bits in sql_command_flags */

#define CF_CHANGES_DATA           (1U << 0)
#define CF_REPORT_PROGRESS        (1U << 1)
#define CF_STATUS_COMMAND         (1U << 2)
#define CF_SHOW_TABLE_COMMAND     (1U << 3)
#define CF_WRITE_LOGS_COMMAND     (1U << 4)

/**
  Must be set for SQL statements that may contain
  Item expressions and/or use joins and tables.
  Indicates that the parse tree of such statement may
  contain rule-based optimizations that depend on metadata
  (i.e. number of columns in a table), and consequently
  that the statement must be re-prepared whenever
  referenced metadata changes. Must not be set for
  statements that themselves change metadata, e.g. RENAME,
  ALTER and other DDL, since otherwise will trigger constant
  reprepare. Consequently, complex item expressions and
  joins are currently prohibited in these statements.
*/
#define CF_REEXECUTION_FRAGILE    (1U << 5)
/**
  Implicitly commit before the SQL statement is executed.

  Statements marked with this flag will cause any active
  transaction to end (commit) before proceeding with the
  command execution.

  This flag should be set for statements that probably can't
  be rolled back or that do not expect any previously metadata
  locked tables.
*/
#define CF_IMPLICT_COMMIT_BEGIN   (1U << 6)
/**
  Implicitly commit after the SQL statement.

  Statements marked with this flag are automatically committed
  at the end of the statement.

  This flag should be set for statements that will implicitly
  open and take metadata locks on system tables that should not
  be carried for the whole duration of a active transaction.
*/
#define CF_IMPLICIT_COMMIT_END    (1U << 7)
/**
  CF_IMPLICT_COMMIT_BEGIN and CF_IMPLICIT_COMMIT_END are used
  to ensure that the active transaction is implicitly committed
  before and after every DDL statement and any statement that
  modifies our currently non-transactional system tables.
*/
#define CF_AUTO_COMMIT_TRANS  (CF_IMPLICT_COMMIT_BEGIN | CF_IMPLICIT_COMMIT_END)

/**
  Diagnostic statement.
  Diagnostic statements:
  - SHOW WARNING
  - SHOW ERROR
  - GET DIAGNOSTICS (WL#2111)
  do not modify the diagnostics area during execution.
*/
#define CF_DIAGNOSTIC_STMT        (1U << 8)

/**
  Identifies statements that may generate row events
  and that may end up in the binary log.
*/
#define CF_CAN_GENERATE_ROW_EVENTS (1U << 9)

/**
  Identifies statements which may deal with temporary tables and for which
  temporary tables should be pre-opened to simplify privilege checks.
*/
#define CF_PREOPEN_TMP_TABLES   (1U << 10)

/**
  Identifies statements for which open handlers should be closed in the
  beginning of the statement.
*/
#define CF_HA_CLOSE             (1U << 11)

/**
  Identifies statements that can be explained with EXPLAIN.
*/
#define CF_CAN_BE_EXPLAINED       (1U << 12)

/** Identifies statements which may generate an optimizer trace */
#define CF_OPTIMIZER_TRACE        (1U << 14)

/**
   Identifies statements that should always be disallowed in
   read only transactions.
*/
#define CF_DISALLOW_IN_RO_TRANS   (1U << 15)

/**
  Statement that need the binlog format to be unchanged.
*/
#define CF_FORCE_ORIGINAL_BINLOG_FORMAT (1U << 16)

/**
  Statement that inserts new rows (INSERT, REPLACE, LOAD, ALTER TABLE)
*/
#define CF_INSERTS_DATA (1U << 17)

/**
  Statement that updates existing rows (UPDATE, multi-update)
*/
#define CF_UPDATES_DATA (1U << 18)

/* Bits in server_command_flags */

/**
  Skip the increase of the global query id counter. Commonly set for
  commands that are stateless (won't cause any change on the server
  internal states).
*/
#define CF_SKIP_QUERY_ID        (1U << 0)

/**
  Skip the increase of the number of statements that clients have
  sent to the server. Commonly used for commands that will cause
  a statement to be executed but the statement might have not been
  sent by the user (ie: stored procedure).
*/
#define CF_SKIP_QUESTIONS       (1U << 1)

/**
  Do not check that wsrep snapshot is ready before allowing this command
*/
#define CF_SKIP_WSREP_CHECK     (1U << 2)

void mark_transaction_to_rollback(THD *thd, bool all);

/* Inline functions */

inline bool add_item_to_list(THD *thd, Item *item)
{
  return thd->lex->current_select->add_item_to_list(thd, item);
}

inline bool add_value_to_list(THD *thd, Item *value)
{
  return thd->lex->value_list.push_back(value);
}

inline bool add_order_to_list(THD *thd, Item *item, bool asc)
{
  return thd->lex->current_select->add_order_to_list(thd, item, asc);
}

inline bool add_gorder_to_list(THD *thd, Item *item, bool asc)
{
  return thd->lex->current_select->add_gorder_to_list(thd, item, asc);
}

inline bool add_group_to_list(THD *thd, Item *item, bool asc)
{
  return thd->lex->current_select->add_group_to_list(thd, item, asc);
}

/* inline handler methods that need to know TABLE and THD structures */
inline void handler::increment_statistics(ulong SSV::*offset) const
{
  status_var_increment(table->in_use->status_var.*offset);
  table->in_use->check_limit_rows_examined();
}

inline void handler::decrement_statistics(ulong SSV::*offset) const
{
  status_var_decrement(table->in_use->status_var.*offset);
}


inline int handler::ha_ft_read(uchar *buf)
{
  int error= ft_read(buf);
  if (!error)
    update_rows_read();

  table->status=error ? STATUS_NOT_FOUND: 0;
  return error;
}

inline int handler::ha_rnd_pos_by_record(uchar *buf)
{
  int error= rnd_pos_by_record(buf);
  if (!error)
    update_rows_read();
  table->status=error ? STATUS_NOT_FOUND: 0;
  return error;
}

inline int handler::ha_read_first_row(uchar *buf, uint primary_key)
{
  int error= read_first_row(buf, primary_key);
  if (!error)
    update_rows_read();
  table->status=error ? STATUS_NOT_FOUND: 0;
  return error;
}

inline int handler::ha_write_tmp_row(uchar *buf)
{
  int error;
  MYSQL_INSERT_ROW_START(table_share->db.str, table_share->table_name.str);
  increment_statistics(&SSV::ha_tmp_write_count);
  MYSQL_TABLE_IO_WAIT(m_psi, PSI_TABLE_WRITE_ROW, MAX_KEY, 0,
                      { error= write_row(buf); })
  MYSQL_INSERT_ROW_DONE(error);
  return error;
}

inline int handler::ha_update_tmp_row(const uchar *old_data, uchar *new_data)
{
  int error;
  MYSQL_UPDATE_ROW_START(table_share->db.str, table_share->table_name.str);
  increment_statistics(&SSV::ha_tmp_update_count);
  MYSQL_TABLE_IO_WAIT(m_psi, PSI_TABLE_UPDATE_ROW, active_index, 0,
                      { error= update_row(old_data, new_data);})
  MYSQL_UPDATE_ROW_DONE(error);
  return error;
}

extern pthread_attr_t *get_connection_attrib(void);

/**
   Set thread entering a condition

   This function should be called before putting a thread to wait for
   a condition. @a mutex should be held before calling this
   function. After being waken up, @f thd_exit_cond should be called.

   @param thd      The thread entering the condition, NULL means current thread
   @param cond     The condition the thread is going to wait for
   @param mutex    The mutex associated with the condition, this must be
                   held before call this function
   @param stage    The new process message for the thread
   @param old_stage The old process message for the thread
   @param src_function The caller source function name
   @param src_file The caller source file name
   @param src_line The caller source line number
*/
void thd_enter_cond(MYSQL_THD thd, mysql_cond_t *cond, mysql_mutex_t *mutex,
                    const PSI_stage_info *stage, PSI_stage_info *old_stage,
                    const char *src_function, const char *src_file,
                    int src_line);

#define THD_ENTER_COND(P1, P2, P3, P4, P5) \
  thd_enter_cond(P1, P2, P3, P4, P5, __func__, __FILE__, __LINE__)

/**
   Set thread leaving a condition

   This function should be called after a thread being waken up for a
   condition.

   @param thd      The thread entering the condition, NULL means current thread
   @param stage    The process message, ususally this should be the old process
                   message before calling @f thd_enter_cond
   @param src_function The caller source function name
   @param src_file The caller source file name
   @param src_line The caller source line number
*/
void thd_exit_cond(MYSQL_THD thd, const PSI_stage_info *stage,
                   const char *src_function, const char *src_file,
                   int src_line);

#define THD_EXIT_COND(P1, P2) \
  thd_exit_cond(P1, P2, __func__, __FILE__, __LINE__)

#endif /* MYSQL_SERVER */

#endif /* SQL_CLASS_INCLUDED */<|MERGE_RESOLUTION|>--- conflicted
+++ resolved
@@ -1379,17 +1379,10 @@
   SYSTEM_THREAD_DELAYED_INSERT= 1,
   SYSTEM_THREAD_SLAVE_IO= 2,
   SYSTEM_THREAD_SLAVE_SQL= 4,
-<<<<<<< HEAD
   SYSTEM_THREAD_EVENT_SCHEDULER= 8,
   SYSTEM_THREAD_EVENT_WORKER= 16,
-  SYSTEM_THREAD_BINLOG_BACKGROUND= 32
-=======
-  SYSTEM_THREAD_NDBCLUSTER_BINLOG= 8,
-  SYSTEM_THREAD_EVENT_SCHEDULER= 16,
-  SYSTEM_THREAD_EVENT_WORKER= 32,
-  SYSTEM_THREAD_BINLOG_BACKGROUND= 64,
-  SYSTEM_THREAD_SLAVE_INIT= 128,
->>>>>>> f1afc003
+  SYSTEM_THREAD_BINLOG_BACKGROUND= 32,
+  SYSTEM_THREAD_SLAVE_INIT= 64
 };
 
 inline char const *
@@ -1404,6 +1397,7 @@
     RETURN_NAME_AS_STRING(SYSTEM_THREAD_SLAVE_SQL);
     RETURN_NAME_AS_STRING(SYSTEM_THREAD_EVENT_SCHEDULER);
     RETURN_NAME_AS_STRING(SYSTEM_THREAD_EVENT_WORKER);
+    RETURN_NAME_AS_STRING(SYSTEM_THREAD_SLAVE_INIT);
   default:
     sprintf(buf, "<UNKNOWN SYSTEM THREAD: %d>", thread);
     return buf;
@@ -2917,11 +2911,6 @@
 
   // End implementation of MDL_context_owner interface.
 
-  inline bool use_cond_push(handler *file)
-  {
-    return (variables.optimizer_switch & OPTIMIZER_SWITCH_ENGINE_CONDITION_PUSHDOWN)
-        || (file->ha_table_flags() & HA_MUST_USE_TABLE_CONDITION_PUSHDOWN);
-  }
   inline bool is_strict_mode() const
   {
     return (bool) (variables.sql_mode & (MODE_STRICT_TRANS_TABLES |
