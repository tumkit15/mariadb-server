--- conflicted
+++ resolved
@@ -1939,7 +1939,17 @@
   DBUG_PRINT("info", ("real table: %s.%s", d_name, t_name));
   for (TABLE_LIST *tl= table_list;;)
   {
-<<<<<<< HEAD
+    if (tl &&
+        tl->select_lex && tl->select_lex->master_unit() &&
+        tl->select_lex->master_unit()->executed)
+    {
+      /*
+        There is no sense to check tables of already executed parts
+        of the query
+      */
+      tl= tl->next_global;
+      continue;
+    }
     /*
       Table is unique if it is present only once in the global list
       of tables and once in the list of table locks.
@@ -1955,23 +1965,6 @@
     if (check_alias)
     {
       if (lower_case_table_names ?
-=======
-    if (tl &&
-        tl->select_lex && tl->select_lex->master_unit() &&
-        tl->select_lex->master_unit()->executed)
-    {
-      /*
-        There is no sense to check tables of already executed parts
-        of the query
-      */
-      tl= tl->next_global;
-      continue;
-    }
-    if (((! (res= find_table_in_global_list(tl, d_name, t_name))) &&
-         (! (res= mysql_lock_have_duplicate(thd, table, tl)))) ||
-        ((!res->table || res->table != table->table) &&
-         (!check_alias || !(lower_case_table_names ?
->>>>>>> 50708b41
           my_strcasecmp(files_charset_info, t_alias, res->alias) :
           strcmp(t_alias, res->alias))
         goto next;
