/* Copyright (C) 2000 MySQL AB & MySQL Finland AB & TCX DataKonsult AB

   This program is free software; you can redistribute it and/or modify
   it under the terms of the GNU General Public License as published by
   the Free Software Foundation; either version 2 of the License, or
   (at your option) any later version.

   This program is distributed in the hope that it will be useful,
   but WITHOUT ANY WARRANTY; without even the implied warranty of
   MERCHANTABILITY or FITNESS FOR A PARTICULAR PURPOSE.  See the
   GNU General Public License for more details.

   You should have received a copy of the GNU General Public License
   along with this program; if not, write to the Free Software
   Foundation, Inc., 59 Temple Place, Suite 330, Boston, MA  02111-1307  USA */


/* Insert of records */

#include "mysql_priv.h"
#include "sp_head.h"
#include "sql_trigger.h"
#include "sql_select.h"

static int check_null_fields(THD *thd,TABLE *entry);
#ifndef EMBEDDED_LIBRARY
static TABLE *delayed_get_table(THD *thd,TABLE_LIST *table_list);
static int write_delayed(THD *thd,TABLE *table, enum_duplicates dup, bool ignore,
			 char *query, uint query_length, bool log_on);
static void end_delayed_insert(THD *thd);
extern "C" pthread_handler_decl(handle_delayed_insert,arg);
static void unlink_blobs(register TABLE *table);
#endif
static bool check_view_insertability(THD *thd, TABLE_LIST *view);

/* Define to force use of my_malloc() if the allocated memory block is big */

#ifndef HAVE_ALLOCA
#define my_safe_alloca(size, min_length) my_alloca(size)
#define my_safe_afree(ptr, size, min_length) my_afree(ptr)
#else
#define my_safe_alloca(size, min_length) ((size <= min_length) ? my_alloca(size) : my_malloc(size,MYF(0)))
#define my_safe_afree(ptr, size, min_length) if (size > min_length) my_free(ptr,MYF(0))
#endif


/*
  Check if insert fields are correct.

  SYNOPSIS
    check_insert_fields()
    thd                         The current thread.
    table                       The table for insert.
    fields                      The insert fields.
    values                      The insert values.
    check_unique                If duplicate values should be rejected.

  NOTE
    Clears TIMESTAMP_AUTO_SET_ON_INSERT from table->timestamp_field_type
    or leaves it as is, depending on if timestamp should be updated or
    not.

  RETURN
    0           OK
    -1          Error
*/

static int check_insert_fields(THD *thd, TABLE_LIST *table_list,
                               List<Item> &fields, List<Item> &values,
                               bool check_unique)
{
  TABLE *table= table_list->table;

  if (!table_list->updatable)
  {
    my_error(ER_NON_UPDATABLE_TABLE, MYF(0), table_list->alias, "INSERT");
    return -1;
  }

  if (fields.elements == 0 && values.elements != 0)
  {
    if (!table)
    {
      my_error(ER_VIEW_NO_INSERT_FIELD_LIST, MYF(0),
               table_list->view_db.str, table_list->view_name.str);
      return -1;
    }
    if (values.elements != table->s->fields)
    {
      my_error(ER_WRONG_VALUE_COUNT_ON_ROW, MYF(0), 1L);
      return -1;
    }
#ifndef NO_EMBEDDED_ACCESS_CHECKS
    if (grant_option)
    {
      Field_iterator_table fields;
      fields.set_table(table);
      if (check_grant_all_columns(thd, INSERT_ACL, &table->grant,
                                  table->s->db, table->s->table_name,
                                  &fields))
        return -1;
    }
#endif
    clear_timestamp_auto_bits(table->timestamp_field_type,
                              TIMESTAMP_AUTO_SET_ON_INSERT);
  }
  else
  {						// Part field list
    Name_resolution_context *context= &thd->lex->select_lex.context;
    TABLE_LIST *save_next= table_list->next_local,
               *save_context= context->table_list;
    bool save_resolve_in_select_list=
      thd->lex->select_lex.context.resolve_in_select_list;
    int res;
    if (fields.elements != values.elements)
    {
      my_error(ER_WRONG_VALUE_COUNT_ON_ROW, MYF(0), 1L);
      return -1;
    }

    thd->dupp_field=0;
    thd->lex->select_lex.no_wrap_view_item= TRUE;
    /* fields only from first table */
    table_list->next_local= 0;
    context->resolve_in_table_list_only(table_list);
    res= setup_fields(thd, 0, fields, 1, 0, 0);
    table_list->next_local= save_next;
    thd->lex->select_lex.no_wrap_view_item= FALSE;
    context->table_list= save_context;
    context->resolve_in_select_list= save_resolve_in_select_list;
    if (res)
      return -1;
    if (table_list->effective_algorithm == VIEW_ALGORITHM_MERGE)
    {
      /* it is join view => we need to find table for update */
      List_iterator_fast<Item> it(fields);
      Item *item;
      TABLE_LIST *tbl= 0;            // reset for call to check_single_table()
      table_map map= 0;

      while ((item= it++))
        map|= item->used_tables();
      if (table_list->check_single_table(&tbl, map, table_list) || tbl == 0)
      {
        my_error(ER_VIEW_MULTIUPDATE, MYF(0),
                 table_list->view_db.str, table_list->view_name.str);
        return -1;
      }
      table_list->table= table= tbl->table;
    }

    if (check_unique && thd->dupp_field)
    {
      my_error(ER_FIELD_SPECIFIED_TWICE, MYF(0), thd->dupp_field->field_name);
      return -1;
    }
    if (table->timestamp_field &&	// Don't set timestamp if used
	table->timestamp_field->query_id == thd->query_id)
      clear_timestamp_auto_bits(table->timestamp_field_type,
                                TIMESTAMP_AUTO_SET_ON_INSERT);
  }
  // For the values we need select_priv
#ifndef NO_EMBEDDED_ACCESS_CHECKS
  table->grant.want_privilege= (SELECT_ACL & ~table->grant.privilege);
#endif

  if (check_key_in_view(thd, table_list) ||
      (table_list->view &&
       check_view_insertability(thd, table_list)))
  {
    my_error(ER_NON_UPDATABLE_TABLE, MYF(0), table_list->alias, "INSERT");
    return -1;
  }

  return 0;
}


/*
  Check update fields for the timestamp field.

  SYNOPSIS
    check_update_fields()
    thd                         The current thread.
    insert_table_list           The insert table list.
    table                       The table for update.
    update_fields               The update fields.

  NOTE
    If the update fields include the timestamp field,
    remove TIMESTAMP_AUTO_SET_ON_UPDATE from table->timestamp_field_type.

  RETURN
    0           OK
    -1          Error
*/

static int check_update_fields(THD *thd, TABLE_LIST *insert_table_list,
                               List<Item> &update_fields)
{
  TABLE *table= insert_table_list->table;
  query_id_t timestamp_query_id;
  LINT_INIT(timestamp_query_id);

  /*
    Change the query_id for the timestamp column so that we can
    check if this is modified directly.
  */
  if (table->timestamp_field)
  {
    timestamp_query_id= table->timestamp_field->query_id;
    table->timestamp_field->query_id= thd->query_id - 1;
  }

  /*
    Check the fields we are going to modify. This will set the query_id
    of all used fields to the threads query_id.
  */
  if (setup_fields(thd, 0, update_fields, 1, 0, 0))
    return -1;

  if (table->timestamp_field)
  {
    /* Don't set timestamp column if this is modified. */
    if (table->timestamp_field->query_id == thd->query_id)
      clear_timestamp_auto_bits(table->timestamp_field_type,
                                TIMESTAMP_AUTO_SET_ON_UPDATE);
    else
      table->timestamp_field->query_id= timestamp_query_id;
  }

  return 0;
}


bool mysql_insert(THD *thd,TABLE_LIST *table_list,
                  List<Item> &fields,
                  List<List_item> &values_list,
                  List<Item> &update_fields,
                  List<Item> &update_values,
                  enum_duplicates duplic,
		  bool ignore)
{
  int error, res;
  /*
    log_on is about delayed inserts only.
    By default, both logs are enabled (this won't cause problems if the server
    runs without --log-update or --log-bin).
  */
  bool log_on= (thd->options & OPTION_BIN_LOG) || (!(thd->master_access & SUPER_ACL));
  bool transactional_table;
  uint value_count;
  ulong counter = 1;
  ulonglong id;
  COPY_INFO info;
  TABLE *table= 0;
  TABLE_LIST *next_local;
  List_iterator_fast<List_item> its(values_list);
  List_item *values;
#ifndef EMBEDDED_LIBRARY
  char *query= thd->query;
#endif
  thr_lock_type lock_type = table_list->lock_type;
  Item *unused_conds= 0;
  DBUG_ENTER("mysql_insert");

  /*
    in safe mode or with skip-new change delayed insert to be regular
    if we are told to replace duplicates, the insert cannot be concurrent
    delayed insert changed to regular in slave thread
   */
#ifdef EMBEDDED_LIBRARY
  if (lock_type == TL_WRITE_DELAYED)
    lock_type=TL_WRITE;
#else
  if ((lock_type == TL_WRITE_DELAYED &&
       ((specialflag & (SPECIAL_NO_NEW_FUNC | SPECIAL_SAFE_MODE)) ||
	thd->slave_thread || !thd->variables.max_insert_delayed_threads)) ||
      (lock_type == TL_WRITE_CONCURRENT_INSERT && duplic == DUP_REPLACE) ||
      (duplic == DUP_UPDATE))
    lock_type=TL_WRITE;
#endif
  table_list->lock_type= lock_type;

#ifndef EMBEDDED_LIBRARY
  if (lock_type == TL_WRITE_DELAYED)
  {
    if (thd->locked_tables)
    {
      if (find_locked_table(thd,
			    table_list->db ? table_list->db : thd->db,
			    table_list->table_name))
      {
	my_error(ER_DELAYED_INSERT_TABLE_LOCKED, MYF(0),
                 table_list->table_name);
	DBUG_RETURN(TRUE);
      }
    }
    if ((table= delayed_get_table(thd,table_list)) && !thd->is_fatal_error)
    {
      /*
        Open tables used for sub-selects or in stored functions, will also
        cache these functions.
      */
      res= open_and_lock_tables(thd, table_list->next_global);
      /*
	First is not processed by open_and_lock_tables() => we need set
	updateability flags "by hands".
      */
      if (!table_list->derived && !table_list->view)
        table_list->updatable= 1;  // usual table
    }
    else
    {
      /* Too many delayed insert threads;  Use a normal insert */
      table_list->lock_type= lock_type= TL_WRITE;
      res= open_and_lock_tables(thd, table_list);
    }
  }
  else
#endif /* EMBEDDED_LIBRARY */
    res= open_and_lock_tables(thd, table_list);
  if (res || thd->is_fatal_error)
    DBUG_RETURN(TRUE);

  thd->proc_info="init";
  thd->used_tables=0;
  values= its++;

  if (mysql_prepare_insert(thd, table_list, table, fields, values,
			   update_fields, update_values, duplic, &unused_conds,
                           FALSE))
    goto abort;

  /* mysql_prepare_insert set table_list->table if it was not set */
  table= table_list->table;

  next_local= table_list->next_local;
  table_list->next_local= 0;
  thd->lex->select_lex.context.resolve_in_table_list_only(table_list);
  value_count= values->elements;
  while ((values= its++))
  {
    counter++;
    if (values->elements != value_count)
    {
      my_error(ER_WRONG_VALUE_COUNT_ON_ROW, MYF(0), counter);
      goto abort;
    }
    if (setup_fields(thd, 0, *values, 0, 0, 0))
      goto abort;
  }
  its.rewind ();
  table_list->next_local= next_local;
  /*
    Fill in the given fields and dump it to the table file
  */

  info.records= info.deleted= info.copied= info.updated= 0;
  info.ignore= ignore;
  info.handle_duplicates=duplic;
  info.update_fields= &update_fields;
  info.update_values= &update_values;
  info.view= (table_list->view ? table_list : 0);

  /*
    Count warnings for all inserts.
    For single line insert, generate an error if try to set a NOT NULL field
    to NULL.
  */
  thd->count_cuted_fields= ((values_list.elements == 1 &&
                             !ignore) ?
			    CHECK_FIELD_ERROR_FOR_NULL :
			    CHECK_FIELD_WARN);
  thd->cuted_fields = 0L;
  table->next_number_field=table->found_next_number_field;

  error=0;
  id=0;
  thd->proc_info="update";
  if (duplic != DUP_ERROR || ignore)
    table->file->extra(HA_EXTRA_IGNORE_DUP_KEY);
  /*
    let's *try* to start bulk inserts. It won't necessary
    start them as values_list.elements should be greater than
    some - handler dependent - threshold.
    So we call start_bulk_insert to perform nesessary checks on
    values_list.elements, and - if nothing else - to initialize
    the code to make the call of end_bulk_insert() below safe.
  */
  if (lock_type != TL_WRITE_DELAYED)
    table->file->start_bulk_insert(values_list.elements);

  thd->no_trans_update= 0;
  thd->abort_on_warning= (!ignore &&
                          (thd->variables.sql_mode &
                           (MODE_STRICT_TRANS_TABLES |
                            MODE_STRICT_ALL_TABLES)));

  if ((fields.elements || !value_count) &&
      check_that_all_fields_are_given_values(thd, table, table_list))
  {
    /* thd->net.report_error is now set, which will abort the next loop */
    error= 1;
  }

  if (table_list->prepare_where(thd, 0, TRUE) ||
      table_list->prepare_check_option(thd))
    error= 1;

  while ((values= its++))
  {
    if (fields.elements || !value_count)
    {
      restore_record(table,s->default_values);	// Get empty record
      if (fill_record_n_invoke_before_triggers(thd, fields, *values, 0,
                                               table->triggers,
                                               TRG_EVENT_INSERT))
      {
	if (values_list.elements != 1 && !thd->net.report_error)
	{
	  info.records++;
	  continue;
	}
	/*
	  TODO: set thd->abort_on_warning if values_list.elements == 1
	  and check that all items return warning in case of problem with
	  storing field.
        */
	error=1;
	break;
      }
    }
    else
    {
      if (thd->used_tables)			// Column used in values()
	restore_record(table,s->default_values);	// Get empty record
      else
      {
        /*
          Fix delete marker. No need to restore rest of record since it will
          be overwritten by fill_record() anyway (and fill_record() does not
          use default values in this case).
        */
	table->record[0][0]= table->s->default_values[0];
      }
      if (fill_record_n_invoke_before_triggers(thd, table->field, *values, 0,
                                               table->triggers,
                                               TRG_EVENT_INSERT))
      {
	if (values_list.elements != 1 && ! thd->net.report_error)
	{
	  info.records++;
	  continue;
	}
	error=1;
	break;
      }
    }

    if ((res= table_list->view_check_option(thd,
					    (values_list.elements == 1 ?
					     0 :
					     ignore))) ==
        VIEW_CHECK_SKIP)
      continue;
    else if (res == VIEW_CHECK_ERROR)
    {
      error= 1;
      break;
    }
#ifndef EMBEDDED_LIBRARY
    if (lock_type == TL_WRITE_DELAYED)
    {
      error=write_delayed(thd, table, duplic, ignore, query, thd->query_length, log_on);
      query=0;
    }
    else
#endif
      error=write_record(thd, table ,&info);
    /*
      If auto_increment values are used, save the first one
       for LAST_INSERT_ID() and for the update log.
       We can't use insert_id() as we don't want to touch the
       last_insert_id_used flag.
    */
    if (! id && thd->insert_id_used)
    {						// Get auto increment value
      id= thd->last_insert_id;
    }
    if (error)
      break;
    thd->row_count++;
  }

  /*
    Now all rows are inserted.  Time to update logs and sends response to
    user
  */
#ifndef EMBEDDED_LIBRARY
  if (lock_type == TL_WRITE_DELAYED)
  {
    if (!error)
    {
      id=0;					// No auto_increment id
      info.copied=values_list.elements;
      end_delayed_insert(thd);
    }
    query_cache_invalidate3(thd, table_list, 1);
  }
  else
#endif
  {
    if (table->file->end_bulk_insert() && !error)
    {
      table->file->print_error(my_errno,MYF(0));
      error=1;
    }
    if (id && values_list.elements != 1)
      thd->insert_id(id);			// For update log
    else if (table->next_number_field && info.copied)
      id=table->next_number_field->val_int();	// Return auto_increment value

    /*
      Invalidate the table in the query cache if something changed.
      For the transactional algorithm to work the invalidation must be
      before binlog writing and ha_autocommit_or_rollback
    */
    if (info.copied || info.deleted || info.updated)
    {
      query_cache_invalidate3(thd, table_list, 1);
    }

    transactional_table= table->file->has_transactions();

    if ((info.copied || info.deleted || info.updated) &&
	(error <= 0 || !transactional_table))
    {
      if (mysql_bin_log.is_open())
      {
        if (error <= 0)
          thd->clear_error();
	Query_log_event qinfo(thd, thd->query, thd->query_length,
			      transactional_table, FALSE);
	if (mysql_bin_log.write(&qinfo) && transactional_table)
	  error=1;
      }
      if (!transactional_table)
	thd->options|=OPTION_STATUS_NO_TRANS_UPDATE;
    }
    if (transactional_table)
      error=ha_autocommit_or_rollback(thd,error);

    if (thd->lock)
    {
      mysql_unlock_tables(thd, thd->lock);
      thd->lock=0;
    }
  }
  thd->proc_info="end";
  table->next_number_field=0;
  thd->count_cuted_fields= CHECK_FIELD_IGNORE;
  thd->next_insert_id=0;			// Reset this if wrongly used
  if (duplic != DUP_ERROR || ignore)
    table->file->extra(HA_EXTRA_NO_IGNORE_DUP_KEY);

  /* Reset value of LAST_INSERT_ID if no rows where inserted */
  if (!info.copied && thd->insert_id_used)
  {
    thd->insert_id(0);
    id=0;
  }
  if (error)
    goto abort;
  if (values_list.elements == 1 && (!(thd->options & OPTION_WARNINGS) ||
				    !thd->cuted_fields))
  {
    thd->row_count_func= info.copied+info.deleted+info.updated;
    send_ok(thd, (ulong) thd->row_count_func, id);
  }
  else
  {
    char buff[160];
    if (ignore)
      sprintf(buff, ER(ER_INSERT_INFO), (ulong) info.records,
	      (lock_type == TL_WRITE_DELAYED) ? (ulong) 0 :
	      (ulong) (info.records - info.copied), (ulong) thd->cuted_fields);
    else
      sprintf(buff, ER(ER_INSERT_INFO), (ulong) info.records,
	      (ulong) (info.deleted+info.updated), (ulong) thd->cuted_fields);
    thd->row_count_func= info.copied+info.deleted+info.updated;
    ::send_ok(thd, (ulong) thd->row_count_func, id, buff);
  }
  free_underlaid_joins(thd, &thd->lex->select_lex);
  thd->abort_on_warning= 0;
  DBUG_RETURN(FALSE);

abort:
#ifndef EMBEDDED_LIBRARY
  if (lock_type == TL_WRITE_DELAYED)
    end_delayed_insert(thd);
#endif
  free_underlaid_joins(thd, &thd->lex->select_lex);
  thd->abort_on_warning= 0;
  DBUG_RETURN(TRUE);
}


/*
  Additional check for insertability for VIEW

  SYNOPSIS
    check_view_insertability()
    thd     - thread handler
    view    - reference on VIEW

  IMPLEMENTATION
    A view is insertable if the folloings are true:
    - All columns in the view are columns from a table
    - All not used columns in table have a default values
    - All field in view are unique (not referring to the same column)

  RETURN
    FALSE - OK
      view->contain_auto_increment is 1 if and only if the view contains an
      auto_increment field

    TRUE  - can't be used for insert
*/

static bool check_view_insertability(THD * thd, TABLE_LIST *view)
{
  uint num= view->view->select_lex.item_list.elements;
  TABLE *table= view->table;
  Field_translator *trans_start= view->field_translation,
		   *trans_end= trans_start + num;
  Field_translator *trans;
  Field **field_ptr= table->field;
  uint used_fields_buff_size= (table->s->fields + 7) / 8;
  uchar *used_fields_buff= (uchar*)thd->alloc(used_fields_buff_size);
  MY_BITMAP used_fields;
  DBUG_ENTER("check_key_in_view");

  if (!used_fields_buff)
    DBUG_RETURN(TRUE);  // EOM

  DBUG_ASSERT(view->table != 0 && view->field_translation != 0);

  bitmap_init(&used_fields, used_fields_buff, used_fields_buff_size * 8, 0);
  bitmap_clear_all(&used_fields);

  view->contain_auto_increment= 0;
  /* check simplicity and prepare unique test of view */
  for (trans= trans_start; trans != trans_end; trans++)
  {
    if (!trans->item->fixed && trans->item->fix_fields(thd, &trans->item))
      return TRUE;
    Item_field *field;
    /* simple SELECT list entry (field without expression) */
    if (!(field= trans->item->filed_for_view_update()))
      DBUG_RETURN(TRUE);
    if (field->field->unireg_check == Field::NEXT_NUMBER)
      view->contain_auto_increment= 1;
    /* prepare unique test */
    /*
      remove collation (or other transparent for update function) if we have
      it
    */
    trans->item= field;
  }
  /* unique test */
  for (trans= trans_start; trans != trans_end; trans++)
  {
    /* Thanks to test above, we know that all columns are of type Item_field */
    Item_field *field= (Item_field *)trans->item;
    /* check fields belong to table in which we are inserting */
    if (field->field->table == table &&
        bitmap_fast_test_and_set(&used_fields, field->field->field_index))
      DBUG_RETURN(TRUE);
  }

  DBUG_RETURN(FALSE);
}


/*
  Check if table can be updated

  SYNOPSIS
     mysql_prepare_insert_check_table()
     thd		Thread handle
     table_list		Table list
     fields		List of fields to be updated
     where		Pointer to where clause
     select_insert      Check is making for SELECT ... INSERT

   RETURN
     FALSE ok
     TRUE  ERROR
*/

static bool mysql_prepare_insert_check_table(THD *thd, TABLE_LIST *table_list,
                                             List<Item> &fields, COND **where,
                                             bool select_insert)
{
  bool insert_into_view= (table_list->view != 0);
  DBUG_ENTER("mysql_prepare_insert_check_table");

  if (setup_tables(thd, &thd->lex->select_lex.context,
                   table_list, where, &thd->lex->select_lex.leaf_tables,
		   select_insert))
    DBUG_RETURN(TRUE);

  if (insert_into_view && !fields.elements)
  {
    thd->lex->empty_field_list_on_rset= 1;
    if (!table_list->table)
    {
      my_error(ER_VIEW_NO_INSERT_FIELD_LIST, MYF(0),
               table_list->view_db.str, table_list->view_name.str);
      DBUG_RETURN(TRUE);
    }
    DBUG_RETURN(insert_view_fields(thd, &fields, table_list));
  }

  DBUG_RETURN(FALSE);
}


/*
  Prepare items in INSERT statement

  SYNOPSIS
    mysql_prepare_insert()
    thd			Thread handler
    table_list	        Global/local table list
    table		Table to insert into (can be NULL if table should
			be taken from table_list->table)    
    where		Where clause (for insert ... select)
    select_insert	TRUE if INSERT ... SELECT statement

  TODO (in far future)
    In cases of:
    INSERT INTO t1 SELECT a, sum(a) as sum1 from t2 GROUP BY a
    ON DUPLICATE KEY ...
    we should be able to refer to sum1 in the ON DUPLICATE KEY part

  WARNING
    You MUST set table->insert_values to 0 after calling this function
    before releasing the table object.
  
  RETURN VALUE
    FALSE OK
    TRUE  error
*/

bool mysql_prepare_insert(THD *thd, TABLE_LIST *table_list,
                          TABLE *table, List<Item> &fields, List_item *values,
                          List<Item> &update_fields, List<Item> &update_values,
                          enum_duplicates duplic,
                          COND **where, bool select_insert)
{
  SELECT_LEX *select_lex= &thd->lex->select_lex;
  TABLE_LIST *save_table_list;
  TABLE_LIST *save_next_local;
  bool insert_into_view= (table_list->view != 0);
  bool save_resolve_in_select_list;
  bool res= 0;
  DBUG_ENTER("mysql_prepare_insert");
  DBUG_PRINT("enter", ("table_list 0x%lx, table 0x%lx, view %d",
		       (ulong)table_list, (ulong)table,
		       (int)insert_into_view));

  /*
    For subqueries in VALUES() we should not see the table in which we are
    inserting (for INSERT ... SELECT this is done by changing table_list,
    because INSERT ... SELECT share SELECT_LEX it with SELECT.
  */
  if (!select_insert)
  {
    for (SELECT_LEX_UNIT *un= select_lex->first_inner_unit();
         un;
         un= un->next_unit())
    {
      for (SELECT_LEX *sl= un->first_select();
           sl;
           sl= sl->next_select())
      {
        sl->context.outer_context= 0;
      }
    }
  }

  if (duplic == DUP_UPDATE)
  {
    /* it should be allocated before Item::fix_fields() */
<<<<<<< HEAD
    if (table_list->set_insert_values(thd->mem_root))
      DBUG_RETURN(TRUE);
  }

  if (mysql_prepare_insert_check_table(thd, table_list, fields, where,
                                       select_insert))
    DBUG_RETURN(TRUE);

  save_table_list= select_lex->context.table_list;
  save_resolve_in_select_list= select_lex->context.resolve_in_select_list;
  save_next_local= table_list->next_local;

  table_list->next_local= 0;
  select_lex->context.resolve_in_table_list_only(table_list);
  if ((values && check_insert_fields(thd, table_list, fields, *values,
                                     !insert_into_view)) ||
      (values && setup_fields(thd, 0, *values, 0, 0, 0)))
    res= TRUE;
  else if (duplic == DUP_UPDATE)
  {
    select_lex->no_wrap_view_item= TRUE;
    res= check_update_fields(thd, table_list, update_fields);
    select_lex->no_wrap_view_item= FALSE;
    if (select_lex->group_list.elements == 0)
    {
      /*
        When we are not using GROUP BY we can refer to other tables in the
        ON DUPLICATE KEY part
      */       
      table_list->next_local= save_next_local;
    }
    if (!res)
      res= setup_fields(thd, 0, update_values, 1, 0, 0);
  }
  table_list->next_local= save_next_local;
  select_lex->context.table_list= save_table_list;
  select_lex->context.resolve_in_select_list= save_resolve_in_select_list;
  if (res)
    DBUG_RETURN(res);

  if (!table)
    table= table_list->table;

  if (!select_insert)
  {
    Item *fake_conds= 0;
    if (unique_table(table_list, table_list->next_global))
    {
      my_error(ER_UPDATE_TABLE_USED, MYF(0), table_list->table_name);
      DBUG_RETURN(TRUE);
    }
    select_lex->fix_prepare_information(thd, &fake_conds);
    select_lex->first_execution= 0;
=======
    table->insert_values=
      (byte *)alloc_root(thd->mem_root, table->rec_buff_length);
    if (!table->insert_values)
      DBUG_RETURN(-1);
  }
  if (setup_tables(insert_table_list))
    DBUG_RETURN(-1);
  if (values)
  {
    if (check_insert_fields(thd, table, fields, *values) ||
        setup_fields(thd, 0, insert_table_list, *values, 0, 0, 0) ||
        (duplic == DUP_UPDATE &&
         (check_update_fields(thd, table, insert_table_list, update_fields) ||
          setup_fields(thd, 0, dup_table_list, update_values, 1, 0, 0))))
      DBUG_RETURN(-1);
    if (find_real_table_in_list(table_list->next, table_list->db,
                                                  table_list->real_name))
    {
      my_error(ER_UPDATE_TABLE_USED, MYF(0), table_list->real_name);
      DBUG_RETURN(-1);
    }
>>>>>>> f982bdd7
  }
  if (duplic == DUP_UPDATE || duplic == DUP_REPLACE)
    table->file->extra(HA_EXTRA_RETRIEVE_PRIMARY_KEY);
  DBUG_RETURN(FALSE);
}


	/* Check if there is more uniq keys after field */

static int last_uniq_key(TABLE *table,uint keynr)
{
  while (++keynr < table->s->keys)
    if (table->key_info[keynr].flags & HA_NOSAME)
      return 0;
  return 1;
}


/*
  Write a record to table with optional deleting of conflicting records,
  invoke proper triggers if needed.

  SYNOPSIS
     write_record()
      thd   - thread context
      table - table to which record should be written
      info  - COPY_INFO structure describing handling of duplicates
              and which is used for counting number of records inserted
              and deleted.

  NOTE
    Once this record will be written to table after insert trigger will
    be invoked. If instead of inserting new record we will update old one
    then both on update triggers will work instead. Similarly both on
    delete triggers will be invoked if we will delete conflicting records.

    Sets thd->no_trans_update if table which is updated didn't have
    transactions.

  RETURN VALUE
    0     - success
    non-0 - error
*/


int write_record(THD *thd, TABLE *table,COPY_INFO *info)
{
  int error, trg_error= 0;
  char *key=0;
  DBUG_ENTER("write_record");

  info->records++;
  if (info->handle_duplicates == DUP_REPLACE ||
      info->handle_duplicates == DUP_UPDATE)
  {
    while ((error=table->file->write_row(table->record[0])))
    {
      uint key_nr;
      if (error != HA_WRITE_SKIP)
	goto err;
      table->file->restore_auto_increment();
      if ((int) (key_nr = table->file->get_dup_key(error)) < 0)
      {
	error=HA_WRITE_SKIP;			/* Database can't find key */
	goto err;
      }
      /*
	Don't allow REPLACE to replace a row when a auto_increment column
	was used.  This ensures that we don't get a problem when the
	whole range of the key has been used.
      */
      if (info->handle_duplicates == DUP_REPLACE &&
          table->next_number_field &&
          key_nr == table->s->next_number_index &&
	  table->file->auto_increment_column_changed)
	goto err;
      if (table->file->table_flags() & HA_DUPP_POS)
      {
	if (table->file->rnd_pos(table->record[1],table->file->dupp_ref))
	  goto err;
      }
      else
      {
	if (table->file->extra(HA_EXTRA_FLUSH_CACHE)) /* Not needed with NISAM */
	{
	  error=my_errno;
	  goto err;
	}

	if (!key)
	{
	  if (!(key=(char*) my_safe_alloca(table->s->max_unique_length,
					   MAX_KEY_LENGTH)))
	  {
	    error=ENOMEM;
	    goto err;
	  }
	}
	key_copy((byte*) key,table->record[0],table->key_info+key_nr,0);
	if ((error=(table->file->index_read_idx(table->record[1],key_nr,
						(byte*) key,
						table->key_info[key_nr].
						key_length,
						HA_READ_KEY_EXACT))))
	  goto err;
      }
      if (info->handle_duplicates == DUP_UPDATE)
      {
        int res= 0;
        /*
          We don't check for other UNIQUE keys - the first row
          that matches, is updated. If update causes a conflict again,
          an error is returned
        */
	DBUG_ASSERT(table->insert_values != NULL);
        store_record(table,insert_values);
        restore_record(table,record[1]);
        DBUG_ASSERT(info->update_fields->elements ==
                    info->update_values->elements);
        if (fill_record_n_invoke_before_triggers(thd, *info->update_fields,
                                                 *info->update_values, 0,
                                                 table->triggers,
                                                 TRG_EVENT_UPDATE))
          goto before_trg_err;

        /* CHECK OPTION for VIEW ... ON DUPLICATE KEY UPDATE ... */
        if (info->view &&
            (res= info->view->view_check_option(current_thd, info->ignore)) ==
            VIEW_CHECK_SKIP)
          goto ok_or_after_trg_err;
        if (res == VIEW_CHECK_ERROR)
          goto before_trg_err;

        if (thd->clear_next_insert_id)
        {
          /* Reset auto-increment cacheing if we do an update */
          thd->clear_next_insert_id= 0;
          thd->next_insert_id= 0;
        }
        if ((error=table->file->update_row(table->record[1],table->record[0])))
	{
	  if ((error == HA_ERR_FOUND_DUPP_KEY) && info->ignore)
            goto ok_or_after_trg_err;
          goto err;
	}
        info->updated++;

        trg_error= (table->triggers &&
                    table->triggers->process_triggers(thd, TRG_EVENT_UPDATE,
                                                      TRG_ACTION_AFTER, TRUE));
        info->copied++;
        goto ok_or_after_trg_err;
      }
      else /* DUP_REPLACE */
      {
	/*
	  The manual defines the REPLACE semantics that it is either
	  an INSERT or DELETE(s) + INSERT; FOREIGN KEY checks in
	  InnoDB do not function in the defined way if we allow MySQL
	  to convert the latter operation internally to an UPDATE.
          We also should not perform this conversion if we have 
          timestamp field with ON UPDATE which is different from DEFAULT.
	*/
	if (last_uniq_key(table,key_nr) &&
	    !table->file->referenced_by_foreign_key() &&
            (table->timestamp_field_type == TIMESTAMP_NO_AUTO_SET ||
             table->timestamp_field_type == TIMESTAMP_AUTO_SET_ON_BOTH))
        {
          if (table->triggers &&
              table->triggers->process_triggers(thd, TRG_EVENT_UPDATE,
                                                TRG_ACTION_BEFORE, TRUE))
            goto before_trg_err;
          if (thd->clear_next_insert_id)
          {
            /* Reset auto-increment cacheing if we do an update */
            thd->clear_next_insert_id= 0;
            thd->next_insert_id= 0;
          }
          if ((error=table->file->update_row(table->record[1],
					     table->record[0])))
            goto err;
          info->deleted++;
          trg_error= (table->triggers &&
                      table->triggers->process_triggers(thd, TRG_EVENT_UPDATE,
                                                        TRG_ACTION_AFTER,
                                                        TRUE));
          /* Update logfile and count */
          info->copied++;
          goto ok_or_after_trg_err;
        }
        else
        {
          if (table->triggers &&
              table->triggers->process_triggers(thd, TRG_EVENT_DELETE,
                                                TRG_ACTION_BEFORE, TRUE))
            goto before_trg_err;
          if ((error=table->file->delete_row(table->record[1])))
            goto err;
          info->deleted++;
          if (!table->file->has_transactions())
            thd->no_trans_update= 1;
          if (table->triggers &&
              table->triggers->process_triggers(thd, TRG_EVENT_DELETE,
                                                TRG_ACTION_AFTER, TRUE))
          {
            trg_error= 1;
            goto ok_or_after_trg_err;
          }
          /* Let us attempt do write_row() once more */
        }
      }
    }
    info->copied++;
    trg_error= (table->triggers &&
                table->triggers->process_triggers(thd, TRG_EVENT_INSERT,
                                                  TRG_ACTION_AFTER, TRUE));
  }
  else if ((error=table->file->write_row(table->record[0])))
  {
    if (!info->ignore ||
	(error != HA_ERR_FOUND_DUPP_KEY && error != HA_ERR_FOUND_DUPP_UNIQUE))
      goto err;
    table->file->restore_auto_increment();
  }
  else
  {
    info->copied++;
    trg_error= (table->triggers &&
                table->triggers->process_triggers(thd, TRG_EVENT_INSERT,
                                                  TRG_ACTION_AFTER, TRUE));
  }

ok_or_after_trg_err:
  if (key)
    my_safe_afree(key,table->s->max_unique_length,MAX_KEY_LENGTH);
  if (!table->file->has_transactions())
    thd->no_trans_update= 1;
  DBUG_RETURN(trg_error);

err:
  info->last_errno= error;
  /* current_select is NULL if this is a delayed insert */
  if (thd->lex->current_select)
    thd->lex->current_select->no_error= 0;        // Give error
  table->file->print_error(error,MYF(0));

before_trg_err:
  if (key)
    my_safe_afree(key, table->s->max_unique_length, MAX_KEY_LENGTH);
  DBUG_RETURN(1);
}


/******************************************************************************
  Check that all fields with arn't null_fields are used
******************************************************************************/

int check_that_all_fields_are_given_values(THD *thd, TABLE *entry,
                                           TABLE_LIST *table_list)
{
  int err= 0;
  for (Field **field=entry->field ; *field ; field++)
  {
    if ((*field)->query_id != thd->query_id &&
        ((*field)->flags & NO_DEFAULT_VALUE_FLAG) &&
        ((*field)->real_type() != FIELD_TYPE_ENUM))
    {
      bool view= FALSE;
      if (table_list)
      {
        table_list= (table_list->belong_to_view ?
                     table_list->belong_to_view :
                     table_list);
        view= test(table_list->view);
      }
      if (view)
      {
        push_warning_printf(thd, MYSQL_ERROR::WARN_LEVEL_WARN,
                            ER_NO_DEFAULT_FOR_VIEW_FIELD,
                            ER(ER_NO_DEFAULT_FOR_VIEW_FIELD),
                            table_list->view_db.str,
                            table_list->view_name.str);
      }
      else
      {
        push_warning_printf(thd, MYSQL_ERROR::WARN_LEVEL_WARN,
                            ER_NO_DEFAULT_FOR_FIELD,
                            ER(ER_NO_DEFAULT_FOR_FIELD),
                            (*field)->field_name);
      }
      err= 1;
    }
  }
  return thd->abort_on_warning ? err : 0;
}

/*****************************************************************************
  Handling of delayed inserts
  A thread is created for each table that one uses with the DELAYED attribute.
*****************************************************************************/

#ifndef EMBEDDED_LIBRARY

class delayed_row :public ilink {
public:
  char *record,*query;
  enum_duplicates dup;
  time_t start_time;
  bool query_start_used,last_insert_id_used,insert_id_used, ignore, log_query;
  ulonglong last_insert_id;
  timestamp_auto_set_type timestamp_field_type;
  uint query_length;

  delayed_row(enum_duplicates dup_arg, bool ignore_arg, bool log_query_arg)
    :record(0), query(0), dup(dup_arg), ignore(ignore_arg), log_query(log_query_arg) {}
  ~delayed_row()
  {
    x_free(record);
  }
};


class delayed_insert :public ilink {
  uint locks_in_memory;
public:
  THD thd;
  TABLE *table;
  pthread_mutex_t mutex;
  pthread_cond_t cond,cond_client;
  volatile uint tables_in_use,stacked_inserts;
  volatile bool status,dead;
  COPY_INFO info;
  I_List<delayed_row> rows;
  ulong group_count;
  TABLE_LIST table_list;			// Argument

  delayed_insert()
    :locks_in_memory(0),
     table(0),tables_in_use(0),stacked_inserts(0), status(0), dead(0),
     group_count(0)
  {
    thd.user=thd.priv_user=(char*) delayed_user;
    thd.host=(char*) my_localhost;
    thd.current_tablenr=0;
    thd.version=refresh_version;
    thd.command=COM_DELAYED_INSERT;
    thd.lex->current_select= 0; 		// for my_message_sql
    thd.lex->sql_command= SQLCOM_INSERT;        // For innodb::store_lock()

    bzero((char*) &thd.net, sizeof(thd.net));		// Safety
    bzero((char*) &table_list, sizeof(table_list));	// Safety
    thd.system_thread= SYSTEM_THREAD_DELAYED_INSERT;
    thd.host_or_ip= "";
    bzero((char*) &info,sizeof(info));
    pthread_mutex_init(&mutex,MY_MUTEX_INIT_FAST);
    pthread_cond_init(&cond,NULL);
    pthread_cond_init(&cond_client,NULL);
    VOID(pthread_mutex_lock(&LOCK_thread_count));
    delayed_insert_threads++;
    VOID(pthread_mutex_unlock(&LOCK_thread_count));
  }
  ~delayed_insert()
  {
    /* The following is not really needed, but just for safety */
    delayed_row *row;
    while ((row=rows.get()))
      delete row;
    if (table)
      close_thread_tables(&thd);
    VOID(pthread_mutex_lock(&LOCK_thread_count));
    pthread_mutex_destroy(&mutex);
    pthread_cond_destroy(&cond);
    pthread_cond_destroy(&cond_client);
    thd.unlink();				// Must be unlinked under lock
    x_free(thd.query);
    thd.user=thd.host=0;
    thread_count--;
    delayed_insert_threads--;
    VOID(pthread_mutex_unlock(&LOCK_thread_count));
    VOID(pthread_cond_broadcast(&COND_thread_count)); /* Tell main we are ready */
  }

  /* The following is for checking when we can delete ourselves */
  inline void lock()
  {
    locks_in_memory++;				// Assume LOCK_delay_insert
  }
  void unlock()
  {
    pthread_mutex_lock(&LOCK_delayed_insert);
    if (!--locks_in_memory)
    {
      pthread_mutex_lock(&mutex);
      if (thd.killed && ! stacked_inserts && ! tables_in_use)
      {
	pthread_cond_signal(&cond);
	status=1;
      }
      pthread_mutex_unlock(&mutex);
    }
    pthread_mutex_unlock(&LOCK_delayed_insert);
  }
  inline uint lock_count() { return locks_in_memory; }

  TABLE* get_local_table(THD* client_thd);
  bool handle_inserts(void);
};


I_List<delayed_insert> delayed_threads;


delayed_insert *find_handler(THD *thd, TABLE_LIST *table_list)
{
  thd->proc_info="waiting for delay_list";
  pthread_mutex_lock(&LOCK_delayed_insert);	// Protect master list
  I_List_iterator<delayed_insert> it(delayed_threads);
  delayed_insert *tmp;
  while ((tmp=it++))
  {
    if (!strcmp(tmp->thd.db,table_list->db) &&
	!strcmp(table_list->table_name,tmp->table->s->table_name))
    {
      tmp->lock();
      break;
    }
  }
  pthread_mutex_unlock(&LOCK_delayed_insert); // For unlink from list
  return tmp;
}


static TABLE *delayed_get_table(THD *thd,TABLE_LIST *table_list)
{
  int error;
  delayed_insert *tmp;
  TABLE *table;
  DBUG_ENTER("delayed_get_table");

  if (!table_list->db)
    table_list->db=thd->db;

  /* Find the thread which handles this table. */
  if (!(tmp=find_handler(thd,table_list)))
  {
    /*
      No match. Create a new thread to handle the table, but
      no more than max_insert_delayed_threads.
    */
    if (delayed_insert_threads >= thd->variables.max_insert_delayed_threads)
      DBUG_RETURN(0);
    thd->proc_info="Creating delayed handler";
    pthread_mutex_lock(&LOCK_delayed_create);
    /*
      The first search above was done without LOCK_delayed_create.
      Another thread might have created the handler in between. Search again.
    */
    if (! (tmp= find_handler(thd, table_list)))
    {
      /*
        Avoid that a global read lock steps in while we are creating the
        new thread. It would block trying to open the table. Hence, the
        DI thread and this thread would wait until after the global
        readlock is gone. Since the insert thread needs to wait for a
        global read lock anyway, we do it right now. Note that
        wait_if_global_read_lock() sets a protection against a new
        global read lock when it succeeds. This needs to be released by
        start_waiting_global_read_lock().
      */
      if (wait_if_global_read_lock(thd, 0, 1))
        goto err;
      if (!(tmp=new delayed_insert()))
      {
	my_error(ER_OUTOFMEMORY,MYF(0),sizeof(delayed_insert));
	goto err1;
      }
      pthread_mutex_lock(&LOCK_thread_count);
      thread_count++;
      pthread_mutex_unlock(&LOCK_thread_count);
      if (!(tmp->thd.db=my_strdup(table_list->db,MYF(MY_WME))) ||
	  !(tmp->thd.query=my_strdup(table_list->table_name,MYF(MY_WME))))
      {
	delete tmp;
	my_message(ER_OUT_OF_RESOURCES, ER(ER_OUT_OF_RESOURCES), MYF(0));
	goto err1;
      }
      tmp->table_list= *table_list;			// Needed to open table
      tmp->table_list.db= tmp->thd.db;
      tmp->table_list.alias= tmp->table_list.table_name= tmp->thd.query;
      tmp->lock();
      pthread_mutex_lock(&tmp->mutex);
      if ((error=pthread_create(&tmp->thd.real_id,&connection_attrib,
				handle_delayed_insert,(void*) tmp)))
      {
	DBUG_PRINT("error",
		   ("Can't create thread to handle delayed insert (error %d)",
		    error));
	pthread_mutex_unlock(&tmp->mutex);
	tmp->unlock();
	delete tmp;
	my_error(ER_CANT_CREATE_THREAD, MYF(0), error);
	goto err1;
      }

      /* Wait until table is open */
      thd->proc_info="waiting for handler open";
      while (!tmp->thd.killed && !tmp->table && !thd->killed)
      {
	pthread_cond_wait(&tmp->cond_client,&tmp->mutex);
      }
      pthread_mutex_unlock(&tmp->mutex);
      /*
        Release the protection against the global read lock and wake
        everyone, who might want to set a global read lock.
      */
      start_waiting_global_read_lock(thd);
      thd->proc_info="got old table";
      if (tmp->thd.killed)
      {
	if (tmp->thd.is_fatal_error)
	{
	  /* Copy error message and abort */
	  thd->fatal_error();
	  strmov(thd->net.last_error,tmp->thd.net.last_error);
	  thd->net.last_errno=tmp->thd.net.last_errno;
	}
	tmp->unlock();
	goto err;
      }
      if (thd->killed)
      {
	tmp->unlock();
	goto err;
      }
    }
    pthread_mutex_unlock(&LOCK_delayed_create);
  }

  pthread_mutex_lock(&tmp->mutex);
  table= tmp->get_local_table(thd);
  pthread_mutex_unlock(&tmp->mutex);
  if (table)
    thd->di=tmp;
  else if (tmp->thd.is_fatal_error)
    thd->fatal_error();
  /* Unlock the delayed insert object after its last access. */
  tmp->unlock();
  DBUG_RETURN((table_list->table=table));

 err1:
  thd->fatal_error();
  /*
    Release the protection against the global read lock and wake
    everyone, who might want to set a global read lock.
  */
  start_waiting_global_read_lock(thd);
 err:
  pthread_mutex_unlock(&LOCK_delayed_create);
  DBUG_RETURN(0); // Continue with normal insert
}


/*
  As we can't let many threads modify the same TABLE structure, we create
  an own structure for each tread.  This includes a row buffer to save the
  column values and new fields that points to the new row buffer.
  The memory is allocated in the client thread and is freed automaticly.
*/

TABLE *delayed_insert::get_local_table(THD* client_thd)
{
  my_ptrdiff_t adjust_ptrs;
  Field **field,**org_field, *found_next_number_field;
  TABLE *copy;

  /* First request insert thread to get a lock */
  status=1;
  tables_in_use++;
  if (!thd.lock)				// Table is not locked
  {
    client_thd->proc_info="waiting for handler lock";
    pthread_cond_signal(&cond);			// Tell handler to lock table
    while (!dead && !thd.lock && ! client_thd->killed)
    {
      pthread_cond_wait(&cond_client,&mutex);
    }
    client_thd->proc_info="got handler lock";
    if (client_thd->killed)
      goto error;
    if (dead)
    {
      strmov(client_thd->net.last_error,thd.net.last_error);
      client_thd->net.last_errno=thd.net.last_errno;
      goto error;
    }
  }

  client_thd->proc_info="allocating local table";
  copy= (TABLE*) client_thd->alloc(sizeof(*copy)+
				   (table->s->fields+1)*sizeof(Field**)+
				   table->s->reclength);
  if (!copy)
    goto error;
  *copy= *table;
  copy->s= &copy->share_not_to_be_used;
  // No name hashing
  bzero((char*) &copy->s->name_hash,sizeof(copy->s->name_hash));
  /* We don't need to change the file handler here */

  field=copy->field=(Field**) (copy+1);
  copy->record[0]=(byte*) (field+table->s->fields+1);
  memcpy((char*) copy->record[0],(char*) table->record[0],table->s->reclength);

  /* Make a copy of all fields */

  adjust_ptrs=PTR_BYTE_DIFF(copy->record[0],table->record[0]);

  found_next_number_field=table->found_next_number_field;
  for (org_field=table->field ; *org_field ; org_field++,field++)
  {
    if (!(*field= (*org_field)->new_field(client_thd->mem_root,copy)))
      return 0;
    (*field)->orig_table= copy;			// Remove connection
    (*field)->move_field(adjust_ptrs);		// Point at copy->record[0]
    if (*org_field == found_next_number_field)
      (*field)->table->found_next_number_field= *field;
  }
  *field=0;

  /* Adjust timestamp */
  if (table->timestamp_field)
  {
    /* Restore offset as this may have been reset in handle_inserts */
    copy->timestamp_field=
      (Field_timestamp*) copy->field[table->s->timestamp_field_offset];
    copy->timestamp_field->unireg_check= table->timestamp_field->unireg_check;
    copy->timestamp_field_type= copy->timestamp_field->get_auto_set_type();
  }

  /* _rowid is not used with delayed insert */
  copy->rowid_field=0;

  /* Adjust in_use for pointing to client thread */
  copy->in_use= client_thd;
  
  return copy;

  /* Got fatal error */
 error:
  tables_in_use--;
  status=1;
  pthread_cond_signal(&cond);			// Inform thread about abort
  return 0;
}


/* Put a question in queue */

static int write_delayed(THD *thd,TABLE *table,enum_duplicates duplic, bool ignore,
			 char *query, uint query_length, bool log_on)
{
  delayed_row *row=0;
  delayed_insert *di=thd->di;
  DBUG_ENTER("write_delayed");

  thd->proc_info="waiting for handler insert";
  pthread_mutex_lock(&di->mutex);
  while (di->stacked_inserts >= delayed_queue_size && !thd->killed)
    pthread_cond_wait(&di->cond_client,&di->mutex);
  thd->proc_info="storing row into queue";

  if (thd->killed || !(row= new delayed_row(duplic, ignore, log_on)))
    goto err;

  if (!query)
    query_length=0;
  if (!(row->record= (char*) my_malloc(table->s->reclength+query_length+1,
				       MYF(MY_WME))))
    goto err;
  memcpy(row->record, table->record[0], table->s->reclength);
  if (query_length)
  {
    row->query= row->record+table->s->reclength;
    memcpy(row->query,query,query_length+1);
  }
  row->query_length=		query_length;
  row->start_time=		thd->start_time;
  row->query_start_used=	thd->query_start_used;
  row->last_insert_id_used=	thd->last_insert_id_used;
  row->insert_id_used=		thd->insert_id_used;
  row->last_insert_id=		thd->last_insert_id;
  row->timestamp_field_type=    table->timestamp_field_type;

  di->rows.push_back(row);
  di->stacked_inserts++;
  di->status=1;
  if (table->s->blob_fields)
    unlink_blobs(table);
  pthread_cond_signal(&di->cond);

  thread_safe_increment(delayed_rows_in_use,&LOCK_delayed_status);
  pthread_mutex_unlock(&di->mutex);
  DBUG_RETURN(0);

 err:
  delete row;
  pthread_mutex_unlock(&di->mutex);
  DBUG_RETURN(1);
}


static void end_delayed_insert(THD *thd)
{
  DBUG_ENTER("end_delayed_insert");
  delayed_insert *di=thd->di;
  pthread_mutex_lock(&di->mutex);
  DBUG_PRINT("info",("tables in use: %d",di->tables_in_use));
  if (!--di->tables_in_use || di->thd.killed)
  {						// Unlock table
    di->status=1;
    pthread_cond_signal(&di->cond);
  }
  pthread_mutex_unlock(&di->mutex);
  DBUG_VOID_RETURN;
}


/* We kill all delayed threads when doing flush-tables */

void kill_delayed_threads(void)
{
  VOID(pthread_mutex_lock(&LOCK_delayed_insert)); // For unlink from list

  I_List_iterator<delayed_insert> it(delayed_threads);
  delayed_insert *tmp;
  while ((tmp=it++))
  {
    /* Ensure that the thread doesn't kill itself while we are looking at it */
    pthread_mutex_lock(&tmp->mutex);
    tmp->thd.killed= THD::KILL_CONNECTION;
    if (tmp->thd.mysys_var)
    {
      pthread_mutex_lock(&tmp->thd.mysys_var->mutex);
      if (tmp->thd.mysys_var->current_cond)
      {
	/*
	  We need the following test because the main mutex may be locked
	  in handle_delayed_insert()
	*/
	if (&tmp->mutex != tmp->thd.mysys_var->current_mutex)
	  pthread_mutex_lock(tmp->thd.mysys_var->current_mutex);
	pthread_cond_broadcast(tmp->thd.mysys_var->current_cond);
	if (&tmp->mutex != tmp->thd.mysys_var->current_mutex)
	  pthread_mutex_unlock(tmp->thd.mysys_var->current_mutex);
      }
      pthread_mutex_unlock(&tmp->thd.mysys_var->mutex);
    }
    pthread_mutex_unlock(&tmp->mutex);
  }
  VOID(pthread_mutex_unlock(&LOCK_delayed_insert)); // For unlink from list
}


/*
 * Create a new delayed insert thread
*/

extern "C" pthread_handler_decl(handle_delayed_insert,arg)
{
  delayed_insert *di=(delayed_insert*) arg;
  THD *thd= &di->thd;

  pthread_detach_this_thread();
  /* Add thread to THD list so that's it's visible in 'show processlist' */
  pthread_mutex_lock(&LOCK_thread_count);
  thd->thread_id=thread_id++;
  thd->end_time();
  threads.append(thd);
  thd->killed=abort_loop ? THD::KILL_CONNECTION : THD::NOT_KILLED;
  pthread_mutex_unlock(&LOCK_thread_count);

  /*
    Wait until the client runs into pthread_cond_wait(),
    where we free it after the table is opened and di linked in the list.
    If we did not wait here, the client might detect the opened table
    before it is linked to the list. It would release LOCK_delayed_create
    and allow another thread to create another handler for the same table,
    since it does not find one in the list.
  */
  pthread_mutex_lock(&di->mutex);
#if !defined( __WIN__) && !defined(OS2)	/* Win32 calls this in pthread_create */
  if (my_thread_init())
  {
    strmov(thd->net.last_error,ER(thd->net.last_errno=ER_OUT_OF_RESOURCES));
    goto end;
  }
#endif

  DBUG_ENTER("handle_delayed_insert");
  if (init_thr_lock() || thd->store_globals())
  {
    thd->fatal_error();
    strmov(thd->net.last_error,ER(thd->net.last_errno=ER_OUT_OF_RESOURCES));
    goto end;
  }
#if !defined(__WIN__) && !defined(OS2) && !defined(__NETWARE__)
  sigset_t set;
  VOID(sigemptyset(&set));			// Get mask in use
  VOID(pthread_sigmask(SIG_UNBLOCK,&set,&thd->block_signals));
#endif

  /* open table */

  if (!(di->table=open_ltable(thd,&di->table_list,TL_WRITE_DELAYED)))
  {
    thd->fatal_error();				// Abort waiting inserts
    goto end;
  }
  if (!(di->table->file->table_flags() & HA_CAN_INSERT_DELAYED))
  {
    thd->fatal_error();
    my_error(ER_ILLEGAL_HA, MYF(0), di->table_list.table_name);
    goto end;
  }
  di->table->copy_blobs=1;

  /* One can now use this */
  pthread_mutex_lock(&LOCK_delayed_insert);
  delayed_threads.append(di);
  pthread_mutex_unlock(&LOCK_delayed_insert);

  /* Tell client that the thread is initialized */
  pthread_cond_signal(&di->cond_client);

  /* Now wait until we get an insert or lock to handle */
  /* We will not abort as long as a client thread uses this thread */

  for (;;)
  {
    if (thd->killed == THD::KILL_CONNECTION)
    {
      uint lock_count;
      /*
	Remove this from delay insert list so that no one can request a
	table from this
      */
      pthread_mutex_unlock(&di->mutex);
      pthread_mutex_lock(&LOCK_delayed_insert);
      di->unlink();
      lock_count=di->lock_count();
      pthread_mutex_unlock(&LOCK_delayed_insert);
      pthread_mutex_lock(&di->mutex);
      if (!lock_count && !di->tables_in_use && !di->stacked_inserts)
	break;					// Time to die
    }

    if (!di->status && !di->stacked_inserts)
    {
      struct timespec abstime;
      set_timespec(abstime, delayed_insert_timeout);

      /* Information for pthread_kill */
      di->thd.mysys_var->current_mutex= &di->mutex;
      di->thd.mysys_var->current_cond= &di->cond;
      di->thd.proc_info="Waiting for INSERT";

      DBUG_PRINT("info",("Waiting for someone to insert rows"));
      while (!thd->killed)
      {
	int error;
#if defined(HAVE_BROKEN_COND_TIMEDWAIT)
	error=pthread_cond_wait(&di->cond,&di->mutex);
#else
	error=pthread_cond_timedwait(&di->cond,&di->mutex,&abstime);
#ifdef EXTRA_DEBUG
	if (error && error != EINTR && error != ETIMEDOUT)
	{
	  fprintf(stderr, "Got error %d from pthread_cond_timedwait\n",error);
	  DBUG_PRINT("error",("Got error %d from pthread_cond_timedwait",
			      error));
	}
#endif
#endif
	if (thd->killed || di->status)
	  break;
	if (error == ETIMEDOUT)
	{
	  thd->killed= THD::KILL_CONNECTION;
	  break;
	}
      }
      /* We can't lock di->mutex and mysys_var->mutex at the same time */
      pthread_mutex_unlock(&di->mutex);
      pthread_mutex_lock(&di->thd.mysys_var->mutex);
      di->thd.mysys_var->current_mutex= 0;
      di->thd.mysys_var->current_cond= 0;
      pthread_mutex_unlock(&di->thd.mysys_var->mutex);
      pthread_mutex_lock(&di->mutex);
    }
    di->thd.proc_info=0;

    if (di->tables_in_use && ! thd->lock)
    {
      /*
        Request for new delayed insert.
        Lock the table, but avoid to be blocked by a global read lock.
        If we got here while a global read lock exists, then one or more
        inserts started before the lock was requested. These are allowed
        to complete their work before the server returns control to the
        client which requested the global read lock. The delayed insert
        handler will close the table and finish when the outstanding
        inserts are done.
      */
      if (! (thd->lock= mysql_lock_tables(thd, &di->table, 1,
                                          MYSQL_LOCK_IGNORE_GLOBAL_READ_LOCK)))
      {
	/* Fatal error */
	di->dead= 1;
	thd->killed= THD::KILL_CONNECTION;
      }
      pthread_cond_broadcast(&di->cond_client);
    }
    if (di->stacked_inserts)
    {
      if (di->handle_inserts())
      {
	/* Some fatal error */
	di->dead= 1;
	thd->killed= THD::KILL_CONNECTION;
      }
    }
    di->status=0;
    if (!di->stacked_inserts && !di->tables_in_use && thd->lock)
    {
      /*
        No one is doing a insert delayed
        Unlock table so that other threads can use it
      */
      MYSQL_LOCK *lock=thd->lock;
      thd->lock=0;
      pthread_mutex_unlock(&di->mutex);
      mysql_unlock_tables(thd, lock);
      di->group_count=0;
      pthread_mutex_lock(&di->mutex);
    }
    if (di->tables_in_use)
      pthread_cond_broadcast(&di->cond_client); // If waiting clients
  }

end:
  /*
    di should be unlinked from the thread handler list and have no active
    clients
  */

  close_thread_tables(thd);			// Free the table
  di->table=0;
  di->dead= 1;                                  // If error
  thd->killed= THD::KILL_CONNECTION;	        // If error
  pthread_cond_broadcast(&di->cond_client);	// Safety
  pthread_mutex_unlock(&di->mutex);

  pthread_mutex_lock(&LOCK_delayed_create);	// Because of delayed_get_table
  pthread_mutex_lock(&LOCK_delayed_insert);	
  delete di;
  pthread_mutex_unlock(&LOCK_delayed_insert);
  pthread_mutex_unlock(&LOCK_delayed_create);  

  my_thread_end();
  pthread_exit(0);
  DBUG_RETURN(0);
}


/* Remove pointers from temporary fields to allocated values */

static void unlink_blobs(register TABLE *table)
{
  for (Field **ptr=table->field ; *ptr ; ptr++)
  {
    if ((*ptr)->flags & BLOB_FLAG)
      ((Field_blob *) (*ptr))->clear_temporary();
  }
}

/* Free blobs stored in current row */

static void free_delayed_insert_blobs(register TABLE *table)
{
  for (Field **ptr=table->field ; *ptr ; ptr++)
  {
    if ((*ptr)->flags & BLOB_FLAG)
    {
      char *str;
      ((Field_blob *) (*ptr))->get_ptr(&str);
      my_free(str,MYF(MY_ALLOW_ZERO_PTR));
      ((Field_blob *) (*ptr))->reset();
    }
  }
}


bool delayed_insert::handle_inserts(void)
{
  int error;
  ulong max_rows;
  bool using_ignore=0, using_bin_log=mysql_bin_log.is_open();
  delayed_row *row;
  DBUG_ENTER("handle_inserts");

  /* Allow client to insert new rows */
  pthread_mutex_unlock(&mutex);

  table->next_number_field=table->found_next_number_field;

  thd.proc_info="upgrading lock";
  if (thr_upgrade_write_delay_lock(*thd.lock->locks))
  {
    /* This can only happen if thread is killed by shutdown */
    sql_print_error(ER(ER_DELAYED_CANT_CHANGE_LOCK),table->s->table_name);
    goto err;
  }

  thd.proc_info="insert";
  max_rows= delayed_insert_limit;
  if (thd.killed || table->s->version != refresh_version)
  {
    thd.killed= THD::KILL_CONNECTION;
    max_rows= ~(ulong)0;                        // Do as much as possible
  }

  /*
    We can't use row caching when using the binary log because if
    we get a crash, then binary log will contain rows that are not yet
    written to disk, which will cause problems in replication.
  */
  if (!using_bin_log)
    table->file->extra(HA_EXTRA_WRITE_CACHE);
  pthread_mutex_lock(&mutex);
  while ((row=rows.get()))
  {
    stacked_inserts--;
    pthread_mutex_unlock(&mutex);
    memcpy(table->record[0],row->record,table->s->reclength);

    thd.start_time=row->start_time;
    thd.query_start_used=row->query_start_used;
    thd.last_insert_id=row->last_insert_id;
    thd.last_insert_id_used=row->last_insert_id_used;
    thd.insert_id_used=row->insert_id_used;
    table->timestamp_field_type= row->timestamp_field_type;

    info.ignore= row->ignore;
    info.handle_duplicates= row->dup;
    if (info.ignore ||
	info.handle_duplicates != DUP_ERROR)
    {
      table->file->extra(HA_EXTRA_IGNORE_DUP_KEY);
      using_ignore=1;
    }
    thd.clear_error(); // reset error for binlog
    if (write_record(&thd, table, &info))
    {
      info.error_count++;				// Ignore errors
      thread_safe_increment(delayed_insert_errors,&LOCK_delayed_status);
      row->log_query = 0;
    }
    if (using_ignore)
    {
      using_ignore=0;
      table->file->extra(HA_EXTRA_NO_IGNORE_DUP_KEY);
    }
    if (row->query && row->log_query && using_bin_log)
    {
      Query_log_event qinfo(&thd, row->query, row->query_length, 0, FALSE);
      mysql_bin_log.write(&qinfo);
    }
    if (table->s->blob_fields)
      free_delayed_insert_blobs(table);
    thread_safe_sub(delayed_rows_in_use,1,&LOCK_delayed_status);
    thread_safe_increment(delayed_insert_writes,&LOCK_delayed_status);
    pthread_mutex_lock(&mutex);

    delete row;
    /*
      Let READ clients do something once in a while
      We should however not break in the middle of a multi-line insert
      if we have binary logging enabled as we don't want other commands
      on this table until all entries has been processed
    */
    if (group_count++ >= max_rows && (row= rows.head()) &&
	(!(row->log_query & using_bin_log) ||
	 row->query))
    {
      group_count=0;
      if (stacked_inserts || tables_in_use)	// Let these wait a while
      {
	if (tables_in_use)
	  pthread_cond_broadcast(&cond_client); // If waiting clients
	thd.proc_info="reschedule";
	pthread_mutex_unlock(&mutex);
	if ((error=table->file->extra(HA_EXTRA_NO_CACHE)))
	{
	  /* This should never happen */
	  table->file->print_error(error,MYF(0));
	  sql_print_error("%s",thd.net.last_error);
	  goto err;
	}
	query_cache_invalidate3(&thd, table, 1);
	if (thr_reschedule_write_lock(*thd.lock->locks))
	{
	  /* This should never happen */
	  sql_print_error(ER(ER_DELAYED_CANT_CHANGE_LOCK),table->s->table_name);
	}
	if (!using_bin_log)
	  table->file->extra(HA_EXTRA_WRITE_CACHE);
	pthread_mutex_lock(&mutex);
	thd.proc_info="insert";
      }
      if (tables_in_use)
	pthread_cond_broadcast(&cond_client);	// If waiting clients
    }
  }

  thd.proc_info=0;
  table->next_number_field=0;
  pthread_mutex_unlock(&mutex);
  if ((error=table->file->extra(HA_EXTRA_NO_CACHE)))
  {						// This shouldn't happen
    table->file->print_error(error,MYF(0));
    sql_print_error("%s",thd.net.last_error);
    goto err;
  }
  query_cache_invalidate3(&thd, table, 1);
  pthread_mutex_lock(&mutex);
  DBUG_RETURN(0);

 err:
  /* Remove all not used rows */
  while ((row=rows.get()))
  {
    delete row;
    thread_safe_increment(delayed_insert_errors,&LOCK_delayed_status);
    stacked_inserts--;
  }
  thread_safe_increment(delayed_insert_errors, &LOCK_delayed_status);
  pthread_mutex_lock(&mutex);
  DBUG_RETURN(1);
}
#endif /* EMBEDDED_LIBRARY */

/***************************************************************************
  Store records in INSERT ... SELECT *
***************************************************************************/


/*
  make insert specific preparation and checks after opening tables

  SYNOPSIS
    mysql_insert_select_prepare()
    thd         thread handler

  RETURN
    FALSE OK
    TRUE  Error
*/

bool mysql_insert_select_prepare(THD *thd)
{
  LEX *lex= thd->lex;
  SELECT_LEX *select_lex= &lex->select_lex;
  TABLE_LIST *first_select_leaf_table;
  DBUG_ENTER("mysql_insert_select_prepare");

  /*
    SELECT_LEX do not belong to INSERT statement, so we can't add WHERE
    clause if table is VIEW
  */
  
  if (mysql_prepare_insert(thd, lex->query_tables,
                           lex->query_tables->table, lex->field_list, 0,
                           lex->update_list, lex->value_list,
                           lex->duplicates,
                           &select_lex->where, TRUE))
    DBUG_RETURN(TRUE);

  /*
    exclude first table from leaf tables list, because it belong to
    INSERT
  */
  DBUG_ASSERT(select_lex->leaf_tables != 0);
  lex->leaf_tables_insert= select_lex->leaf_tables;
  /* skip all leaf tables belonged to view where we are insert */
  for (first_select_leaf_table= select_lex->leaf_tables->next_leaf;
       first_select_leaf_table &&
       first_select_leaf_table->belong_to_view &&
       first_select_leaf_table->belong_to_view ==
       lex->leaf_tables_insert->belong_to_view;
       first_select_leaf_table= first_select_leaf_table->next_leaf)
  {}
  select_lex->leaf_tables= first_select_leaf_table;
  DBUG_RETURN(FALSE);
}


select_insert::select_insert(TABLE_LIST *table_list_par, TABLE *table_par,
                             List<Item> *fields_par,
                             List<Item> *update_fields,
                             List<Item> *update_values,
                             enum_duplicates duplic,
                             bool ignore_check_option_errors)
  :table_list(table_list_par), table(table_par), fields(fields_par),
   last_insert_id(0),
   insert_into_view(table_list_par && table_list_par->view != 0)
{
  bzero((char*) &info,sizeof(info));
  info.handle_duplicates= duplic;
  info.ignore= ignore_check_option_errors;
  info.update_fields= update_fields;
  info.update_values= update_values;
  if (table_list_par)
    info.view= (table_list_par->view ? table_list_par : 0);
}


int
select_insert::prepare(List<Item> &values, SELECT_LEX_UNIT *u)
{
  LEX *lex= thd->lex;
  int res;
  SELECT_LEX *lex_current_select_save= lex->current_select;
  bool lex_select_no_error= lex->select_lex.no_error;
  DBUG_ENTER("select_insert::prepare");

  unit= u;
  /*
    Since table in which we are going to insert is added to the first
    select, LEX::current_select should point to the first select while
    we are fixing fields from insert list.
    Since these checks may cause the query to fail, we don't want the
    error messages to be converted into warnings, must force no_error=0
  */
  lex->current_select= &lex->select_lex;
<<<<<<< HEAD
  res= check_insert_fields(thd, table_list, *fields, values,
                           !insert_into_view);
=======
  lex->select_lex.no_error= 0;
  res=
    check_insert_fields(thd, table, *fields, values) ||
    setup_fields(thd, 0, insert_table_list, values, 0, 0, 0) ||
    (info.handle_duplicates == DUP_UPDATE &&
     (check_update_fields(thd, table, insert_table_list, *info.update_fields) ||
      setup_fields(thd, 0, dup_table_list, *info.update_values, 1, 0, 0)));
>>>>>>> f982bdd7
  lex->current_select= lex_current_select_save;
  lex->select_lex.no_error= lex_select_no_error;
  if (res)
    DBUG_RETURN(1);
  /*
    if it is INSERT into join view then check_insert_fields already found
    real table for insert
  */
  table= table_list->table;

  /*
    Is table which we are changing used somewhere in other parts of
    query
  */
  if (!(lex->current_select->options & OPTION_BUFFER_RESULT) &&
      unique_table(table_list, table_list->next_global))
  {
    /* Using same table for INSERT and SELECT */
    lex->current_select->options|= OPTION_BUFFER_RESULT;
    lex->current_select->join->select_options|= OPTION_BUFFER_RESULT;
  }
  else
  {
    /*
      We must not yet prepare the result table if it is the same as one of the 
      source tables (INSERT SELECT). The preparation may disable 
      indexes on the result table, which may be used during the select, if it
      is the same table (Bug #6034). Do the preparation after the select phase
      in select_insert::prepare2().
    */
    table->file->start_bulk_insert((ha_rows) 0);
  }
  restore_record(table,s->default_values);		// Get empty record
  table->next_number_field=table->found_next_number_field;
  thd->cuted_fields=0;
  if (info.ignore || info.handle_duplicates != DUP_ERROR)
    table->file->extra(HA_EXTRA_IGNORE_DUP_KEY);
  thd->no_trans_update= 0;
  thd->abort_on_warning= (!info.ignore &&
                          (thd->variables.sql_mode &
                           (MODE_STRICT_TRANS_TABLES |
                            MODE_STRICT_ALL_TABLES)));
  res= ((fields->elements &&
         check_that_all_fields_are_given_values(thd, table, table_list)) ||
        table_list->prepare_where(thd, 0, TRUE) ||
        table_list->prepare_check_option(thd));
  DBUG_RETURN(res);
}


/*
  Finish the preparation of the result table.

  SYNOPSIS
    select_insert::prepare2()
    void

  DESCRIPTION
    If the result table is the same as one of the source tables (INSERT SELECT),
    the result table is not finally prepared at the join prepair phase.
    Do the final preparation now.
		       
  RETURN
    0   OK
*/

int select_insert::prepare2(void)
{
  DBUG_ENTER("select_insert::prepare2");
  if (thd->lex->current_select->options & OPTION_BUFFER_RESULT)
    table->file->start_bulk_insert((ha_rows) 0);
  DBUG_RETURN(0);
}


void select_insert::cleanup()
{
  /* select_insert/select_create are never re-used in prepared statement */
  DBUG_ASSERT(0);
}

select_insert::~select_insert()
{
  DBUG_ENTER("~select_insert");
  if (table)
  {
    table->next_number_field=0;
    table->file->reset();
  }
  thd->count_cuted_fields= CHECK_FIELD_IGNORE;
  thd->abort_on_warning= 0;
  DBUG_VOID_RETURN;
}


bool select_insert::send_data(List<Item> &values)
{
  DBUG_ENTER("select_insert::send_data");
  bool error=0;
  if (unit->offset_limit_cnt)
  {						// using limit offset,count
    unit->offset_limit_cnt--;
    DBUG_RETURN(0);
  }

  thd->count_cuted_fields= CHECK_FIELD_WARN;	// Calculate cuted fields
  store_values(values);
  thd->count_cuted_fields= CHECK_FIELD_IGNORE;
  if (thd->net.report_error)
    DBUG_RETURN(1);
  if (table_list)                               // Not CREATE ... SELECT
  {
    switch (table_list->view_check_option(thd, info.ignore)) {
    case VIEW_CHECK_SKIP:
      DBUG_RETURN(0);
    case VIEW_CHECK_ERROR:
      DBUG_RETURN(1);
    }
  }
  if (!(error= write_record(thd, table, &info)))
  {
    if (table->triggers || info.handle_duplicates == DUP_UPDATE)
    {
      /*
        Restore fields of the record since it is possible that they were
        changed by ON DUPLICATE KEY UPDATE clause.
    
        If triggers exist then whey can modify some fields which were not
        originally touched by INSERT ... SELECT, so we have to restore
        their original values for the next row.
      */
      restore_record(table, s->default_values);
    }
    if (table->next_number_field)
    {
      /*
        Clear auto-increment field for the next record, if triggers are used
        we will clear it twice, but this should be cheap.
      */
      table->next_number_field->reset();
      if (!last_insert_id && thd->insert_id_used)
        last_insert_id= thd->insert_id();
    }
  }
  DBUG_RETURN(error);
}


void select_insert::store_values(List<Item> &values)
{
  if (fields->elements)
    fill_record_n_invoke_before_triggers(thd, *fields, values, 1,
                                         table->triggers, TRG_EVENT_INSERT);
  else
    fill_record_n_invoke_before_triggers(thd, table->field, values, 1,
                                         table->triggers, TRG_EVENT_INSERT);
}

void select_insert::send_error(uint errcode,const char *err)
{
  DBUG_ENTER("select_insert::send_error");

  my_message(errcode, err, MYF(0));

  if (!table)
  {
    /*
      This can only happen when using CREATE ... SELECT and the table was not
      created becasue of an syntax error
    */
    DBUG_VOID_RETURN;
  }
  table->file->end_bulk_insert();
  /*
    If at least one row has been inserted/modified and will stay in the table
    (the table doesn't have transactions) (example: we got a duplicate key
    error while inserting into a MyISAM table) we must write to the binlog (and
    the error code will make the slave stop).
  */
  if ((info.copied || info.deleted || info.updated) &&
      !table->file->has_transactions())
  {
    if (last_insert_id)
      thd->insert_id(last_insert_id);		// For binary log
    if (mysql_bin_log.is_open())
    {
      Query_log_event qinfo(thd, thd->query, thd->query_length,
                            table->file->has_transactions(), FALSE);
      mysql_bin_log.write(&qinfo);
    }
    if (!table->s->tmp_table)
      thd->options|=OPTION_STATUS_NO_TRANS_UPDATE;
  }
  if (info.copied || info.deleted || info.updated)
  {
    query_cache_invalidate3(thd, table, 1);
  }
  ha_rollback_stmt(thd);
  DBUG_VOID_RETURN;
}


bool select_insert::send_eof()
{
  int error,error2;
  DBUG_ENTER("select_insert::send_eof");

  error=table->file->end_bulk_insert();
  table->file->extra(HA_EXTRA_NO_IGNORE_DUP_KEY);

  /*
    We must invalidate the table in the query cache before binlog writing
    and ha_autocommit_or_rollback
  */

  if (info.copied || info.deleted || info.updated)
  {
    query_cache_invalidate3(thd, table, 1);
    if (!(table->file->has_transactions() || table->s->tmp_table))
      thd->options|=OPTION_STATUS_NO_TRANS_UPDATE;
  }

  if (last_insert_id)
    thd->insert_id(last_insert_id);		// For binary log
  /* Write to binlog before commiting transaction */
  if (mysql_bin_log.is_open())
  {
    if (!error)
      thd->clear_error();
    Query_log_event qinfo(thd, thd->query, thd->query_length,
			  table->file->has_transactions(), FALSE);
    mysql_bin_log.write(&qinfo);
  }
  if ((error2=ha_autocommit_or_rollback(thd,error)) && ! error)
    error=error2;
  if (error)
  {
    table->file->print_error(error,MYF(0));
    DBUG_RETURN(1);
  }
  char buff[160];
  if (info.ignore)
    sprintf(buff, ER(ER_INSERT_INFO), (ulong) info.records,
	    (ulong) (info.records - info.copied), (ulong) thd->cuted_fields);
  else
    sprintf(buff, ER(ER_INSERT_INFO), (ulong) info.records,
	    (ulong) (info.deleted+info.updated), (ulong) thd->cuted_fields);
  thd->row_count_func= info.copied+info.deleted+info.updated;
  ::send_ok(thd, (ulong) thd->row_count_func, last_insert_id, buff);
  DBUG_RETURN(0);
}


/***************************************************************************
  CREATE TABLE (SELECT) ...
***************************************************************************/

int
select_create::prepare(List<Item> &values, SELECT_LEX_UNIT *u)
{
  DBUG_ENTER("select_create::prepare");

  unit= u;
  table= create_table_from_items(thd, create_info, create_table,
				 extra_fields, keys, &values, &lock);
  if (!table)
    DBUG_RETURN(-1);				// abort() deletes table

  if (table->s->fields < values.elements)
  {
    my_error(ER_WRONG_VALUE_COUNT_ON_ROW, MYF(0), 1);
    DBUG_RETURN(-1);
  }

  /* First field to copy */
  field=table->field+table->s->fields - values.elements;

  /* Don't set timestamp if used */
  table->timestamp_field_type= TIMESTAMP_NO_AUTO_SET;

  table->next_number_field=table->found_next_number_field;

  restore_record(table,s->default_values);      // Get empty record
  thd->cuted_fields=0;
  if (info.ignore || info.handle_duplicates != DUP_ERROR)
    table->file->extra(HA_EXTRA_IGNORE_DUP_KEY);
  table->file->start_bulk_insert((ha_rows) 0);
  thd->no_trans_update= 0;
  thd->abort_on_warning= (!info.ignore &&
                          (thd->variables.sql_mode &
                           (MODE_STRICT_TRANS_TABLES |
                            MODE_STRICT_ALL_TABLES)));
  DBUG_RETURN(check_that_all_fields_are_given_values(thd, table,
                                                     table_list));
}


void select_create::store_values(List<Item> &values)
{
  fill_record_n_invoke_before_triggers(thd, field, values, 1,
                                       table->triggers, TRG_EVENT_INSERT);
}


void select_create::send_error(uint errcode,const char *err)
{
  /*
   Disable binlog, because we "roll back" partial inserts in ::abort
   by removing the table, even for non-transactional tables.
  */
  tmp_disable_binlog(thd);
  select_insert::send_error(errcode, err);
  reenable_binlog(thd);
}


bool select_create::send_eof()
{
  bool tmp=select_insert::send_eof();
  if (tmp)
    abort();
  else
  {
    table->file->extra(HA_EXTRA_NO_IGNORE_DUP_KEY);
    VOID(pthread_mutex_lock(&LOCK_open));
    mysql_unlock_tables(thd, lock);
    /*
      TODO:
      Check if we can remove the following two rows.
      We should be able to just keep the table in the table cache.
    */
    if (!table->s->tmp_table)
    {
      ulong version= table->s->version;
      hash_delete(&open_cache,(byte*) table);
      /* Tell threads waiting for refresh that something has happened */
      if (version != refresh_version)
        VOID(pthread_cond_broadcast(&COND_refresh));
    }
    lock=0;
    table=0;
    VOID(pthread_mutex_unlock(&LOCK_open));
  }
  return tmp;
}

void select_create::abort()
{
  VOID(pthread_mutex_lock(&LOCK_open));
  if (lock)
  {
    mysql_unlock_tables(thd, lock);
    lock=0;
  }
  if (table)
  {
    table->file->extra(HA_EXTRA_NO_IGNORE_DUP_KEY);
    enum db_type table_type=table->s->db_type;
    if (!table->s->tmp_table)
    {
      ulong version= table->s->version;
      hash_delete(&open_cache,(byte*) table);
      if (!create_info->table_existed)
        quick_rm_table(table_type, create_table->db, create_table->table_name);
      /* Tell threads waiting for refresh that something has happened */
      if (version != refresh_version)
        VOID(pthread_cond_broadcast(&COND_refresh));
    }
    else if (!create_info->table_existed)
      close_temporary_table(thd, create_table->db, create_table->table_name);
    table=0;
  }
  VOID(pthread_mutex_unlock(&LOCK_open));
}


/*****************************************************************************
  Instansiate templates
*****************************************************************************/

#ifdef HAVE_EXPLICIT_TEMPLATE_INSTANTIATION
template class List_iterator_fast<List_item>;
#ifndef EMBEDDED_LIBRARY
template class I_List<delayed_insert>;
template class I_List_iterator<delayed_insert>;
template class I_List<delayed_row>;
#endif /* EMBEDDED_LIBRARY */
#endif /* HAVE_EXPLICIT_TEMPLATE_INSTANTIATION */<|MERGE_RESOLUTION|>--- conflicted
+++ resolved
@@ -794,7 +794,6 @@
   if (duplic == DUP_UPDATE)
   {
     /* it should be allocated before Item::fix_fields() */
-<<<<<<< HEAD
     if (table_list->set_insert_values(thd->mem_root))
       DBUG_RETURN(TRUE);
   }
@@ -809,11 +808,11 @@
 
   table_list->next_local= 0;
   select_lex->context.resolve_in_table_list_only(table_list);
-  if ((values && check_insert_fields(thd, table_list, fields, *values,
-                                     !insert_into_view)) ||
-      (values && setup_fields(thd, 0, *values, 0, 0, 0)))
-    res= TRUE;
-  else if (duplic == DUP_UPDATE)
+  if (values &&
+      !(res= check_insert_fields(thd, table_list, fields, *values,
+                                     !insert_into_view) ||
+             setup_fields(thd, 0, *values, 0, 0, 0)) &&
+      duplic == DUP_UPDATE)
   {
     select_lex->no_wrap_view_item= TRUE;
     res= check_update_fields(thd, table_list, update_fields);
@@ -848,29 +847,6 @@
     }
     select_lex->fix_prepare_information(thd, &fake_conds);
     select_lex->first_execution= 0;
-=======
-    table->insert_values=
-      (byte *)alloc_root(thd->mem_root, table->rec_buff_length);
-    if (!table->insert_values)
-      DBUG_RETURN(-1);
-  }
-  if (setup_tables(insert_table_list))
-    DBUG_RETURN(-1);
-  if (values)
-  {
-    if (check_insert_fields(thd, table, fields, *values) ||
-        setup_fields(thd, 0, insert_table_list, *values, 0, 0, 0) ||
-        (duplic == DUP_UPDATE &&
-         (check_update_fields(thd, table, insert_table_list, update_fields) ||
-          setup_fields(thd, 0, dup_table_list, update_values, 1, 0, 0))))
-      DBUG_RETURN(-1);
-    if (find_real_table_in_list(table_list->next, table_list->db,
-                                                  table_list->real_name))
-    {
-      my_error(ER_UPDATE_TABLE_USED, MYF(0), table_list->real_name);
-      DBUG_RETURN(-1);
-    }
->>>>>>> f982bdd7
   }
   if (duplic == DUP_UPDATE || duplic == DUP_REPLACE)
     table->file->extra(HA_EXTRA_RETRIEVE_PRIMARY_KEY);
@@ -2103,7 +2079,6 @@
   LEX *lex= thd->lex;
   int res;
   SELECT_LEX *lex_current_select_save= lex->current_select;
-  bool lex_select_no_error= lex->select_lex.no_error;
   DBUG_ENTER("select_insert::prepare");
 
   unit= u;
@@ -2111,24 +2086,30 @@
     Since table in which we are going to insert is added to the first
     select, LEX::current_select should point to the first select while
     we are fixing fields from insert list.
-    Since these checks may cause the query to fail, we don't want the
-    error messages to be converted into warnings, must force no_error=0
   */
   lex->current_select= &lex->select_lex;
-<<<<<<< HEAD
   res= check_insert_fields(thd, table_list, *fields, values,
-                           !insert_into_view);
-=======
-  lex->select_lex.no_error= 0;
-  res=
-    check_insert_fields(thd, table, *fields, values) ||
-    setup_fields(thd, 0, insert_table_list, values, 0, 0, 0) ||
-    (info.handle_duplicates == DUP_UPDATE &&
-     (check_update_fields(thd, table, insert_table_list, *info.update_fields) ||
-      setup_fields(thd, 0, dup_table_list, *info.update_values, 1, 0, 0)));
->>>>>>> f982bdd7
+                           !insert_into_view) ||
+       setup_fields(thd, 0, values, 0, 0, 0);
+  if (info.handle_duplicates == DUP_UPDATE)
+  {
+    TABLE_LIST *save_next_local= table_list->next_local;
+    table_list->next_local= 0;
+    lex->select_lex.context.resolve_in_table_list_only(table_list);
+    lex->select_lex.no_wrap_view_item= TRUE;
+    res= res || check_update_fields(thd, table_list, *info.update_fields);
+    lex->select_lex.no_wrap_view_item= FALSE;
+
+    /*
+      When we are not using GROUP BY we can refer to other tables in the
+      ON DUPLICATE KEY part
+    */       
+    if (!lex->select_lex.group_list.elements)
+      table_list->next_local= save_next_local;
+    res= res || setup_fields(thd, 0, *info.update_values, 1, 0, 0);
+    table_list->next_local= save_next_local;
+  }
   lex->current_select= lex_current_select_save;
-  lex->select_lex.no_error= lex_select_no_error;
   if (res)
     DBUG_RETURN(1);
   /*
