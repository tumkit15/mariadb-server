--- conflicted
+++ resolved
@@ -1340,12 +1340,7 @@
     {
       set_ptr_offset(0, length, data);
     }
-<<<<<<< HEAD
   uint get_key_image(char *buff,uint length, imagetype type);
-=======
-
-  void get_key_image(char *buff,uint length, imagetype type);
->>>>>>> 37410d4d
   void set_key_image(char *buff,uint length);
   void sql_type(String &str) const;
   inline bool copy()
