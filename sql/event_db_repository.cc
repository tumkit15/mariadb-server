--- conflicted
+++ resolved
@@ -1063,13 +1063,8 @@
   TABLE_LIST event_table;
 
   DBUG_ENTER("Event_db_repository::load_named_event");
-<<<<<<< HEAD
-  DBUG_PRINT("enter",("thd: 0x%lx  name: %*s", (long) thd,
+  DBUG_PRINT("enter",("thd: %p  name: %*s", thd,
                       (int) name->length, name->str));
-=======
-  DBUG_PRINT("enter",("thd: %p  name: %*s", thd,
-                      (int) name.length, name.str));
->>>>>>> 387bdf07
 
   event_table.init_one_table("mysql", 5, "event", 5, "event", TL_READ);
 
