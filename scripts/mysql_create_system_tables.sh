--- conflicted
+++ resolved
@@ -791,13 +791,8 @@
   c_ev="$c_ev   ends DATETIME default NULL,"
   c_ev="$c_ev   status ENUM('ENABLED','DISABLED') NOT NULL default 'ENABLED',"
   c_ev="$c_ev   on_completion ENUM('DROP','PRESERVE') NOT NULL default 'DROP',"
-<<<<<<< HEAD
   c_ev="$c_ev   comment char(64) CHARACTER SET utf8 COLLATE utf8_bin NOT NULL default '',"
-  c_ev="$c_ev   PRIMARY KEY  (db,name)"
-=======
-  c_ev="$c_ev   comment varchar(64) CHARACTER SET utf8 COLLATE utf8_bin NOT NULL default '',"
   c_ev="$c_ev   PRIMARY KEY  (definer, db, name)"
->>>>>>> c3542ceb
   c_ev="$c_ev ) ENGINE=MyISAM DEFAULT CHARSET=utf8 COMMENT 'Events';"
 fi
 
