--- conflicted
+++ resolved
@@ -605,7 +605,6 @@
 
 UPDATE user SET Trigger_priv=Super_priv WHERE @hadTriggerPriv = 0;
 
-<<<<<<< HEAD
 #
 # user.Create_tablespace_priv
 #
@@ -653,10 +652,8 @@
 INSERT INTO proxies_priv SELECT * FROM tmp_proxies_priv WHERE @had_proxies_priv_table=0;
 DROP TABLE tmp_proxies_priv;
 
-=======
 # Convering the host name to lower case for existing users
 UPDATE user SET host=LOWER( host ) WHERE LOWER( host ) <> host;
->>>>>>> 46b617d2
 
 # Activate the new, possible modified privilege tables
 # This should not be needed, but gives us some extra testing that the above
