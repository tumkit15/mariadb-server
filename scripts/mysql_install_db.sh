--- conflicted
+++ resolved
@@ -429,14 +429,9 @@
   echo "    shell> $bindir/mysql -u root mysql"
   echo "    mysql> show tables"
   echo
-<<<<<<< HEAD
-  echo "The latest information about mysql_install_db is available at"
-  echo "http://kb.askmonty.org/v/installing-system-tables-mysql_install_db."
-=======
   echo "Try 'mysqld --help' if you have problems with paths.  Using"
   echo "--general-log gives you a log in $ldata that may be helpful."
   link_to_help
->>>>>>> e81fbf92
   echo "MariaDB is hosted on launchpad; You can find the latest source and"
   echo "email lists at http://launchpad.net/maria"
   echo
