--- conflicted
+++ resolved
@@ -6,16 +6,13 @@
 include $(top_srcdir)/ndb/config/type_mgmapiclient.mk.am
 
 test_PROGRAMS = atrt
-<<<<<<< HEAD
-test_DATA=daily-basic-tests.txt daily-devel-tests.txt 16node-tests.txt
-=======
-test_DATA=daily-basic-tests.txt daily-devel-tests.txt \
+test_DATA=daily-basic-tests.txt daily-devel-tests.txt
+test_DATA=daily-basic-tests.txt daily-devel-tests.txt 16node-tests.txt \
           conf-daily-basic-ndbmaster.txt \
           conf-daily-basic-shark.txt \
           conf-daily-devel-ndbmaster.txt \
           conf-daily-sql-ndbmaster.txt \
           conf-daily-basic-dl145a.txt
->>>>>>> 27139d3a
 test_SCRIPTS=atrt-analyze-result.sh atrt-gather-result.sh atrt-setup.sh \
           atrt-clear-result.sh make-config.sh make-index.sh make-html-reports.sh
 
