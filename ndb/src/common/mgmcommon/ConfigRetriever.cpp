--- conflicted
+++ resolved
@@ -50,7 +50,6 @@
   m_version = version;
   m_node_type = node_type;
   _ownNodeId= 0;
-<<<<<<< HEAD
 
   m_handle= ndb_mgm_create_handle();
 
@@ -67,24 +66,6 @@
   resetError();
 }
 
-=======
-
-  m_handle= ndb_mgm_create_handle();
-
-  if (m_handle == 0) {
-    setError(CR_ERROR, "Unable to allocate mgm handle");
-    return;
-  }
-
-  if (ndb_mgm_set_connectstring(m_handle, _connect_string))
-  {
-    setError(CR_ERROR, ndb_mgm_get_latest_error_desc(m_handle));
-    return;
-  }
-  resetError();
-}
-
->>>>>>> aec0b4e4
 ConfigRetriever::~ConfigRetriever()
 {
   if (m_handle) {
@@ -108,14 +89,11 @@
 {
   return ndb_mgm_get_connected_host(m_handle);
 }
-<<<<<<< HEAD
-=======
 
 const char *ConfigRetriever::get_connectstring(char *buf, int buf_sz) const
 {
   return ndb_mgm_get_connectstring(m_handle, buf, buf_sz);
 }
->>>>>>> aec0b4e4
 
 //****************************************************************************
 //****************************************************************************
