--- conflicted
+++ resolved
@@ -154,12 +154,8 @@
   h->socket          = NDB_INVALID_SOCKET;
   h->read_timeout    = 50000;
   h->write_timeout   = 100;
-<<<<<<< HEAD
   h->cfg_i           = -1;
-=======
-  h->cfg_i           = 0;
   h->errstream       = stdout;
->>>>>>> 5490cdfb
 
   strncpy(h->last_error_desc, "No error", NDB_MGM_MAX_ERR_DESC_SIZE);
 
@@ -342,11 +338,8 @@
     /**
      * Print some info about why the parser returns NULL
      */
-    ndbout << "Error in mgm protocol parser. "
-	   << "cmd: '" << cmd
-	   << "' status=" << (Uint32)ctx.m_status
-	   << ", curr=" << ctx.m_currentToken
-	   << endl;
+    fprintf(h->errstream, "Error in mgm protocol parser. cmd: >%s< status: %d cyrr: %d\n",
+	   cmd, (Uint32)ctx.m_status, ctx.m_currentToken);
     DBUG_PRINT("info",("ctx.status: %d, ctx.m_currentToken: %s",
 		       ctx.m_status, ctx.m_currentToken));
   } 
@@ -432,13 +425,8 @@
 	       "Unable to connect with connect string: %s",
 	       cfg.makeConnectString(buf,sizeof(buf)));
       if (verbose == -2)
-<<<<<<< HEAD
-	ndbout << ", failed." << endl;
+	fprintf(handle->errstream, ", failed.\n");
       DBUG_RETURN(-1);
-=======
-	fprintf(handle->errstream, ", failed.\n");
-      return -1;
->>>>>>> 5490cdfb
     }
     if (verbose == -1) {
       fprintf(handle->errstream, "Retrying every %d seconds", 
@@ -2172,7 +2160,7 @@
   do {
     const char * buf;
     if(!prop->get("result", &buf) || strcmp(buf, "Ok") != 0){
-      ndbout_c("ERROR Message: %s\n", buf);
+      fprintf(handle->errstream, "ERROR Message: %s\n", buf);
       break;
     }
     res= 0;
@@ -2214,14 +2202,14 @@
   do {
     const char * buf;
     if(!prop->get("result", &buf) || strcmp(buf, "Ok") != 0){
-      ndbout_c("ERROR Message: %s\n", buf);
+      fprintf(handle->errstream, "ERROR Message: %s\n", buf);
       break;
     }
     res= 0;
   } while(0);
 
   if(!prop->get("value",(Uint32*)value)){
-    ndbout_c("Unable to get value");
+    fprintf(handle->errstream, "Unable to get value\n");
     res = -4;
   }
 
@@ -2273,7 +2261,7 @@
   CHECK_REPLY(prop, 0);
 
   if(!prop->get("nodeid",&nodeid)){
-    ndbout_c("Unable to get value");
+    fprintf(handle->errstream, "Unable to get value\n");
     return 0;
   }
 
