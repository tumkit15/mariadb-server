/* Copyright (C) 2003 MySQL AB

   This program is free software; you can redistribute it and/or modify
   it under the terms of the GNU General Public License as published by
   the Free Software Foundation; either version 2 of the License, or
   (at your option) any later version.

   This program is distributed in the hope that it will be useful,
   but WITHOUT ANY WARRANTY; without even the implied warranty of
   MERCHANTABILITY or FITNESS FOR A PARTICULAR PURPOSE.  See the
   GNU General Public License for more details.

   You should have received a copy of the GNU General Public License
   along with this program; if not, write to the Free Software
   Foundation, Inc., 59 Temple Place, Suite 330, Boston, MA  02111-1307  USA */

#ifndef ClusterMgr_H
#define ClusterMgr_H

#include "API.hpp"
#include <ndb_limits.h>
#include <NdbThread.h>
#include <NdbMutex.h>
#include <NdbCondition.h>
#include <signaldata/ArbitSignalData.hpp>
#include <signaldata/NodeStateSignalData.hpp>
#include <NodeInfo.hpp>
#include <NodeState.hpp>

extern "C" void* runClusterMgr_C(void * me);


/**
 * @class ClusterMgr
 */
class ClusterMgr {
  friend void* runClusterMgr_C(void * me);
  friend void  execute(void *, struct SignalHeader * const, 
		       Uint8, Uint32 * const, LinearSectionPtr ptr[3]);
public:
  ClusterMgr(class TransporterFacade &);
  ~ClusterMgr();
  void init(struct ndb_mgm_configuration_iterator & config);
  
  void reportConnected(NodeId nodeId);
  void reportDisconnected(NodeId nodeId);
  
  bool checkUpgradeCompatability(Uint32 nodeVersion);

  void doStop();
  void startThread();
  
private:
  void threadMain();
  
  int  theStop;
  class TransporterFacade & theFacade;
  
public:
  struct Node {
    Node();
    bool defined;
    bool connected;     // Transporter connected
    bool compatible;    // Version is compatible
    bool nfCompleteRep; // NF Complete Rep has arrived
    bool m_alive;       // Node is alive
    
    NodeInfo  m_info;
    NodeState m_state;

    /**
     * Heartbeat stuff
     */
    Uint32 hbFrequency; // Heartbeat frequence 
    Uint32 hbCounter;   // # milliseconds passed since last hb sent
  };
  
  const Node &  getNodeInfo(NodeId) const;
  Uint32        getNoOfConnectedNodes() const;
<<<<<<< HEAD
  void          hb_received(NodeId);

=======
  Uint32        m_connect_count;
  
>>>>>>> e3996585
private:
  Uint32        noOfAliveNodes;
  Uint32        noOfConnectedNodes;
  Node          theNodes[MAX_NODES];
  NdbThread*    theClusterMgrThread;
  
  /**
   * Used for controlling start/stop of the thread
   */
  NdbMutex*     clusterMgrThreadMutex;
  
  void showState(NodeId nodeId);
  void reportNodeFailed(NodeId nodeId);

  /**
   * Signals received
   */
  void execAPI_REGREQ    (const Uint32 * theData);
  void execAPI_REGCONF   (const Uint32 * theData);
  void execAPI_REGREF    (const Uint32 * theData);
  void execNODE_FAILREP  (const Uint32 * theData);
  void execNF_COMPLETEREP(const Uint32 * theData);

  inline void set_node_alive(Node& node, bool alive){
    if(node.m_alive && !alive)
    {
      assert(noOfAliveNodes);
      noOfAliveNodes--;
    }
    else if(!node.m_alive && alive)
    {
      noOfAliveNodes++;
    }
    node.m_alive = alive;
  }
};

inline
const ClusterMgr::Node &
ClusterMgr::getNodeInfo(NodeId nodeId) const {
  return theNodes[nodeId];
}

inline
Uint32
ClusterMgr::getNoOfConnectedNodes() const {
  return noOfConnectedNodes;
}

inline
void
ClusterMgr::hb_received(NodeId nodeId) {
  theNodes[nodeId].m_info.m_heartbeat_cnt= 0;
}

/*****************************************************************************/

/**
 * @class ArbitMgr
 * Arbitration manager.  Runs in separate thread.
 * Started only by a request from the kernel.
 */

extern "C" void* runArbitMgr_C(void* me);

class ArbitMgr
{
public:
  ArbitMgr(class TransporterFacade &);
  ~ArbitMgr();

  inline void setRank(unsigned n) { theRank = n; }
  inline void setDelay(unsigned n) { theDelay = n; }

  void doStart(const Uint32* theData);
  void doChoose(const Uint32* theData);
  void doStop(const Uint32* theData);

  friend void* runArbitMgr_C(void* me);

private:
  class TransporterFacade & theFacade;
  unsigned theRank;
  unsigned theDelay;

  void threadMain();
  NdbThread* theThread;
  NdbMutex* theThreadMutex;     // not really needed

  struct ArbitSignal {
    GlobalSignalNumber gsn;
    ArbitSignalData data;
    NDB_TICKS timestamp;

    inline void init(GlobalSignalNumber aGsn, const Uint32* aData) {
      gsn = aGsn;
      if (aData != NULL)
        memcpy(&data, aData, sizeof(data));
      else
        memset(&data, 0, sizeof(data));
    }

    inline void setTimestamp() {
      timestamp = NdbTick_CurrentMillisecond();
    }

    inline NDB_TICKS getTimediff() {
      NDB_TICKS now = NdbTick_CurrentMillisecond();
      return now < timestamp ? 0 : now - timestamp;
    }
  };

  NdbMutex* theInputMutex;
  NdbCondition* theInputCond;
  int theInputTimeout;
  bool theInputFull;            // the predicate
  ArbitSignal theInputBuffer;   // shared buffer

  void sendSignalToThread(ArbitSignal& aSignal);

  enum State {                  // thread states
    StateInit,
    StateStarted,               // thread started
    StateChoose1,               // received one valid REQ
    StateChoose2,               // received two valid REQs
    StateFinished               // finished one way or other
  };
  State theState;

  enum Stop {                   // stop code in ArbitSignal.data.code
    StopExit = 1,               // at API exit
    StopRequest = 2,            // request from kernel
    StopRestart = 3             // stop before restart
  };

  void threadStart(ArbitSignal& aSignal);       // handle thread events
  void threadChoose(ArbitSignal& aSignal);
  void threadTimeout();
  void threadStop(ArbitSignal& aSignal);

  ArbitSignal theStartReq;
  ArbitSignal theChooseReq1;
  ArbitSignal theChooseReq2;
  ArbitSignal theStopOrd;

  void sendStartConf(ArbitSignal& aSignal, Uint32);
  void sendChooseRef(ArbitSignal& aSignal, Uint32);
  void sendChooseConf(ArbitSignal& aSignal, Uint32);
  void sendStopRep(ArbitSignal& aSignal, Uint32);

  void sendSignalToQmgr(ArbitSignal& aSignal);
};

#endif<|MERGE_RESOLUTION|>--- conflicted
+++ resolved
@@ -77,13 +77,9 @@
   
   const Node &  getNodeInfo(NodeId) const;
   Uint32        getNoOfConnectedNodes() const;
-<<<<<<< HEAD
   void          hb_received(NodeId);
 
-=======
   Uint32        m_connect_count;
-  
->>>>>>> e3996585
 private:
   Uint32        noOfAliveNodes;
   Uint32        noOfConnectedNodes;
