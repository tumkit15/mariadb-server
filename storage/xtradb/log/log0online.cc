/*****************************************************************************

Copyright (c) 2011-2012 Percona Inc. All Rights Reserved.

This program is free software; you can redistribute it and/or modify it under
the terms of the GNU General Public License as published by the Free Software
Foundation; version 2 of the License.

This program is distributed in the hope that it will be useful, but WITHOUT
ANY WARRANTY; without even the implied warranty of MERCHANTABILITY or FITNESS
FOR A PARTICULAR PURPOSE. See the GNU General Public License for more details.

You should have received a copy of the GNU General Public License along with
this program; if not, write to the Free Software Foundation, Inc., 59 Temple
Place, Suite 330, Boston, MA 02111-1307 USA

*****************************************************************************/

/**************************************************//**
@file log/log0online.cc
Online database log parsing for changed page tracking

*******************************************************/

#include "log0online.h"

#include "my_dbug.h"

#include "log0recv.h"
#include "mach0data.h"
#include "mtr0log.h"
#include "srv0srv.h"
#include "srv0start.h"
#include "trx0sys.h"
#include "ut0rbt.h"

enum { FOLLOW_SCAN_SIZE = 4 * (UNIV_PAGE_SIZE_MAX) };

#ifdef UNIV_PFS_MUTEX
/* Key to register log_bmp_sys->mutex with PFS */
UNIV_INTERN mysql_pfs_key_t	log_bmp_sys_mutex_key;
#endif /* UNIV_PFS_MUTEX */

/** Log parsing and bitmap output data structure */
struct log_bitmap_struct {
	byte*		read_buf_ptr;	/*!< Unaligned log read buffer */
	byte*		read_buf;	/*!< log read buffer */
	byte		parse_buf[RECV_PARSING_BUF_SIZE];
					/*!< log parse buffer */
	byte*		parse_buf_end;  /*!< parse buffer position where the
					next read log data should be copied to.
					If the previous log records were fully
					parsed, it points to the start,
					otherwise points immediatelly past the
					end of the incomplete log record. */
	char		bmp_file_home[FN_REFLEN];
					/*!< directory for bitmap files */
	log_online_bitmap_file_t out;	/*!< The current bitmap file */
	ulint		out_seq_num;	/*!< the bitmap file sequence number */
	lsn_t		start_lsn;	/*!< the LSN of the next unparsed
					record and the start of the next LSN
					interval to be parsed.  */
	lsn_t		end_lsn;	/*!< the end of the LSN interval to be
					parsed, equal to the next checkpoint
					LSN at the time of parse */
	lsn_t		next_parse_lsn;	/*!< the LSN of the next unparsed
					record in the current parse */
	ib_rbt_t*	modified_pages; /*!< the current modified page set,
					organized as the RB-tree with the keys
					of (space, 4KB-block-start-page-id)
					pairs */
	ib_rbt_node_t*	page_free_list; /*!< Singly-linked list of freed nodes
					of modified_pages tree for later
					reuse.  Nodes are linked through
					ib_rbt_node_t.left as this field has
					both the correct type and the tree does
					not mind its overwrite during
					rbt_next() tree traversal. */
	ib_mutex_t	mutex;		/*!< mutex protecting all the fields.*/
};

/* The log parsing and bitmap output struct instance */
static struct log_bitmap_struct* log_bmp_sys;

/** File name stem for bitmap files. */
static const char* bmp_file_name_stem = "ib_modified_log_";

/** File name template for bitmap files.  The 1st format tag is a directory
name, the 2nd tag is the stem, the 3rd tag is a file sequence number, the 4th
tag is the start LSN for the file. */
static const char* bmp_file_name_template = "%s%s%lu_%llu.xdb";

/* On server startup with empty database srv_start_lsn == 0, in
which case the first LSN of actual log records will be this. */
#define MIN_TRACKED_LSN ((LOG_START_LSN) + (LOG_BLOCK_HDR_SIZE))

/* Tests if num bit of bitmap is set */
#define IS_BIT_SET(bitmap, num) \
	(*((bitmap) + ((num) >> 3)) & (1UL << ((num) & 7UL)))

/** The bitmap file block size in bytes.  All writes will be multiples of this.
 */
enum {
	MODIFIED_PAGE_BLOCK_SIZE = 4096
};


/** Offsets in a file bitmap block */
enum {
	MODIFIED_PAGE_IS_LAST_BLOCK = 0,/* 1 if last block in the current
					write, 0 otherwise. */
	MODIFIED_PAGE_START_LSN = 4,	/* The starting tracked LSN of this and
					other blocks in the same write */
	MODIFIED_PAGE_END_LSN = 12,	/* The ending tracked LSN of this and
					other blocks in the same write */
	MODIFIED_PAGE_SPACE_ID = 20,	/* The space ID of tracked pages in
					this block */
	MODIFIED_PAGE_1ST_PAGE_ID = 24,	/* The page ID of the first tracked
					page in this block */
	MODIFIED_PAGE_BLOCK_UNUSED_1 = 28,/* Unused in order to align the start
					of bitmap at 8 byte boundary */
	MODIFIED_PAGE_BLOCK_BITMAP = 32,/* Start of the bitmap itself */
	MODIFIED_PAGE_BLOCK_UNUSED_2 = MODIFIED_PAGE_BLOCK_SIZE - 8,
					/* Unused in order to align the end of
					bitmap at 8 byte boundary */
	MODIFIED_PAGE_BLOCK_CHECKSUM = MODIFIED_PAGE_BLOCK_SIZE - 4
					/* The checksum of the current block */
};

/** Length of the bitmap data in a block in bytes */
enum { MODIFIED_PAGE_BLOCK_BITMAP_LEN
       = MODIFIED_PAGE_BLOCK_UNUSED_2 - MODIFIED_PAGE_BLOCK_BITMAP };

/** Length of the bitmap data in a block in page ids */
enum { MODIFIED_PAGE_BLOCK_ID_COUNT = MODIFIED_PAGE_BLOCK_BITMAP_LEN * 8 };

/****************************************************************//**
Provide a comparisson function for the RB-tree tree (space,
block_start_page) pairs.  Actual implementation does not matter as
long as the ordering is full.
@return -1 if p1 < p2, 0 if p1 == p2, 1 if p1 > p2
*/
static
int
log_online_compare_bmp_keys(
/*========================*/
	const void* p1,	/*!<in: 1st key to compare */
	const void* p2)	/*!<in: 2nd key to compare */
{
	const byte *k1 = (const byte *)p1;
	const byte *k2 = (const byte *)p2;

	ulint k1_space = mach_read_from_4(k1 + MODIFIED_PAGE_SPACE_ID);
	ulint k2_space = mach_read_from_4(k2 + MODIFIED_PAGE_SPACE_ID);
	if (k1_space == k2_space) {
		ulint k1_start_page
			= mach_read_from_4(k1 + MODIFIED_PAGE_1ST_PAGE_ID);
		ulint k2_start_page
			= mach_read_from_4(k2 + MODIFIED_PAGE_1ST_PAGE_ID);
		return k1_start_page < k2_start_page
			? -1 : k1_start_page > k2_start_page ? 1 : 0;
	}
	return k1_space < k2_space ? -1 : 1;
}

/****************************************************************//**
Set a bit for tracked page in the bitmap. Expand the bitmap tree as
necessary. */
static
void
log_online_set_page_bit(
/*====================*/
	ulint	space,	/*!<in: log record space id */
	ulint	page_no)/*!<in: log record page id */
{
	ulint		block_start_page;
	ulint		block_pos;
	uint		bit_pos;
	ib_rbt_bound_t	tree_search_pos;
	byte		search_page[MODIFIED_PAGE_BLOCK_SIZE];
	byte		*page_ptr;

	ut_ad(mutex_own(&log_bmp_sys->mutex));

	ut_a(space != ULINT_UNDEFINED);
	ut_a(page_no != ULINT_UNDEFINED);

	block_start_page = page_no / MODIFIED_PAGE_BLOCK_ID_COUNT
		* MODIFIED_PAGE_BLOCK_ID_COUNT;
	block_pos = block_start_page ? (page_no % block_start_page / 8)
		: (page_no / 8);
	bit_pos = page_no % 8;

	mach_write_to_4(search_page + MODIFIED_PAGE_SPACE_ID, space);
	mach_write_to_4(search_page + MODIFIED_PAGE_1ST_PAGE_ID,
			block_start_page);

	if (!rbt_search(log_bmp_sys->modified_pages, &tree_search_pos,
			search_page)) {
		page_ptr = rbt_value(byte, tree_search_pos.last);
	}
	else {
		ib_rbt_node_t *new_node;

		if (log_bmp_sys->page_free_list) {
			new_node = log_bmp_sys->page_free_list;
			log_bmp_sys->page_free_list = new_node->left;
		}
		else {
			new_node = static_cast<ib_rbt_node_t *>
				(ut_malloc
				 (SIZEOF_NODE(log_bmp_sys->modified_pages)));
		}
		memset(new_node, 0, SIZEOF_NODE(log_bmp_sys->modified_pages));

		page_ptr = rbt_value(byte, new_node);
		mach_write_to_4(page_ptr + MODIFIED_PAGE_SPACE_ID, space);
		mach_write_to_4(page_ptr + MODIFIED_PAGE_1ST_PAGE_ID,
				block_start_page);

		rbt_add_preallocated_node(log_bmp_sys->modified_pages,
					  &tree_search_pos, new_node);
	}
	page_ptr[MODIFIED_PAGE_BLOCK_BITMAP + block_pos] |= (1U << bit_pos);
}

/****************************************************************//**
Calculate a bitmap block checksum.  Algorithm borrowed from
log_block_calc_checksum.
@return checksum */
UNIV_INLINE
ulint
log_online_calc_checksum(
/*=====================*/
	const byte*	block)	/*!<in: bitmap block */
{
	ulint	sum;
	ulint	sh;
	ulint	i;

	sum = 1;
	sh = 0;

	for (i = 0; i < MODIFIED_PAGE_BLOCK_CHECKSUM; i++) {

		ulint	b = block[i];
		sum &= 0x7FFFFFFFUL;
		sum += b;
		sum += b << sh;
		sh++;
		if (sh > 24) {
			sh = 0;
		}
	}

	return sum;
}

/****************************************************************//**
Read one bitmap data page and check it for corruption.

@return TRUE if page read OK, FALSE if I/O error */
static
ibool
log_online_read_bitmap_page(
/*========================*/
	log_online_bitmap_file_t	*bitmap_file,	/*!<in/out: bitmap
							file */
	byte				*page,	       /*!<out: read page.
						       Must be at least
						       MODIFIED_PAGE_BLOCK_SIZE
						       bytes long */
	ibool				*checksum_ok)	/*!<out: TRUE if page
							checksum OK */
{
	ulint	checksum;
	ulint	actual_checksum;
	ibool	success;

	ut_a(bitmap_file->size >= MODIFIED_PAGE_BLOCK_SIZE);
	ut_a(bitmap_file->offset
	     <= bitmap_file->size - MODIFIED_PAGE_BLOCK_SIZE);
	ut_a(bitmap_file->offset % MODIFIED_PAGE_BLOCK_SIZE == 0);

	success = os_file_read(bitmap_file->file, page, bitmap_file->offset,
		               MODIFIED_PAGE_BLOCK_SIZE);

	if (UNIV_UNLIKELY(!success)) {

		/* The following call prints an error message */
		os_file_get_last_error(TRUE);
		ib_logf(IB_LOG_LEVEL_WARN,
			"failed reading changed page bitmap file \'%s\'\n",
			bitmap_file->name);
		return FALSE;
	}

	bitmap_file->offset += MODIFIED_PAGE_BLOCK_SIZE;
	ut_ad(bitmap_file->offset <= bitmap_file->size);

	checksum = mach_read_from_4(page + MODIFIED_PAGE_BLOCK_CHECKSUM);
	actual_checksum = log_online_calc_checksum(page);
	*checksum_ok = (checksum == actual_checksum);

	return TRUE;
}

/****************************************************************//**
Get the last tracked fully LSN from the bitmap file by reading
backwards untile a correct end page is found.  Detects incomplete
writes and corrupted data.  Sets the start output position for the
written bitmap data.

Multiple bitmap files are handled using the following assumptions:
1) Only the last file might be corrupted.  In case where no good data was found
in the last file, assume that the next to last file is OK.  This assumption
does not limit crash recovery capability in any way.
2) If the whole of the last file was corrupted, assume that the start LSN in
its name is correct and use it for (re-)tracking start.

@return the last fully tracked LSN */
static
lsn_t
log_online_read_last_tracked_lsn(void)
/*==================================*/
{
	byte		page[MODIFIED_PAGE_BLOCK_SIZE];
	ibool		is_last_page	= FALSE;
	ibool		checksum_ok	= FALSE;
	lsn_t		result;
	os_offset_t	read_offset	= log_bmp_sys->out.offset;

	while (!checksum_ok && read_offset > 0 && !is_last_page)
	{
		read_offset -= MODIFIED_PAGE_BLOCK_SIZE;
		log_bmp_sys->out.offset = read_offset;

		if (!log_online_read_bitmap_page(&log_bmp_sys->out, page,
						 &checksum_ok)) {
			checksum_ok = FALSE;
			result = 0;
			break;
		}

		if (checksum_ok) {
			is_last_page
				= mach_read_from_4
				(page + MODIFIED_PAGE_IS_LAST_BLOCK);
		} else {

			ib_logf(IB_LOG_LEVEL_WARN,
				"corruption detected in \'%s\' at offset "
				UINT64PF "\n",
				log_bmp_sys->out.name, read_offset);
		}
	};

	result = (checksum_ok && is_last_page)
		? mach_read_from_8(page + MODIFIED_PAGE_END_LSN) : 0;

	/* Truncate the output file to discard the corrupted bitmap data, if
	any */
	if (!os_file_set_eof_at(log_bmp_sys->out.file,
				log_bmp_sys->out.offset)) {
		ib_logf(IB_LOG_LEVEL_WARN,
			"failed truncating changed page bitmap file \'%s\' to "
			UINT64PF " bytes\n",
			log_bmp_sys->out.name, log_bmp_sys->out.offset);
		result = 0;
	}
	return result;
}

/****************************************************************//**
Safely write the log_sys->tracked_lsn value.  Uses atomic operations
if available, otherwise this field is protected with the log system
mutex.  The reader counterpart function is log_get_tracked_lsn() in
log0log.c. */
UNIV_INLINE
void
log_set_tracked_lsn(
/*================*/
	lsn_t	tracked_lsn)	/*!<in: new value */
{
#ifdef HAVE_ATOMIC_BUILTINS_64
	/* Single writer, no data race here */
	lsn_t old_value = os_atomic_increment_uint64(&log_sys->tracked_lsn, 0);
	(void) os_atomic_increment_uint64(&log_sys->tracked_lsn,
					  tracked_lsn - old_value);
#else
	mutex_enter(&log_sys->mutex);
	log_sys->tracked_lsn = tracked_lsn;
	mutex_exit(&log_sys->mutex);
#endif
}

/*********************************************************************//**
Check if missing, if any, LSN interval can be read and tracked using the
current LSN value, the LSN value where the tracking stopped, and the log group
capacity.

@return TRUE if the missing interval can be tracked or if there's no missing
data.  */
static
ibool
log_online_can_track_missing(
/*=========================*/
	lsn_t	last_tracked_lsn,	/*!<in: last tracked LSN */
	lsn_t	tracking_start_lsn)	/*!<in:	current LSN */
{
	/* last_tracked_lsn might be < MIN_TRACKED_LSN in the case of empty
	bitmap file, handle this too. */
	last_tracked_lsn = ut_max(last_tracked_lsn, MIN_TRACKED_LSN);

	if (last_tracked_lsn > tracking_start_lsn) {
		ib_logf(IB_LOG_LEVEL_ERROR,
			"last tracked LSN " LSN_PF " is ahead of tracking "
			"start LSN " LSN_PF ".  This can be caused by "
			"mismatched bitmap files.\n",
			last_tracked_lsn, tracking_start_lsn);
		exit(1);
	}

	return (last_tracked_lsn == tracking_start_lsn)
		|| (log_sys->lsn - last_tracked_lsn
		    <= log_sys->log_group_capacity);
}


/****************************************************************//**
Diagnose a gap in tracked LSN range on server startup due to crash or
very fast shutdown and try to close it by tracking the data
immediatelly, if possible. */
static
void
log_online_track_missing_on_startup(
/*================================*/
	lsn_t	last_tracked_lsn,	/*!<in: last tracked LSN read from the
					bitmap file */
	lsn_t	tracking_start_lsn)	/*!<in: last checkpoint LSN of the
					current server startup */
{
	ut_ad(last_tracked_lsn != tracking_start_lsn);

	ib_logf(IB_LOG_LEVEL_WARN, "last tracked LSN in \'%s\' is " LSN_PF
		", but the last checkpoint LSN is " LSN_PF ".  This might be "
		"due to a server crash or a very fast shutdown.  ",
		log_bmp_sys->out.name, last_tracked_lsn, tracking_start_lsn);

	/* See if we can fully recover the missing interval */
	if (log_online_can_track_missing(last_tracked_lsn,
					 tracking_start_lsn)) {

		ib_logf(IB_LOG_LEVEL_INFO,
			"reading the log to advance the last tracked LSN.\n");

		log_bmp_sys->start_lsn = ut_max(last_tracked_lsn,
						MIN_TRACKED_LSN);
		log_set_tracked_lsn(log_bmp_sys->start_lsn);
		if (!log_online_follow_redo_log()) {
			exit(1);
		}
		ut_ad(log_bmp_sys->end_lsn >= tracking_start_lsn);

		ib_logf(IB_LOG_LEVEL_INFO,
			"continuing tracking changed pages from LSN " LSN_PF
			"\n", log_bmp_sys->end_lsn);
	}
	else {
		ib_logf(IB_LOG_LEVEL_WARN,
			"the age of last tracked LSN exceeds log capacity, "
			"tracking-based incremental backups will work only "
			"from the higher LSN!\n");

		log_bmp_sys->end_lsn = log_bmp_sys->start_lsn
			= tracking_start_lsn;
		log_set_tracked_lsn(log_bmp_sys->start_lsn);

		ib_logf(IB_LOG_LEVEL_INFO,
			"starting tracking changed pages from LSN " LSN_PF
			"\n", log_bmp_sys->end_lsn);
	}
}

/*********************************************************************//**
Format a bitmap output file name to log_bmp_sys->out.name.  */
static
void
log_online_make_bitmap_name(
/*=========================*/
	lsn_t	start_lsn)	/*!< in: the start LSN name part */
{
	ut_snprintf(log_bmp_sys->out.name, FN_REFLEN, bmp_file_name_template,
		    log_bmp_sys->bmp_file_home, bmp_file_name_stem,
		    log_bmp_sys->out_seq_num, start_lsn);
}

/*********************************************************************//**
Check if an old file that has the name of a new bitmap file we are about to
create should be overwritten.  */
static
ibool
log_online_should_overwrite(
/*========================*/
	const char	*path)	/*!< in: path to file */
{
	dberr_t		err;
	os_file_stat_t	file_info;

	/* Currently, it's OK to overwrite 0-sized files only */
	err = os_file_get_status(path, &file_info, false);
	return err == DB_SUCCESS && file_info.type == OS_FILE_TYPE_FILE
		&& file_info.size == 0LL;
}

/*********************************************************************//**
Create a new empty bitmap output file.

@return TRUE if operation succeeded, FALSE if I/O error */
static
ibool
log_online_start_bitmap_file(void)
/*==============================*/
{
	ibool	success	= TRUE;

	/* Check for an old file that should be deleted first */
	if (log_online_should_overwrite(log_bmp_sys->out.name)) {

		success = static_cast<ibool>(
			os_file_delete_if_exists(innodb_file_bmp_key,
						 log_bmp_sys->out.name));
	}

	if (UNIV_LIKELY(success)) {
		log_bmp_sys->out.file
			= os_file_create_simple_no_error_handling(
							innodb_file_bmp_key,
							log_bmp_sys->out.name,
							OS_FILE_CREATE,
<<<<<<< HEAD
							OS_FILE_READ_WRITE,
							&success, FALSE);
=======
							OS_FILE_READ_WRITE_CACHED,
							&success);
>>>>>>> 4fdf25af
	}
	if (UNIV_UNLIKELY(!success)) {

		/* The following call prints an error message */
		os_file_get_last_error(TRUE);
		ib_logf(IB_LOG_LEVEL_ERROR,
			"cannot create \'%s\'\n", log_bmp_sys->out.name);
		return FALSE;
	}

	log_bmp_sys->out.offset = 0;
	return TRUE;
}

/*********************************************************************//**
Close the current bitmap output file and create the next one.

@return TRUE if operation succeeded, FALSE if I/O error */
static
ibool
log_online_rotate_bitmap_file(
/*===========================*/
	lsn_t	next_file_start_lsn)	/*!<in: the start LSN name
					part */
{
	if (log_bmp_sys->out.file != os_file_invalid) {
		os_file_close(log_bmp_sys->out.file);
		log_bmp_sys->out.file = os_file_invalid;
	}
	log_bmp_sys->out_seq_num++;
	log_online_make_bitmap_name(next_file_start_lsn);
	return log_online_start_bitmap_file();
}

/*********************************************************************//**
Check the name of a given file if it's a changed page bitmap file and
return file sequence and start LSN name components if it is.  If is not,
the values of output parameters are undefined.

@return TRUE if a given file is a changed page bitmap file.  */
static
ibool
log_online_is_bitmap_file(
/*======================*/
	const os_file_stat_t*	file_info,		/*!<in: file to
							check */
	ulong*			bitmap_file_seq_num,	/*!<out: bitmap file
							sequence number */
	lsn_t*			bitmap_file_start_lsn)	/*!<out: bitmap file
							start LSN */
{
	char	stem[FN_REFLEN];

	ut_ad (strlen(file_info->name) < OS_FILE_MAX_PATH);

	return ((file_info->type == OS_FILE_TYPE_FILE
		 || file_info->type == OS_FILE_TYPE_LINK)
		&& (sscanf(file_info->name, "%[a-z_]%lu_%llu.xdb", stem,
			   bitmap_file_seq_num,
			   (unsigned long long *)bitmap_file_start_lsn) == 3)
		&& (!strcmp(stem, bmp_file_name_stem)));
}

/*********************************************************************//**
Initialize the online log following subsytem. */
UNIV_INTERN
void
log_online_read_init(void)
/*======================*/
{
	ibool	success;
	lsn_t	tracking_start_lsn
		= ut_max(log_sys->last_checkpoint_lsn, MIN_TRACKED_LSN);
	os_file_dir_t	bitmap_dir;
	os_file_stat_t	bitmap_dir_file_info;
	lsn_t	last_file_start_lsn	= MIN_TRACKED_LSN;
	size_t	srv_data_home_len;

	/* Bitmap data start and end in a bitmap block must be 8-byte
	aligned. */
	compile_time_assert(MODIFIED_PAGE_BLOCK_BITMAP % 8 == 0);
	compile_time_assert(MODIFIED_PAGE_BLOCK_BITMAP_LEN % 8 == 0);

	log_bmp_sys = static_cast<log_bitmap_struct *>
		(ut_malloc(sizeof(*log_bmp_sys)));
	log_bmp_sys->read_buf_ptr = static_cast<byte *>
		(ut_malloc(FOLLOW_SCAN_SIZE + OS_FILE_LOG_BLOCK_SIZE));
	log_bmp_sys->read_buf = static_cast<byte *>
		(ut_align(log_bmp_sys->read_buf_ptr, OS_FILE_LOG_BLOCK_SIZE));

	mutex_create(log_bmp_sys_mutex_key, &log_bmp_sys->mutex,
		     SYNC_LOG_ONLINE);

	/* Initialize bitmap file directory from srv_data_home and add a path
	separator if needed.  */
	srv_data_home_len = strlen(srv_data_home);
	ut_a (srv_data_home_len < FN_REFLEN);
	strcpy(log_bmp_sys->bmp_file_home, srv_data_home);
	if (srv_data_home_len
	    && log_bmp_sys->bmp_file_home[srv_data_home_len - 1]
	    != SRV_PATH_SEPARATOR) {

		ut_a (srv_data_home_len < FN_REFLEN - 1);
		log_bmp_sys->bmp_file_home[srv_data_home_len]
			= SRV_PATH_SEPARATOR;
		log_bmp_sys->bmp_file_home[srv_data_home_len + 1] = '\0';
	}

	/* Enumerate existing bitmap files to either open the last one to get
	the last tracked LSN either to find that there are none and start
	tracking from scratch.  */
	log_bmp_sys->out.name[0] = '\0';
	log_bmp_sys->out_seq_num = 0;

	bitmap_dir = os_file_opendir(log_bmp_sys->bmp_file_home, TRUE);
	ut_a(bitmap_dir);
	while (!os_file_readdir_next_file(log_bmp_sys->bmp_file_home,
					  bitmap_dir, &bitmap_dir_file_info)) {

		ulong	file_seq_num;
		lsn_t	file_start_lsn;

		if (!log_online_is_bitmap_file(&bitmap_dir_file_info,
					      &file_seq_num,
					      &file_start_lsn)) {
			continue;
		}

		if (file_seq_num > log_bmp_sys->out_seq_num
		    && bitmap_dir_file_info.size > 0) {
			log_bmp_sys->out_seq_num = file_seq_num;
			last_file_start_lsn = file_start_lsn;
			/* No dir component (log_bmp_sys->bmp_file_home) here,
			because	that's the cwd */
			strncpy(log_bmp_sys->out.name,
				bitmap_dir_file_info.name, FN_REFLEN - 1);
			log_bmp_sys->out.name[FN_REFLEN - 1] = '\0';
		}
	}

	if (os_file_closedir(bitmap_dir)) {
		os_file_get_last_error(TRUE);
		ib_logf(IB_LOG_LEVEL_ERROR, "cannot close \'%s\'\n",
			log_bmp_sys->bmp_file_home);
		exit(1);
	}

	if (!log_bmp_sys->out_seq_num) {
		log_bmp_sys->out_seq_num = 1;
		log_online_make_bitmap_name(0);
	}

	log_bmp_sys->modified_pages = rbt_create(MODIFIED_PAGE_BLOCK_SIZE,
						 log_online_compare_bmp_keys);
	log_bmp_sys->page_free_list = NULL;

	log_bmp_sys->out.file
		= os_file_create_simple_no_error_handling
		(innodb_file_bmp_key, log_bmp_sys->out.name, OS_FILE_OPEN,
<<<<<<< HEAD
			OS_FILE_READ_WRITE, &success, FALSE);
=======
		 OS_FILE_READ_WRITE_CACHED, &success);
>>>>>>> 4fdf25af

	if (!success) {

		/* New file, tracking from scratch */
		if (!log_online_start_bitmap_file()) {
			exit(1);
		}
	}
	else {

		/* Read the last tracked LSN from the last file */
		lsn_t	last_tracked_lsn;
		lsn_t	file_start_lsn;

		log_bmp_sys->out.size
			= os_file_get_size(log_bmp_sys->out.file);
		log_bmp_sys->out.offset	= log_bmp_sys->out.size;

		if (log_bmp_sys->out.offset % MODIFIED_PAGE_BLOCK_SIZE != 0) {

			ib_logf(IB_LOG_LEVEL_WARN,
				"truncated block detected in \'%s\' at offset "
				UINT64PF "\n",
				log_bmp_sys->out.name,
				log_bmp_sys->out.offset);
			log_bmp_sys->out.offset -=
				log_bmp_sys->out.offset
				% MODIFIED_PAGE_BLOCK_SIZE;
		}

		last_tracked_lsn = log_online_read_last_tracked_lsn();
		if (!last_tracked_lsn) {
			last_tracked_lsn = last_file_start_lsn;
		}

		/* Start a new file.  Choose the LSN value in its name based on
		if we can retrack any missing data. */
		if (log_online_can_track_missing(last_tracked_lsn,
						 tracking_start_lsn)) {
			file_start_lsn = last_tracked_lsn;
		} else {
			file_start_lsn = tracking_start_lsn;
		}
		if (!log_online_rotate_bitmap_file(file_start_lsn)) {
			exit(1);
		}

		if (last_tracked_lsn < tracking_start_lsn) {

			log_online_track_missing_on_startup
				(last_tracked_lsn, tracking_start_lsn);
			return;
		}

		if (last_tracked_lsn > tracking_start_lsn) {

			ib_logf(IB_LOG_LEVEL_WARN,
				"last tracked LSN is " LSN_PF ", but the last "
				"checkpoint LSN is " LSN_PF ". The "
				"tracking-based incremental backups will work "
				"only from the latter LSN!\n",
				last_tracked_lsn, tracking_start_lsn);
		}

	}

	ib_logf(IB_LOG_LEVEL_INFO, "starting tracking changed pages from LSN "
		LSN_PF "\n", tracking_start_lsn);
	log_bmp_sys->start_lsn = tracking_start_lsn;
	log_set_tracked_lsn(tracking_start_lsn);
}

/*********************************************************************//**
Shut down the online log following subsystem. */
UNIV_INTERN
void
log_online_read_shutdown(void)
/*==========================*/
{
	ib_rbt_node_t *free_list_node = log_bmp_sys->page_free_list;

	if (log_bmp_sys->out.file != os_file_invalid) {
		os_file_close(log_bmp_sys->out.file);
		log_bmp_sys->out.file = os_file_invalid;
	}

	rbt_free(log_bmp_sys->modified_pages);

	while (free_list_node) {
		ib_rbt_node_t *next = free_list_node->left;
		ut_free(free_list_node);
		free_list_node = next;
	}

	mutex_free(&log_bmp_sys->mutex);

	ut_free(log_bmp_sys->read_buf_ptr);
	ut_free(log_bmp_sys);
}

/*********************************************************************//**
For the given minilog record type determine if the record has (space; page)
associated with it.
@return TRUE if the record has (space; page) in it */
static
ibool
log_online_rec_has_page(
/*====================*/
	byte	type)	/*!<in: the minilog record type */
{
	return type != MLOG_MULTI_REC_END && type != MLOG_DUMMY_RECORD;
}

/*********************************************************************//**
Check if a page field for a given log record type actually contains a page
id. It does not for file operations and MLOG_LSN.
@return TRUE if page field contains actual page id, FALSE otherwise */
static
ibool
log_online_rec_page_means_page(
/*===========================*/
	byte	type)	/*!<in: log record type */
{
	return log_online_rec_has_page(type)
#ifdef UNIV_LOG_LSN_DEBUG
		&& type != MLOG_LSN
#endif
		&& type != MLOG_FILE_CREATE
		&& type != MLOG_FILE_RENAME
		&& type != MLOG_FILE_DELETE
		&& type != MLOG_FILE_CREATE2;
}

/*********************************************************************//**
Parse the log data in the parse buffer for the (space, page) pairs and add
them to the modified page set as necessary.  Removes the fully-parsed records
from the buffer.  If an incomplete record is found, moves it to the end of the
buffer. */
static
void
log_online_parse_redo_log(void)
/*===========================*/
{
	byte *ptr = log_bmp_sys->parse_buf;
	byte *end = log_bmp_sys->parse_buf_end;

	ulint len = 0;

	ut_ad(mutex_own(&log_bmp_sys->mutex));

	while (ptr != end
	       && log_bmp_sys->next_parse_lsn < log_bmp_sys->end_lsn) {

		byte	type;
		ulint	space;
		ulint	page_no;
		byte*	body;

		/* recv_sys is not initialized, so on corrupt log we will
		SIGSEGV.  But the log of a live database should not be
		corrupt. */
		len = recv_parse_log_rec(ptr, end, &type, &space, &page_no,
					 &body);
		if (len > 0) {

			if (log_online_rec_page_means_page(type)) {

				ut_a(len >= 3);
				log_online_set_page_bit(space, page_no);
			}

			ptr += len;
			ut_ad(ptr <= end);
			log_bmp_sys->next_parse_lsn
			    = recv_calc_lsn_on_data_add
				(log_bmp_sys->next_parse_lsn, len);
		}
		else {

			/* Incomplete log record.  Shift it to the
			beginning of the parse buffer and leave it to be
			completed on the next read.  */
			ut_memmove(log_bmp_sys->parse_buf, ptr, end - ptr);
			log_bmp_sys->parse_buf_end
				= log_bmp_sys->parse_buf + (end - ptr);
			ptr = end;
		}
	}

	if (len > 0) {

		log_bmp_sys->parse_buf_end = log_bmp_sys->parse_buf;
	}
}

/*********************************************************************//**
Check the log block checksum.
@return TRUE if the log block checksum is OK, FALSE otherwise.  */
static
ibool
log_online_is_valid_log_seg(
/*========================*/
	const byte* log_block)	/*!< in: read log data */
{
	ibool checksum_is_ok
		= log_block_checksum_is_ok_or_old_format(log_block);

	if (!checksum_is_ok) {

		ib_logf(IB_LOG_LEVEL_ERROR,
			"log block checksum mismatch: expected " ULINTPF ", "
			"calculated checksum " ULINTPF "\n",
			log_block_get_checksum(log_block),
			log_block_calc_checksum(log_block));
	}

	return checksum_is_ok;
}

/*********************************************************************//**
Copy new log data to the parse buffer while skipping log block header,
trailer and already parsed data.  */
static
void
log_online_add_to_parse_buf(
/*========================*/
	const byte*	log_block,	/*!< in: read log data */
	ulint		data_len,	/*!< in: length of read log data */
	ulint		skip_len)	/*!< in: how much of log data to
					skip */
{
	ulint start_offset = skip_len ? skip_len : LOG_BLOCK_HDR_SIZE;
	ulint end_offset
		= (data_len == OS_FILE_LOG_BLOCK_SIZE)
		? data_len - LOG_BLOCK_TRL_SIZE
		: data_len;
	ulint actual_data_len = (end_offset >= start_offset)
		? end_offset - start_offset : 0;

	ut_ad(mutex_own(&log_bmp_sys->mutex));

	ut_memcpy(log_bmp_sys->parse_buf_end, log_block + start_offset,
		  actual_data_len);

	log_bmp_sys->parse_buf_end += actual_data_len;

	ut_a(log_bmp_sys->parse_buf_end - log_bmp_sys->parse_buf
	     <= RECV_PARSING_BUF_SIZE);
}

/*********************************************************************//**
Parse the log block: first copies the read log data to the parse buffer while
skipping log block header, trailer and already parsed data.  Then it actually
parses the log to add to the modified page bitmap. */
static
void
log_online_parse_redo_log_block(
/*============================*/
	const byte*	log_block,		  /*!< in: read log data */
	ulint		skip_already_parsed_len)  /*!< in: how many bytes of
						  log data should be skipped as
						  they were parsed before */
{
	ulint block_data_len;

	ut_ad(mutex_own(&log_bmp_sys->mutex));

	block_data_len = log_block_get_data_len(log_block);

	ut_ad(block_data_len % OS_FILE_LOG_BLOCK_SIZE == 0
	      || block_data_len < OS_FILE_LOG_BLOCK_SIZE);

	log_online_add_to_parse_buf(log_block, block_data_len,
				    skip_already_parsed_len);
	log_online_parse_redo_log();
}

/*********************************************************************//**
Read and parse one redo log chunk and updates the modified page bitmap. */
static
void
log_online_follow_log_seg(
/*======================*/
	log_group_t*	group,		       /*!< in: the log group to use */
	lsn_t		block_start_lsn,       /*!< in: the LSN to read from */
	lsn_t		block_end_lsn)	       /*!< in: the LSN to read to */
{
	/* Pointer to the current OS_FILE_LOG_BLOCK-sized chunk of the read log
	data to parse */
	byte* log_block = log_bmp_sys->read_buf;
	byte* log_block_end = log_bmp_sys->read_buf
		+ (block_end_lsn - block_start_lsn);

	ut_ad(mutex_own(&log_bmp_sys->mutex));

	mutex_enter(&log_sys->mutex);
	log_group_read_log_seg(LOG_RECOVER, log_bmp_sys->read_buf,
			       group, block_start_lsn, block_end_lsn, TRUE);
	/* log_group_read_log_seg will release the log_sys->mutex for us */

	while (log_block < log_block_end
	       && log_bmp_sys->next_parse_lsn < log_bmp_sys->end_lsn) {

		/* How many bytes of log data should we skip in the current log
		block.  Skipping is necessary because we round down the next
		parse LSN thus it is possible to read the already-processed log
		data many times */
		ulint skip_already_parsed_len = 0;

		if (!log_online_is_valid_log_seg(log_block)) {
			break;
		}

		if ((block_start_lsn <= log_bmp_sys->next_parse_lsn)
		    && (block_start_lsn + OS_FILE_LOG_BLOCK_SIZE
			> log_bmp_sys->next_parse_lsn)) {

			/* The next parse LSN is inside the current block, skip
			data preceding it. */
			skip_already_parsed_len
				= (ulint)(log_bmp_sys->next_parse_lsn
					  - block_start_lsn);
		}
		else {

			/* If the next parse LSN is not inside the current
			block, then the only option is that we have processed
			ahead already. */
			ut_a(block_start_lsn > log_bmp_sys->next_parse_lsn);
		}

		/* TODO: merge the copying to the parse buf code with
		skip_already_len calculations */
		log_online_parse_redo_log_block(log_block,
						skip_already_parsed_len);

		log_block += OS_FILE_LOG_BLOCK_SIZE;
		block_start_lsn += OS_FILE_LOG_BLOCK_SIZE;
	}

	return;
}

/*********************************************************************//**
Read and parse the redo log in a given group in FOLLOW_SCAN_SIZE-sized
chunks and updates the modified page bitmap. */
static
void
log_online_follow_log_group(
/*========================*/
	log_group_t*	group,		/*!< in: the log group to use */
	lsn_t		contiguous_lsn)	/*!< in: the LSN of log block start
					containing the log_parse_start_lsn */
{
	lsn_t	block_start_lsn = contiguous_lsn;
	lsn_t	block_end_lsn;

	ut_ad(mutex_own(&log_bmp_sys->mutex));

	log_bmp_sys->next_parse_lsn = log_bmp_sys->start_lsn;
	log_bmp_sys->parse_buf_end = log_bmp_sys->parse_buf;

	do {
		block_end_lsn = block_start_lsn + FOLLOW_SCAN_SIZE;

		log_online_follow_log_seg(group, block_start_lsn,
					  block_end_lsn);

		/* Next parse LSN can become higher than the last read LSN
		only in the case when the read LSN falls right on the block
		boundary, in which case next parse lsn is bumped to the actual
		data LSN on the next (not yet read) block.  This assert is
		slightly conservative.  */
		ut_a(log_bmp_sys->next_parse_lsn
		     <= block_end_lsn + LOG_BLOCK_HDR_SIZE
		     + LOG_BLOCK_TRL_SIZE);

		block_start_lsn = block_end_lsn;
	} while (block_end_lsn < log_bmp_sys->end_lsn);

	/* Assert that the last read log record is a full one */
	ut_a(log_bmp_sys->parse_buf_end == log_bmp_sys->parse_buf);
}

/*********************************************************************//**
Write, flush one bitmap block to disk and advance the output position if
successful.

@return TRUE if page written OK, FALSE if I/O error */
static
ibool
log_online_write_bitmap_page(
/*=========================*/
	const byte *block)	/*!< in: block to write */
{
	ibool	success;

	ut_ad(mutex_own(&log_bmp_sys->mutex));

	/* Simulate a write error */
	DBUG_EXECUTE_IF("bitmap_page_write_error", return FALSE;);

	success = os_file_write(log_bmp_sys->out.name, log_bmp_sys->out.file,
				block, log_bmp_sys->out.offset,
		                MODIFIED_PAGE_BLOCK_SIZE);
	if (UNIV_UNLIKELY(!success)) {

		/* The following call prints an error message */
		os_file_get_last_error(TRUE);
		ib_logf(IB_LOG_LEVEL_ERROR, "failed writing changed page "
			"bitmap file \'%s\'\n", log_bmp_sys->out.name);
		return FALSE;
	}

	success = os_file_flush(log_bmp_sys->out.file);
	if (UNIV_UNLIKELY(!success)) {

		/* The following call prints an error message */
		os_file_get_last_error(TRUE);
		ib_logf(IB_LOG_LEVEL_ERROR, "failed flushing changed page "
			"bitmap file \'%s\'\n",	log_bmp_sys->out.name);
		return FALSE;
	}

#ifdef UNIV_LINUX
	posix_fadvise(log_bmp_sys->out.file, log_bmp_sys->out.offset,
		      MODIFIED_PAGE_BLOCK_SIZE, POSIX_FADV_DONTNEED);
#endif

	log_bmp_sys->out.offset += MODIFIED_PAGE_BLOCK_SIZE;
	return TRUE;
}

/*********************************************************************//**
Append the current changed page bitmap to the bitmap file.  Clears the
bitmap tree and recycles its nodes to the free list.

@return TRUE if bitmap written OK, FALSE if I/O error*/
static
ibool
log_online_write_bitmap(void)
/*=========================*/
{
	ib_rbt_node_t		*bmp_tree_node;
	const ib_rbt_node_t	*last_bmp_tree_node;
	ibool			success = TRUE;

	ut_ad(mutex_own(&log_bmp_sys->mutex));

	if (log_bmp_sys->out.offset >= srv_max_bitmap_file_size) {
		if (!log_online_rotate_bitmap_file(log_bmp_sys->start_lsn)) {
			return FALSE;
		}
	}

	bmp_tree_node = (ib_rbt_node_t *)
		rbt_first(log_bmp_sys->modified_pages);
	last_bmp_tree_node = rbt_last(log_bmp_sys->modified_pages);

	while (bmp_tree_node) {

		byte *page = rbt_value(byte, bmp_tree_node);

		/* In case of a bitmap page write error keep on looping over
		the tree to reclaim its memory through the free list instead of
		returning immediatelly. */
		if (UNIV_LIKELY(success)) {
			if (bmp_tree_node == last_bmp_tree_node) {
				mach_write_to_4(page
						+ MODIFIED_PAGE_IS_LAST_BLOCK,
						1);
			}

			mach_write_to_8(page + MODIFIED_PAGE_START_LSN,
				       log_bmp_sys->start_lsn);
			mach_write_to_8(page + MODIFIED_PAGE_END_LSN,
				       log_bmp_sys->end_lsn);
			mach_write_to_4(page + MODIFIED_PAGE_BLOCK_CHECKSUM,
					log_online_calc_checksum(page));

			success = log_online_write_bitmap_page(page);
		}

		bmp_tree_node->left = log_bmp_sys->page_free_list;
		log_bmp_sys->page_free_list = bmp_tree_node;

		bmp_tree_node = (ib_rbt_node_t*)
			rbt_next(log_bmp_sys->modified_pages, bmp_tree_node);

		DBUG_EXECUTE_IF("bitmap_page_2_write_error",
				DBUG_SET("+d,bitmap_page_write_error"););
	}

	rbt_reset(log_bmp_sys->modified_pages);
	return success;
}

/*********************************************************************//**
Read and parse the redo log up to last checkpoint LSN to build the changed
page bitmap which is then written to disk.

@return TRUE if log tracking succeeded, FALSE if bitmap write I/O error */
UNIV_INTERN
ibool
log_online_follow_redo_log(void)
/*============================*/
{
	lsn_t		contiguous_start_lsn;
	log_group_t*	group;
	ibool		result;

	mutex_enter(&log_bmp_sys->mutex);

	if (!srv_track_changed_pages) {
		mutex_exit(&log_bmp_sys->mutex);
		return FALSE;
	}

	ut_ad(!srv_read_only_mode);

	/* Grab the LSN of the last checkpoint, we will parse up to it */
	mutex_enter(&(log_sys->mutex));
	log_bmp_sys->end_lsn = log_sys->last_checkpoint_lsn;
	mutex_exit(&(log_sys->mutex));

	if (log_bmp_sys->end_lsn == log_bmp_sys->start_lsn) {
		mutex_exit(&log_bmp_sys->mutex);
		return TRUE;
	}

	group = UT_LIST_GET_FIRST(log_sys->log_groups);
	ut_a(group);

	contiguous_start_lsn = ut_uint64_align_down(log_bmp_sys->start_lsn,
						    OS_FILE_LOG_BLOCK_SIZE);

	while (group) {
		log_online_follow_log_group(group, contiguous_start_lsn);
		group = UT_LIST_GET_NEXT(log_groups, group);
	}

	/* A crash injection site that ensures last checkpoint LSN > last
	tracked LSN, so that LSN tracking for this interval is tested. */
	DBUG_EXECUTE_IF("crash_before_bitmap_write", DBUG_SUICIDE(););

	result = log_online_write_bitmap();
	log_bmp_sys->start_lsn = log_bmp_sys->end_lsn;
	log_set_tracked_lsn(log_bmp_sys->start_lsn);

	mutex_exit(&log_bmp_sys->mutex);
	return result;
}

/*********************************************************************//**
Diagnose a bitmap file range setup failure and free the partially-initialized
bitmap file range.  */
UNIV_COLD
static
void
log_online_diagnose_inconsistent_dir(
/*=================================*/
	log_online_bitmap_file_range_t	*bitmap_files)	/*!<in/out: bitmap file
							range */
{
	ib_logf(IB_LOG_LEVEL_WARN,
		"InnoDB: Warning: inconsistent bitmap file "
		"directory for a "
		"INFORMATION_SCHEMA.INNODB_CHANGED_PAGES query"
		"\n");
	free(bitmap_files->files);
}

/*********************************************************************//**
List the bitmap files in srv_data_home and setup their range that contains the
specified LSN interval.  This range, if non-empty, will start with a file that
has the greatest LSN equal to or less than the start LSN and will include all
the files up to the one with the greatest LSN less than the end LSN.  Caller
must free bitmap_files->files when done if bitmap_files set to non-NULL and
this function returned TRUE.  Field bitmap_files->count might be set to a
larger value than the actual count of the files, and space for the unused array
slots will be allocated but cleared to zeroes.

@return TRUE if succeeded
*/
static
ibool
log_online_setup_bitmap_file_range(
/*===============================*/
	log_online_bitmap_file_range_t	*bitmap_files,	/*!<in/out: bitmap file
							range */
	lsn_t				range_start,	/*!<in: start LSN */
	lsn_t				range_end)	/*!<in: end LSN */
{
	os_file_dir_t	bitmap_dir;
	os_file_stat_t	bitmap_dir_file_info;
	ulong		first_file_seq_num	= ULONG_MAX;
	ulong		last_file_seq_num	= 0;
	lsn_t		first_file_start_lsn	= LSN_MAX;

	ut_ad(range_end >= range_start);

	bitmap_files->count = 0;
	bitmap_files->files = NULL;

	/* 1st pass: size the info array */

	bitmap_dir = os_file_opendir(srv_data_home, FALSE);
	if (UNIV_UNLIKELY(!bitmap_dir)) {

		ib_logf(IB_LOG_LEVEL_ERROR,
			"failed to open bitmap directory \'%s\'\n",
			srv_data_home);
		return FALSE;
	}

	while (!os_file_readdir_next_file(srv_data_home, bitmap_dir,
					  &bitmap_dir_file_info)) {

		ulong	file_seq_num;
		lsn_t	file_start_lsn;

		if (!log_online_is_bitmap_file(&bitmap_dir_file_info,
					       &file_seq_num,
					       &file_start_lsn)
		    || file_start_lsn >= range_end) {

			continue;
		}

		if (file_seq_num > last_file_seq_num) {

			last_file_seq_num = file_seq_num;
		}

		if (file_start_lsn >= range_start
		    || file_start_lsn == first_file_start_lsn
		    || first_file_start_lsn > range_start) {

			/* A file that falls into the range */

			if (file_start_lsn < first_file_start_lsn) {

				first_file_start_lsn = file_start_lsn;
			}
			if (file_seq_num < first_file_seq_num) {

				first_file_seq_num = file_seq_num;
			}
		} else if (file_start_lsn > first_file_start_lsn) {

			/* A file that has LSN closer to the range start
			but smaller than it, replacing another such file */
			first_file_start_lsn = file_start_lsn;
			first_file_seq_num = file_seq_num;
		}
	}

	if (UNIV_UNLIKELY(os_file_closedir(bitmap_dir))) {

		os_file_get_last_error(TRUE);
		ib_logf(IB_LOG_LEVEL_ERROR, "cannot close \'%s\'\n",
			srv_data_home);
		return FALSE;
	}

	if (first_file_seq_num == ULONG_MAX && last_file_seq_num == 0) {

		bitmap_files->count = 0;
		return TRUE;
	}

	bitmap_files->count = last_file_seq_num - first_file_seq_num + 1;

	DEBUG_SYNC_C("setup_bitmap_range_middle");

	/* 2nd pass: get the file names in the file_seq_num order */

	bitmap_dir = os_file_opendir(srv_data_home, FALSE);
	if (UNIV_UNLIKELY(!bitmap_dir)) {

		ib_logf(IB_LOG_LEVEL_ERROR,
			"failed to open bitmap directory \'%s\'\n",
			srv_data_home);
		return FALSE;
	}

	bitmap_files->files
		= static_cast<log_online_bitmap_file_range_struct::files_t *>
		(ut_malloc(bitmap_files->count
			   * sizeof(bitmap_files->files[0])));
	memset(bitmap_files->files, 0,
	       bitmap_files->count * sizeof(bitmap_files->files[0]));

	while (!os_file_readdir_next_file(srv_data_home, bitmap_dir,
					  &bitmap_dir_file_info)) {

		ulong	file_seq_num;
		lsn_t	file_start_lsn;
		size_t	array_pos;

		if (!log_online_is_bitmap_file(&bitmap_dir_file_info,
					       &file_seq_num,
					       &file_start_lsn)
		    || file_start_lsn >= range_end
		    || file_start_lsn < first_file_start_lsn) {

			continue;
		}

		array_pos = file_seq_num - first_file_seq_num;
		if (UNIV_UNLIKELY(array_pos >= bitmap_files->count)) {

			log_online_diagnose_inconsistent_dir(bitmap_files);
			return FALSE;
		}


		if (file_seq_num > bitmap_files->files[array_pos].seq_num) {

			bitmap_files->files[array_pos].seq_num = file_seq_num;
			strncpy(bitmap_files->files[array_pos].name,
				bitmap_dir_file_info.name, FN_REFLEN);
			bitmap_files->files[array_pos].name[FN_REFLEN - 1]
				= '\0';
			bitmap_files->files[array_pos].start_lsn
				= file_start_lsn;
		}
	}

	if (UNIV_UNLIKELY(os_file_closedir(bitmap_dir))) {

		os_file_get_last_error(TRUE);
		ib_logf(IB_LOG_LEVEL_ERROR, "cannot close \'%s\'\n",
			srv_data_home);
		free(bitmap_files->files);
		return FALSE;
	}

	if (!bitmap_files->files[0].seq_num
	    || bitmap_files->files[0].seq_num != first_file_seq_num) {

		log_online_diagnose_inconsistent_dir(bitmap_files);
		return FALSE;
	}

	{
		size_t i;
		for (i = 1; i < bitmap_files->count; i++) {
			if (!bitmap_files->files[i].seq_num) {
				break;
			}
			if ((bitmap_files->files[i].seq_num
			      <= bitmap_files->files[i - 1].seq_num)
			    || (bitmap_files->files[i].start_lsn
				< bitmap_files->files[i - 1].start_lsn)) {

				log_online_diagnose_inconsistent_dir(
								bitmap_files);
				return FALSE;
			}
		}
	}

	return TRUE;
}

/****************************************************************//**
Open a bitmap file for reading.

@return TRUE if opened successfully */
static
ibool
log_online_open_bitmap_file_read_only(
/*==================================*/
	const char*			name,		/*!<in: bitmap file
							name without directory,
							which is assumed to be
							srv_data_home */
	log_online_bitmap_file_t*	bitmap_file)	/*!<out: opened bitmap
							file */
{
	ibool	success	= FALSE;
	size_t  srv_data_home_len;

	ut_ad(name[0] != '\0');

	srv_data_home_len = strlen(srv_data_home);
	if (srv_data_home_len
			&& srv_data_home[srv_data_home_len-1]
			!= SRV_PATH_SEPARATOR) {
		ut_snprintf(bitmap_file->name, FN_REFLEN, "%s%c%s",
				srv_data_home, SRV_PATH_SEPARATOR, name);
	} else {
		ut_snprintf(bitmap_file->name, FN_REFLEN, "%s%s",
				srv_data_home, name);
	}
	bitmap_file->file
		= os_file_create_simple_no_error_handling(innodb_file_bmp_key,
							  bitmap_file->name,
							  OS_FILE_OPEN,
							  OS_FILE_READ_ONLY,
			&success, FALSE);
	if (UNIV_UNLIKELY(!success)) {

		/* Here and below assume that bitmap file names do not
		contain apostrophes, thus no need for ut_print_filename(). */
		ib_logf(IB_LOG_LEVEL_WARN,
			"error opening the changed page bitmap \'%s\'\n",
			bitmap_file->name);
		return FALSE;
	}

	bitmap_file->size = os_file_get_size(bitmap_file->file);
	bitmap_file->offset = 0;

#ifdef UNIV_LINUX
	posix_fadvise(bitmap_file->file, 0, 0, POSIX_FADV_SEQUENTIAL);
	posix_fadvise(bitmap_file->file, 0, 0, POSIX_FADV_NOREUSE);
#endif

	return TRUE;
}

/****************************************************************//**
Diagnose one or both of the following situations if we read close to
the end of bitmap file:
1) Warn if the remainder of the file is less than one page.
2) Error if we cannot read any more full pages but the last read page
did not have the last-in-run flag set.

@return FALSE for the error */
static
ibool
log_online_diagnose_bitmap_eof(
/*===========================*/
	const log_online_bitmap_file_t*	bitmap_file,	/*!< in: bitmap file */
	ibool				last_page_in_run)/*!< in: "last page in
							run" flag value in the
							last read page */
{
	/* Check if we are too close to EOF to read a full page */
	if ((bitmap_file->size < MODIFIED_PAGE_BLOCK_SIZE)
	    || (bitmap_file->offset
		> bitmap_file->size - MODIFIED_PAGE_BLOCK_SIZE)) {

		if (UNIV_UNLIKELY(bitmap_file->offset != bitmap_file->size)) {

			/* If we are not at EOF and we have less than one page
			to read, it's junk.  This error is not fatal in
			itself. */

			ib_logf(IB_LOG_LEVEL_WARN,
				"junk at the end of changed page bitmap file "
				"\'%s\'.\n", bitmap_file->name);
		}

		if (UNIV_UNLIKELY(!last_page_in_run)) {

			/* We are at EOF but the last read page did not finish
			a run */
			/* It's a "Warning" here because it's not a fatal error
			for the whole server */
			ib_logf(IB_LOG_LEVEL_WARN,
				"changed page bitmap file \'%s\' does not "
				"contain a complete run at the end.\n",
				bitmap_file->name);
			return FALSE;
		}
	}
	return TRUE;
}

/*********************************************************************//**
Initialize the log bitmap iterator for a given range.  The records are
processed at a bitmap block granularity, i.e. all the records in the same block
share the same start and end LSN values, the exact LSN of each record is
unavailable (nor is it defined for blocks that are touched more than once in
the LSN interval contained in the block).  Thus min_lsn and max_lsn should be
set at block boundaries or bigger, otherwise the records at the 1st and the
last blocks will not be returned.  Also note that there might be returned
records with LSN < min_lsn, as min_lsn is used to select the correct starting
file but not block.

@return TRUE if the iterator is initialized OK, FALSE otherwise. */
UNIV_INTERN
ibool
log_online_bitmap_iterator_init(
/*============================*/
	log_bitmap_iterator_t	*i,	/*!<in/out:  iterator */
	lsn_t			min_lsn,/*!< in: start LSN */
	lsn_t			max_lsn)/*!< in: end LSN */
{
	ut_a(i);

	if (UNIV_UNLIKELY(min_lsn > max_lsn)) {

		/* Empty range */
		i->in_files.count = 0;
		i->in_files.files = NULL;
		i->in.file = os_file_invalid;
		i->page = NULL;
		i->failed = FALSE;
		return TRUE;
	}

	if (!log_online_setup_bitmap_file_range(&i->in_files, min_lsn,
		max_lsn)) {

		i->failed = TRUE;
		return FALSE;
	}

	i->in_i = 0;

	if (i->in_files.count == 0) {

		/* Empty range */
		i->in.file = os_file_invalid;
		i->page = NULL;
		i->failed = FALSE;
		return TRUE;
	}

	/* Open the 1st bitmap file */
	if (UNIV_UNLIKELY(!log_online_open_bitmap_file_read_only(
				i->in_files.files[i->in_i].name,
				&i->in))) {

		i->in_i = i->in_files.count;
		free(i->in_files.files);
		i->failed = TRUE;
		return FALSE;
	}

	i->page = static_cast<byte *>(ut_malloc(MODIFIED_PAGE_BLOCK_SIZE));
	i->bit_offset = MODIFIED_PAGE_BLOCK_BITMAP_LEN;
	i->start_lsn = i->end_lsn = 0;
	i->space_id = 0;
	i->first_page_id = 0;
	i->last_page_in_run = TRUE;
	i->changed = FALSE;
	i->failed = FALSE;

	return TRUE;
}

/*********************************************************************//**
Releases log bitmap iterator. */
UNIV_INTERN
void
log_online_bitmap_iterator_release(
/*===============================*/
	log_bitmap_iterator_t *i) /*!<in/out:  iterator */
{
	ut_a(i);

	if (i->in.file != os_file_invalid) {

		os_file_close(i->in.file);
		i->in.file = os_file_invalid;
	}
	if (i->in_files.files) {

		ut_free(i->in_files.files);
	}
	if (i->page) {

		ut_free(i->page);
	}
	i->failed = TRUE;
}

/*********************************************************************//**
Iterates through bits of saved bitmap blocks.
Sequentially reads blocks from bitmap file(s) and interates through
their bits. Ignores blocks with wrong checksum.
@return TRUE if iteration is successful, FALSE if all bits are iterated. */
UNIV_INTERN
ibool
log_online_bitmap_iterator_next(
/*============================*/
	log_bitmap_iterator_t *i) /*!<in/out: iterator */
{
	ibool	checksum_ok = FALSE;
	ibool	success;

	ut_a(i);

	if (UNIV_UNLIKELY(i->in_files.count == 0)) {

		return FALSE;
	}

	if (UNIV_LIKELY(i->bit_offset < MODIFIED_PAGE_BLOCK_BITMAP_LEN))
	{
		++i->bit_offset;
		i->changed =
			IS_BIT_SET(i->page + MODIFIED_PAGE_BLOCK_BITMAP,
				   i->bit_offset);
		return TRUE;
	}

	while (!checksum_ok)
	{
		while (i->in.size < MODIFIED_PAGE_BLOCK_SIZE
		       || (i->in.offset
			   > i->in.size - MODIFIED_PAGE_BLOCK_SIZE)) {

			/* Advance file */
			i->in_i++;
			success = os_file_close_no_error_handling(i->in.file);
			i->in.file = os_file_invalid;
			if (UNIV_UNLIKELY(!success)) {

				os_file_get_last_error(TRUE);
				i->failed = TRUE;
				return FALSE;
			}

			success = log_online_diagnose_bitmap_eof(
					&i->in, i->last_page_in_run);
			if (UNIV_UNLIKELY(!success)) {

				i->failed = TRUE;
				return FALSE;

			}

			if (i->in_i == i->in_files.count) {

				return FALSE;
			}

			if (UNIV_UNLIKELY(i->in_files.files[i->in_i].seq_num
					  == 0)) {

				i->failed = TRUE;
				return FALSE;
			}

			success = log_online_open_bitmap_file_read_only(
					i->in_files.files[i->in_i].name,
					&i->in);
			if (UNIV_UNLIKELY(!success)) {

				i->failed = TRUE;
				return FALSE;
			}
		}

		success = log_online_read_bitmap_page(&i->in, i->page,
						      &checksum_ok);
		if (UNIV_UNLIKELY(!success)) {

			os_file_get_last_error(TRUE);
			ib_logf(IB_LOG_LEVEL_WARN,
				"failed reading changed page bitmap file "
				"\'%s\'\n", i->in_files.files[i->in_i].name);
			i->failed = TRUE;
			return FALSE;
		}
	}

	i->start_lsn = mach_read_from_8(i->page + MODIFIED_PAGE_START_LSN);
	i->end_lsn = mach_read_from_8(i->page + MODIFIED_PAGE_END_LSN);
	i->space_id = mach_read_from_4(i->page + MODIFIED_PAGE_SPACE_ID);
	i->first_page_id = mach_read_from_4(i->page
					    + MODIFIED_PAGE_1ST_PAGE_ID);
	i->last_page_in_run = mach_read_from_4(i->page
					       + MODIFIED_PAGE_IS_LAST_BLOCK);
	i->bit_offset = 0;
	i->changed = IS_BIT_SET(i->page + MODIFIED_PAGE_BLOCK_BITMAP,
				i->bit_offset);

	return TRUE;
}

/************************************************************//**
Delete all the bitmap files for data less than the specified LSN.
If called with lsn == 0 (i.e. set by RESET request) or LSN_MAX,
restart the bitmap file sequence, otherwise continue it.

@return FALSE to indicate success, TRUE for failure. */
UNIV_INTERN
ibool
log_online_purge_changed_page_bitmaps(
/*==================================*/
	lsn_t	lsn)	/*!< in: LSN to purge files up to */
{
	log_online_bitmap_file_range_t	bitmap_files;
	size_t				i;
	ibool				result = FALSE;

	if (lsn == 0) {
		lsn = LSN_MAX;
	}

	if (srv_track_changed_pages) {
		/* User requests might happen with both enabled and disabled
		tracking */
		mutex_enter(&log_bmp_sys->mutex);
	}

	if (!log_online_setup_bitmap_file_range(&bitmap_files, 0, LSN_MAX)) {
		if (srv_track_changed_pages) {
			mutex_exit(&log_bmp_sys->mutex);
		}
		return TRUE;
	}

	if (srv_track_changed_pages && lsn > log_bmp_sys->end_lsn) {
		/* If we have to delete the current output file, close it
		first. */
		os_file_close(log_bmp_sys->out.file);
		log_bmp_sys->out.file = os_file_invalid;
	}

	for (i = 0; i < bitmap_files.count; i++) {

		/* We consider the end LSN of the current bitmap, derived from
		the start LSN of the subsequent bitmap file, to determine
		whether to remove the current bitmap.  Note that bitmap_files
		does not contain an entry for the bitmap past the given LSN so
		we must check the boundary conditions as well.  For example,
		consider 1_0.xdb and 2_10.xdb and querying LSN 5.  bitmap_files
		will only contain 1_0.xdb and we must not delete it since it
		represents LSNs 0-9. */
		if ((i + 1 == bitmap_files.count
		     || bitmap_files.files[i + 1].seq_num == 0
		     || bitmap_files.files[i + 1].start_lsn > lsn)
		    && (lsn != LSN_MAX)) {

			break;
		}
		if (!os_file_delete_if_exists(innodb_file_bmp_key,
					      bitmap_files.files[i].name)) {

			os_file_get_last_error(TRUE);
			result = TRUE;
			break;
		}
	}

	if (srv_track_changed_pages) {
		if (lsn > log_bmp_sys->end_lsn) {
			lsn_t	new_file_lsn;
			if (lsn == LSN_MAX) {
				/* RESET restarts the sequence */
				log_bmp_sys->out_seq_num = 0;
				new_file_lsn = 0;
			} else {
				new_file_lsn = log_bmp_sys->end_lsn;
			}
			if (!log_online_rotate_bitmap_file(new_file_lsn)) {
				/* If file create failed, signal the log
				tracking thread to quit next time it wakes
				up.  */
				srv_track_changed_pages = FALSE;
			}
		}

		mutex_exit(&log_bmp_sys->mutex);
	}

	free(bitmap_files.files);
	return result;
}<|MERGE_RESOLUTION|>--- conflicted
+++ resolved
@@ -538,13 +538,8 @@
 							innodb_file_bmp_key,
 							log_bmp_sys->out.name,
 							OS_FILE_CREATE,
-<<<<<<< HEAD
-							OS_FILE_READ_WRITE,
+							OS_FILE_READ_WRITE_CACHED,
 							&success, FALSE);
-=======
-							OS_FILE_READ_WRITE_CACHED,
-							&success);
->>>>>>> 4fdf25af
 	}
 	if (UNIV_UNLIKELY(!success)) {
 
@@ -704,11 +699,7 @@
 	log_bmp_sys->out.file
 		= os_file_create_simple_no_error_handling
 		(innodb_file_bmp_key, log_bmp_sys->out.name, OS_FILE_OPEN,
-<<<<<<< HEAD
-			OS_FILE_READ_WRITE, &success, FALSE);
-=======
-		 OS_FILE_READ_WRITE_CACHED, &success);
->>>>>>> 4fdf25af
+		 OS_FILE_READ_WRITE_CACHED, &success, FALSE);
 
 	if (!success) {
 
