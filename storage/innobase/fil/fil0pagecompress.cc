/*****************************************************************************

Copyright (C) 2013, 2017, MariaDB Corporation.

This program is free software; you can redistribute it and/or modify it under
the terms of the GNU General Public License as published by the Free Software
Foundation; version 2 of the License.

This program is distributed in the hope that it will be useful, but WITHOUT
ANY WARRANTY; without even the implied warranty of MERCHANTABILITY or FITNESS
FOR A PARTICULAR PURPOSE. See the GNU General Public License for more details.

You should have received a copy of the GNU General Public License along with
this program; if not, write to the Free Software Foundation, Inc.,
51 Franklin St, Fifth Floor, Boston, MA 02110-1301 USA

*****************************************************************************/

/******************************************************************//**
@file fil/fil0pagecompress.cc
Implementation for page compressed file spaces.

Created 11/12/2013 Jan Lindström jan.lindstrom@mariadb.com
Updated 14/02/2015
***********************************************************************/

#include "fil0fil.h"
#include "fil0pagecompress.h"

#include <debug_sync.h>
#include <my_dbug.h>

#include "mem0mem.h"
#include "hash0hash.h"
#include "os0file.h"
#include "mach0data.h"
#include "buf0buf.h"
#include "buf0flu.h"
#include "log0recv.h"
#include "fsp0fsp.h"
#include "srv0srv.h"
#include "srv0start.h"
#include "mtr0mtr.h"
#include "mtr0log.h"
#include "dict0dict.h"
#include "page0page.h"
#include "page0zip.h"
#include "trx0sys.h"
#include "row0mysql.h"
#include "ha_prototypes.h"  // IB_LOG_
#include "buf0lru.h"
#include "ibuf0ibuf.h"
#include "sync0sync.h"
#include "zlib.h"
#ifdef __linux__
#include <linux/fs.h>
#include <sys/ioctl.h>
#include <fcntl.h>
#endif
#include "row0mysql.h"
#ifdef HAVE_LZ4
#include "lz4.h"
#endif
#ifdef HAVE_LZO
#include "lzo/lzo1x.h"
#endif
#ifdef HAVE_LZMA
#include "lzma.h"
#endif
#ifdef HAVE_BZIP2
#include "bzlib.h"
#endif
#ifdef HAVE_SNAPPY
#include "snappy-c.h"
#endif

/* Used for debugging */
//#define UNIV_PAGECOMPRESS_DEBUG 1

/****************************************************************//**
For page compressed pages compress the page before actual write
operation.
@return compressed page to be written*/
UNIV_INTERN
byte*
fil_compress_page(
/*==============*/
	fil_space_t*	space,	/*!< in,out: tablespace (NULL during IMPORT) */
	byte*	buf,		/*!< in: buffer from which to write; in aio
				this must be appropriately aligned */
	byte*	out_buf,	/*!< out: compressed buffer */
	ulint	len,		/*!< in: length of input buffer.*/
	ulint	level,		/* in: compression level */
	ulint	block_size,	/*!< in: block size */
	bool	encrypted,	/*!< in: is page also encrypted */
	ulint*	out_len,	/*!< out: actual length of compressed
				page */
	byte*	lzo_mem)	/*!< in: temporal memory used by LZO */
{
	int err = Z_OK;
	int comp_level = int(level);
	ulint header_len = FIL_PAGE_DATA + FIL_PAGE_COMPRESSED_SIZE;
	ulint write_size=0;
	/* Cache to avoid change during function execution */
	ulint comp_method = innodb_compression_algorithm;
	bool allocated=false;

	/* page_compression does not apply to tables or tablespaces
	that use ROW_FORMAT=COMPRESSED */
<<<<<<< HEAD
	ut_ad(!space || !page_size_t(space->flags).is_compressed());
=======
	ut_ad(!space || !FSP_FLAGS_GET_ZIP_SSIZE(space->flags));
>>>>>>> c619fbea

	if (encrypted) {
		header_len += FIL_PAGE_COMPRESSION_METHOD_SIZE;
	}

	if (!out_buf) {
		allocated = true;
		out_buf = static_cast<byte *>(ut_malloc_nokey(UNIV_PAGE_SIZE));
#ifdef HAVE_LZO
		if (comp_method == PAGE_LZO_ALGORITHM) {
			lzo_mem = static_cast<byte *>(ut_malloc_nokey(LZO1X_1_15_MEM_COMPRESS));
			memset(lzo_mem, 0, LZO1X_1_15_MEM_COMPRESS);
		}
#endif
	}

	ut_ad(buf);
	ut_ad(out_buf);
	ut_ad(len);
	ut_ad(out_len);

	/* Let's not compress file space header or
	extent descriptor */
	switch (fil_page_get_type(buf)) {
	case 0:
	case FIL_PAGE_TYPE_FSP_HDR:
	case FIL_PAGE_TYPE_XDES:
	case FIL_PAGE_PAGE_COMPRESSED:
		*out_len = len;
		goto err_exit;
	}

	/* If no compression level was provided to this table, use system
	default level */
	if (comp_level == 0) {
		comp_level = page_zip_level;
	}

	DBUG_LOG("compress", "Preparing for space "
		 << (space ? space->id : 0) << " '"
		 << (space ? space->name : "(import)") << "' len " << len);

	write_size = UNIV_PAGE_SIZE - header_len;

	switch(comp_method) {
#ifdef HAVE_LZ4
	case PAGE_LZ4_ALGORITHM:

#ifdef HAVE_LZ4_COMPRESS_DEFAULT
		err = LZ4_compress_default((const char *)buf,
			(char *)out_buf+header_len, len, write_size);
#else
		err = LZ4_compress_limitedOutput((const char *)buf,
			(char *)out_buf+header_len, len, write_size);
#endif /* HAVE_LZ4_COMPRESS_DEFAULT */
		write_size = err;

		if (err == 0) {
			goto err_exit;
		}
		break;
#endif /* HAVE_LZ4 */
#ifdef HAVE_LZO
	case PAGE_LZO_ALGORITHM:
		err = lzo1x_1_15_compress(
			buf, len, out_buf+header_len, &write_size, lzo_mem);

		if (err != LZO_E_OK || write_size > UNIV_PAGE_SIZE-header_len) {
			goto err_exit;
		}

		break;
#endif /* HAVE_LZO */
#ifdef HAVE_LZMA
	case PAGE_LZMA_ALGORITHM: {
		size_t out_pos=0;

		err = lzma_easy_buffer_encode(
			comp_level,
			LZMA_CHECK_NONE,
			NULL, 	/* No custom allocator, use malloc/free */
			reinterpret_cast<uint8_t*>(buf),
			len,
			reinterpret_cast<uint8_t*>(out_buf + header_len),
			&out_pos,
			(size_t)write_size);

		if (err != LZMA_OK || out_pos > UNIV_PAGE_SIZE-header_len) {
			write_size = out_pos;
			goto err_exit;
		}

		write_size = out_pos;

		break;
	}
#endif /* HAVE_LZMA */

#ifdef HAVE_BZIP2
	case PAGE_BZIP2_ALGORITHM: {

		err = BZ2_bzBuffToBuffCompress(
			(char *)(out_buf + header_len),
			(unsigned int *)&write_size,
			(char *)buf,
			len,
			1,
			0,
			0);

		if (err != BZ_OK || write_size > UNIV_PAGE_SIZE-header_len) {
			goto err_exit;
		}
		break;
	}
#endif /* HAVE_BZIP2 */

#ifdef HAVE_SNAPPY
	case PAGE_SNAPPY_ALGORITHM:
	{
		snappy_status cstatus;

		cstatus = snappy_compress(
			(const char *)buf,
			(size_t)len,
			(char *)(out_buf+header_len),
			(size_t*)&write_size);

		if (cstatus != SNAPPY_OK || write_size > UNIV_PAGE_SIZE-header_len) {
			err = (int)cstatus;
			goto err_exit;
		}
		break;
	}
#endif /* HAVE_SNAPPY */

	case PAGE_ZLIB_ALGORITHM:
		err = compress2(out_buf+header_len, (ulong*)&write_size, buf,
				uLong(len), comp_level);

		if (err != Z_OK) {
			goto err_exit;
		}
		break;

	case PAGE_UNCOMPRESSED:
		*out_len = len;
		return (buf);
		break;
	default:
		ut_error;
		break;
	}

	/* Set up the page header */
	memcpy(out_buf, buf, FIL_PAGE_DATA);
	/* Set up the checksum */
	mach_write_to_4(out_buf+FIL_PAGE_SPACE_OR_CHKSUM, BUF_NO_CHECKSUM_MAGIC);

	/* Set up the compression algorithm */
	mach_write_to_8(out_buf+FIL_PAGE_FILE_FLUSH_LSN_OR_KEY_VERSION, comp_method);

	if (encrypted) {
		/* Set up the correct page type */
		mach_write_to_2(out_buf+FIL_PAGE_TYPE, FIL_PAGE_PAGE_COMPRESSED_ENCRYPTED);
		mach_write_to_2(out_buf+FIL_PAGE_DATA+FIL_PAGE_COMPRESSED_SIZE, comp_method);
	} else {
		/* Set up the correct page type */
		mach_write_to_2(out_buf+FIL_PAGE_TYPE, FIL_PAGE_PAGE_COMPRESSED);
	}

	/* Set up the actual payload lenght */
	mach_write_to_2(out_buf+FIL_PAGE_DATA, write_size);

#ifdef UNIV_DEBUG
	/* Verify */
	ut_ad(fil_page_is_compressed(out_buf) || fil_page_is_compressed_encrypted(out_buf));
	ut_ad(mach_read_from_4(out_buf+FIL_PAGE_SPACE_OR_CHKSUM) == BUF_NO_CHECKSUM_MAGIC);
	ut_ad(mach_read_from_2(out_buf+FIL_PAGE_DATA) == write_size);
	ut_ad(mach_read_from_8(out_buf+FIL_PAGE_FILE_FLUSH_LSN_OR_KEY_VERSION) == (ulint)comp_method ||
		mach_read_from_2(out_buf+FIL_PAGE_DATA+FIL_PAGE_COMPRESSED_SIZE) == (ulint)comp_method);

	/* Verify that page can be decompressed */
	{
		byte *comp_page;
		byte *uncomp_page;

		comp_page = static_cast<byte *>(ut_malloc_nokey(UNIV_PAGE_SIZE));
		uncomp_page = static_cast<byte *>(ut_malloc_nokey(UNIV_PAGE_SIZE));
		memcpy(comp_page, out_buf, UNIV_PAGE_SIZE);

		fil_decompress_page(uncomp_page, comp_page, ulong(len), NULL);

		if (buf_page_is_corrupted(false, uncomp_page, univ_page_size,
					  space)) {
			buf_page_print(uncomp_page, univ_page_size, 0);
		}

		ut_free(comp_page);
		ut_free(uncomp_page);
	}
#endif /* UNIV_DEBUG */

	write_size+=header_len;

	if (block_size <= 0) {
		block_size = 512;
	}

	ut_ad(write_size > 0 && block_size > 0);

	/* Actual write needs to be alligned on block size */
	if (write_size % block_size) {
		size_t tmp = write_size;
		write_size =  (size_t)ut_uint64_align_up((ib_uint64_t)write_size, block_size);
		/* Clean up the end of buffer */
		memset(out_buf+tmp, 0, write_size - tmp);
#ifdef UNIV_DEBUG
		ut_a(write_size > 0 && ((write_size % block_size) == 0));
		ut_a(write_size >= tmp);
#endif
	}

	DBUG_LOG("compress", "Succeeded for space "
		 << (space ? space->id : 0) << " '"
		 << (space ? space->name : "(import)")
		 << "' len " << len << " out_len " << write_size);

	srv_stats.page_compression_saved.add((len - write_size));
	srv_stats.pages_page_compressed.inc();

	*out_len = write_size;

	if (allocated) {
		/* TODO: reduce number of memcpy's */
		memcpy(buf, out_buf, len);
		goto exit_free;
	} else {
		return(out_buf);
	}

err_exit:
	/* If error we leave the actual page as it was */

#ifndef UNIV_PAGECOMPRESS_DEBUG
	if (space && !space->printed_compression_failure) {
		space->printed_compression_failure = true;
#endif
		ib::warn() << "Compression failed for space: "
			   << space->id << " name: "
			   << space->name << " len: "
			   << len << " err: " << err << " write_size: "
			   << write_size
			   << " compression method: "
			   << fil_get_compression_alg_name(comp_method)
			   << ".";
#ifndef UNIV_PAGECOMPRESS_DEBUG
	}
#endif
	srv_stats.pages_page_compression_error.inc();
	*out_len = len;

exit_free:
	if (allocated) {
		ut_free(out_buf);
#ifdef HAVE_LZO
		if (comp_method == PAGE_LZO_ALGORITHM) {
			ut_free(lzo_mem);
		}
#endif
	}

	return (buf);

}

/****************************************************************//**
For page compressed pages decompress the page after actual read
operation. */
UNIV_INTERN
void
fil_decompress_page(
/*================*/
	byte*	page_buf,	/*!< in: preallocated buffer or NULL */
	byte*	buf,		/*!< out: buffer from which to read; in aio
				this must be appropriately aligned */
	ulong	len,		/*!< in: length of output buffer.*/
	ulint*	write_size,	/*!< in/out: Actual payload size of
				the compressed data. */
	bool	return_error)	/*!< in: true if only an error should
				be produced when decompression fails.
				By default this parameter is false. */
{
	int err = 0;
	ulint actual_size = 0;
	ib_uint64_t compression_alg = 0;
	byte *in_buf;
	ulint ptype;
	ulint header_len;

	ut_ad(buf);
	ut_ad(len);

	ptype = mach_read_from_2(buf+FIL_PAGE_TYPE);

	switch (ptype) {
	case FIL_PAGE_PAGE_COMPRESSED_ENCRYPTED:
		header_len = FIL_PAGE_DATA + FIL_PAGE_COMPRESSED_SIZE
			+ FIL_PAGE_COMPRESSION_METHOD_SIZE;
		break;
	case FIL_PAGE_PAGE_COMPRESSED:
		header_len = FIL_PAGE_DATA + FIL_PAGE_COMPRESSED_SIZE;
		break;
	default:
		/* The page is not in our format. */
		return;
	}

	// If no buffer was given, we need to allocate temporal buffer
	if (page_buf == NULL) {
		in_buf = static_cast<byte *>(ut_malloc_nokey(UNIV_PAGE_SIZE));
		memset(in_buf, 0, UNIV_PAGE_SIZE);
	} else {
		in_buf = page_buf;
	}

	/* Before actual decompress, make sure that page type is correct */

	if (mach_read_from_4(buf+FIL_PAGE_SPACE_OR_CHKSUM) != BUF_NO_CHECKSUM_MAGIC) {
		ib::error() << "Corruption: We try to uncompress corrupted page:"
			    << " CRC "
			    << mach_read_from_4(buf+FIL_PAGE_SPACE_OR_CHKSUM)
			    << " page_type "
			    << mach_read_from_2(buf+FIL_PAGE_TYPE)
			    << " page len " << len << ".";

		if (return_error) {
			goto error_return;
		}
		ut_error;
	}

	/* Get compression algorithm */
	if (ptype == FIL_PAGE_PAGE_COMPRESSED_ENCRYPTED) {
		compression_alg = static_cast<ib_uint64_t>(mach_read_from_2(buf+FIL_PAGE_DATA+FIL_PAGE_COMPRESSED_SIZE));
	} else {
		compression_alg = mach_read_from_8(buf+FIL_PAGE_FILE_FLUSH_LSN_OR_KEY_VERSION);
	}

	/* Get the actual size of compressed page */
	actual_size = mach_read_from_2(buf+FIL_PAGE_DATA);
	/* Check if payload size is corrupted */
	if (actual_size == 0 || actual_size > UNIV_PAGE_SIZE) {
		ib::error() << "Corruption: We try to uncompress corrupted page"
			    << " actual size: " << actual_size
			    << " compression method: "
			    << fil_get_compression_alg_name(compression_alg)
			    << ".";
		if (return_error) {
			goto error_return;
		}
		ut_error;
	}

	/* Store actual payload size of the compressed data. This pointer
	points to buffer pool. */
	if (write_size) {
		*write_size = actual_size;
	}

	DBUG_LOG("compress", "Preparing for decompress for len "
		 << actual_size << ".");

	switch(compression_alg) {
	case PAGE_ZLIB_ALGORITHM:
		err= uncompress(in_buf, &len, buf+header_len, (unsigned long)actual_size);

		/* If uncompress fails it means that page is corrupted */
		if (err != Z_OK) {
			goto err_exit;
			if (return_error) {
				goto error_return;
			}
		}
		break;

#ifdef HAVE_LZ4
	case PAGE_LZ4_ALGORITHM:
		err = LZ4_decompress_fast((const char *)buf+header_len, (char *)in_buf, len);

		if (err != (int)actual_size) {
			goto err_exit;
			if (return_error) {
				goto error_return;
			}
		}
		break;
#endif /* HAVE_LZ4 */
#ifdef HAVE_LZO
	case PAGE_LZO_ALGORITHM: {
               	ulint olen=0;
		err = lzo1x_decompress((const unsigned char *)buf+header_len,
			actual_size,(unsigned char *)in_buf, &olen, NULL);

		if (err != LZO_E_OK || (olen == 0 || olen > UNIV_PAGE_SIZE)) {
			len = olen;
			goto err_exit;
			if (return_error) {
				goto error_return;
			}
		}
		break;
        }
#endif /* HAVE_LZO */
#ifdef HAVE_LZMA
	case PAGE_LZMA_ALGORITHM: {

		lzma_ret	ret;
		size_t		src_pos = 0;
		size_t		dst_pos = 0;
		uint64_t 	memlimit = UINT64_MAX;

		ret = lzma_stream_buffer_decode(
			&memlimit,
			0,
			NULL,
			buf+header_len,
			&src_pos,
			actual_size,
			in_buf,
			&dst_pos,
			len);


		if (ret != LZMA_OK || (dst_pos == 0 || dst_pos > UNIV_PAGE_SIZE)) {
			len = dst_pos;
			goto err_exit;
			if (return_error) {
				goto error_return;
			}
		}

		break;
	}
#endif /* HAVE_LZMA */
#ifdef HAVE_BZIP2
	case PAGE_BZIP2_ALGORITHM: {
		unsigned int dst_pos = UNIV_PAGE_SIZE;

		err = BZ2_bzBuffToBuffDecompress(
			(char *)in_buf,
			&dst_pos,
			(char *)(buf+header_len),
			actual_size,
			1,
			0);

		if (err != BZ_OK || (dst_pos == 0 || dst_pos > UNIV_PAGE_SIZE)) {
			len = dst_pos;
			goto err_exit;
			if (return_error) {
				goto error_return;
			}
		}
		break;
	}
#endif /* HAVE_BZIP2 */
#ifdef HAVE_SNAPPY
	case PAGE_SNAPPY_ALGORITHM:
	{
		snappy_status cstatus;
		ulint olen = 0;

		cstatus = snappy_uncompress(
			(const char *)(buf+header_len),
			(size_t)actual_size,
			(char *)in_buf,
			(size_t*)&olen);

		if (cstatus != SNAPPY_OK || (olen == 0 || olen > UNIV_PAGE_SIZE)) {
			err = (int)cstatus;
			len = olen;
			goto err_exit;
			if (return_error) {
				goto error_return;
			}
		}
		break;
	}
#endif /* HAVE_SNAPPY */
	default:
		goto err_exit;
		if (return_error) {
			goto error_return;
		}
		break;
	}

	srv_stats.pages_page_decompressed.inc();

	/* Copy the uncompressed page to the buffer pool, not
	really any other options. */
	memcpy(buf, in_buf, len);

error_return:
	// Need to free temporal buffer if no buffer was given
	if (page_buf == NULL) {
		ut_free(in_buf);
	}

	return;

err_exit:
	/* Note that as we have found the page is corrupted, so
	all this could be incorrect. */
	ulint space_id = mach_read_from_4(buf+FIL_PAGE_SPACE_ID);
<<<<<<< HEAD
	const FilSpace space(space_id, true);

	ib::error() << "Corruption: Page is marked as compressed"
		    << " space: " <<  space_id << " name: "
		    << (space() ? space()->name : "NULL")
=======
	fil_space_t* space = fil_space_acquire_for_io(space_id);

	ib::error() << "Corruption: Page is marked as compressed"
		    << " space: " <<  space_id << " name: "
		    << (space ? space->name : "NULL")
>>>>>>> c619fbea
		    << " but uncompress failed with error: " << err
		    << " size: " << actual_size
		    << " len: " << len
		    << " compression method: "
		    << fil_get_compression_alg_name(compression_alg) << ".";

	buf_page_print(buf, univ_page_size, 0);
<<<<<<< HEAD
=======
	fil_space_release_for_io(space);
>>>>>>> c619fbea
}<|MERGE_RESOLUTION|>--- conflicted
+++ resolved
@@ -107,11 +107,7 @@
 
 	/* page_compression does not apply to tables or tablespaces
 	that use ROW_FORMAT=COMPRESSED */
-<<<<<<< HEAD
-	ut_ad(!space || !page_size_t(space->flags).is_compressed());
-=======
 	ut_ad(!space || !FSP_FLAGS_GET_ZIP_SSIZE(space->flags));
->>>>>>> c619fbea
 
 	if (encrypted) {
 		header_len += FIL_PAGE_COMPRESSION_METHOD_SIZE;
@@ -628,19 +624,11 @@
 	/* Note that as we have found the page is corrupted, so
 	all this could be incorrect. */
 	ulint space_id = mach_read_from_4(buf+FIL_PAGE_SPACE_ID);
-<<<<<<< HEAD
-	const FilSpace space(space_id, true);
-
-	ib::error() << "Corruption: Page is marked as compressed"
-		    << " space: " <<  space_id << " name: "
-		    << (space() ? space()->name : "NULL")
-=======
 	fil_space_t* space = fil_space_acquire_for_io(space_id);
 
 	ib::error() << "Corruption: Page is marked as compressed"
 		    << " space: " <<  space_id << " name: "
 		    << (space ? space->name : "NULL")
->>>>>>> c619fbea
 		    << " but uncompress failed with error: " << err
 		    << " size: " << actual_size
 		    << " len: " << len
@@ -648,8 +636,5 @@
 		    << fil_get_compression_alg_name(compression_alg) << ".";
 
 	buf_page_print(buf, univ_page_size, 0);
-<<<<<<< HEAD
-=======
 	fil_space_release_for_io(space);
->>>>>>> c619fbea
 }