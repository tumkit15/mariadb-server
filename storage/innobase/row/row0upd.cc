--- conflicted
+++ resolved
@@ -344,7 +344,7 @@
 
 	heap = mem_heap_create(500);
 
-	entry = row_rec_to_index_entry(ROW_COPY_DATA, rec, index, offsets,
+	entry = row_rec_to_index_entry(rec, index, offsets,
 				       &n_ext, heap);
 
 	mtr_commit(mtr);
@@ -372,10 +372,10 @@
 				foreign->n_fields))) {
 
 			if (foreign->referenced_table == NULL) {
-				foreign->referenced_table = 
+				foreign->referenced_table =
 					dict_table_open_on_name(
 					  foreign->referenced_table_name_lookup,
-					  FALSE);
+					  FALSE, FALSE, DICT_ERR_IGNORE_NONE);
 			}
 
 			if (foreign->referenced_table) {
@@ -1953,7 +1953,7 @@
 					rec_get_offsets(
 							rec, index, NULL, ULINT_UNDEFINED,
 							&heap);
-				err = wsrep_row_upd_check_foreign_constraints(
+				err = (dberr_t)wsrep_row_upd_check_foreign_constraints(
 					node, &pcur, index->table,
 					index, offsets, thr, &mtr);
 				switch (err) {
@@ -2221,7 +2221,7 @@
 		}
 #ifdef WITH_WSREP
 		if (!referenced) {
-			err = wsrep_row_upd_check_foreign_constraints(
+			err = (dberr_t)wsrep_row_upd_check_foreign_constraints(
 				node, pcur, table, index, offsets, thr, mtr);
 			switch (err) {
 			case DB_SUCCESS:
@@ -2474,14 +2474,10 @@
 {
 	btr_pcur_t*	pcur;
 	btr_cur_t*	btr_cur;
-<<<<<<< HEAD
-	ulint		err;
+	dberr_t		err;
 #ifdef WITH_WSREP
 	rec_t*		rec;
 #endif /* WITH_WSREP */
-=======
-	dberr_t		err;
->>>>>>> c8b87ca1
 
 	ut_ad(node);
 	ut_ad(dict_index_is_clust(index));
@@ -2503,17 +2499,14 @@
 #endif /* WITH_WSREP */
 
 	err = btr_cur_del_mark_set_clust_rec(
-<<<<<<< HEAD
-		BTR_NO_LOCKING_FLAG, btr_cur_get_block(btr_cur),
+		btr_cur_get_block(btr_cur), btr_cur_get_rec(btr_cur),
 #ifdef WITH_WSREP
-		rec, index, offsets, TRUE, thr, mtr);
+
+		index, offsets, thr, mtr);
 #else
-		btr_cur_get_rec(btr_cur), index, offsets, TRUE, thr, mtr);
+		index, offsets, thr, mtr);
+
 #endif /* WITH_WSREP */
-=======
-		btr_cur_get_block(btr_cur), btr_cur_get_rec(btr_cur),
-		index, offsets, thr, mtr);
->>>>>>> c8b87ca1
 	if (err == DB_SUCCESS && referenced) {
 		/* NOTE that the following call loses the position of pcur ! */
 
@@ -2522,7 +2515,7 @@
 	}
 #ifdef WITH_WSREP
 	if (err == DB_SUCCESS && !referenced) {
-		err = wsrep_row_upd_check_foreign_constraints(
+		err = (dberr_t)wsrep_row_upd_check_foreign_constraints(
 			node, pcur, index->table, index, offsets, thr, mtr);
 		switch (err) {
 		case DB_SUCCESS:
