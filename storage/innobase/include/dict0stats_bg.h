--- conflicted
+++ resolved
@@ -56,13 +56,8 @@
 
 /** Yield the data dictionary latch when waiting
 for the background thread to stop accessing a table.
-<<<<<<< HEAD
-@param trx transaction holding the data dictionary locks */
-#define DICT_STATS_BG_YIELD(trx)	do {	\
-=======
 @param trx	transaction holding the data dictionary locks */
 #define DICT_BG_YIELD(trx)	do {	\
->>>>>>> 38e12db4
 	row_mysql_unlock_data_dictionary(trx);	\
 	os_thread_sleep(250000);		\
 	row_mysql_lock_data_dictionary(trx);	\
