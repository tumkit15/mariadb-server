/*****************************************************************************

Copyright (c) 1995, 2017, Oracle and/or its affiliates. All Rights Reserved.
Copyright (c) 2013, 2018, MariaDB Corporation.

This program is free software; you can redistribute it and/or modify it under
the terms of the GNU General Public License as published by the Free Software
Foundation; version 2 of the License.

This program is distributed in the hope that it will be useful, but WITHOUT
ANY WARRANTY; without even the implied warranty of MERCHANTABILITY or FITNESS
FOR A PARTICULAR PURPOSE. See the GNU General Public License for more details.

You should have received a copy of the GNU General Public License along with
this program; if not, write to the Free Software Foundation, Inc.,
51 Franklin Street, Suite 500, Boston, MA 02110-1335 USA

*****************************************************************************/

/**************************************************//**
@file include/fil0fil.h
The low-level file system

Created 10/25/1995 Heikki Tuuri
*******************************************************/

#ifndef fil0fil_h
#define fil0fil_h
#include "univ.i"

#ifndef UNIV_INNOCHECKSUM

#include "log0recv.h"
#include "dict0types.h"
#include "page0size.h"
#include "ibuf0types.h"

// Forward declaration
extern my_bool srv_use_doublewrite_buf;
extern struct buf_dblwr_t* buf_dblwr;
struct trx_t;
class page_id_t;
class truncate_t;

/** Structure containing encryption specification */
struct fil_space_crypt_t;

/** File types */
enum fil_type_t {
	/** temporary tablespace (temporary undo log or tables) */
	FIL_TYPE_TEMPORARY,
	/** a tablespace that is being imported (no logging until finished) */
	FIL_TYPE_IMPORT,
	/** persistent tablespace (for system, undo log or tables) */
	FIL_TYPE_TABLESPACE,
	/** redo log covering changes to files of FIL_TYPE_TABLESPACE */
	FIL_TYPE_LOG
};

/** Check if fil_type is any of FIL_TYPE_TEMPORARY, FIL_TYPE_IMPORT
or FIL_TYPE_TABLESPACE.
@param[in]	type	variable of type fil_type_t
@return true if any of FIL_TYPE_TEMPORARY, FIL_TYPE_IMPORT
or FIL_TYPE_TABLESPACE */
inline
bool
fil_type_is_data(
	fil_type_t	type)
{
	return(type == FIL_TYPE_TEMPORARY
	       || type == FIL_TYPE_IMPORT
	       || type == FIL_TYPE_TABLESPACE);
}

struct fil_node_t;

/** Tablespace or log data space */
struct fil_space_t {
	char*		name;	/*!< Tablespace name */
	ulint		id;	/*!< space id */
	lsn_t		max_lsn;
				/*!< LSN of the most recent
				fil_names_write_if_was_clean().
				Reset to 0 by fil_names_clear().
				Protected by log_sys.mutex.
				If and only if this is nonzero, the
				tablespace will be in named_spaces. */
	bool		stop_new_ops;
				/*!< we set this true when we start
				deleting a single-table tablespace.
				When this is set following new ops
				are not allowed:
				* read IO request
				* ibuf merge
				* file flush
				Note that we can still possibly have
				new write operations because we don't
				check this flag when doing flush
				batches. */
	/** whether undo tablespace truncation is in progress */
	bool		is_being_truncated;
#ifdef UNIV_DEBUG
	ulint		redo_skipped_count;
				/*!< reference count for operations who want
				to skip redo log in the file space in order
				to make fsp_space_modify_check pass.
				Uses my_atomic_loadlint() and friends. */
#endif
	fil_type_t	purpose;/*!< purpose */
	UT_LIST_BASE_NODE_T(fil_node_t) chain;
				/*!< base node for the file chain */
	ulint		size;	/*!< tablespace file size in pages;
				0 if not known yet */
	ulint		size_in_header;
				/* FSP_SIZE in the tablespace header;
				0 if not known yet */
	ulint		free_len;
				/*!< length of the FSP_FREE list */
	ulint		free_limit;
				/*!< contents of FSP_FREE_LIMIT */
	ulint		recv_size;
				/*!< recovered tablespace size in pages;
				0 if no size change was read from the redo log,
				or if the size change was implemented */
	ulint		flags;	/*!< FSP_SPACE_FLAGS and FSP_FLAGS_MEM_ flags;
				see fsp0types.h,
				fsp_flags_is_valid(),
				page_size_t(ulint) (constructor) */
	ulint		n_reserved_extents;
				/*!< number of reserved free extents for
				ongoing operations like B-tree page split */
	ulint		n_pending_flushes; /*!< this is positive when flushing
				the tablespace to disk; dropping of the
				tablespace is forbidden if this is positive */
	/** Number of pending buffer pool operations accessing the tablespace
	without holding a table lock or dict_operation_lock S-latch
	that would prevent the table (and tablespace) from being
	dropped. An example is change buffer merge.
	The tablespace cannot be dropped while this is nonzero,
	or while fil_node_t::n_pending is nonzero.
	Protected by fil_system.mutex and my_atomic_loadlint() and friends. */
	ulint		n_pending_ops;
	/** Number of pending block read or write operations
	(when a write is imminent or a read has recently completed).
	The tablespace object cannot be freed while this is nonzero,
	but it can be detached from fil_system.
	Note that fil_node_t::n_pending tracks actual pending I/O requests.
	Protected by fil_system.mutex and my_atomic_loadlint() and friends. */
	ulint		n_pending_ios;
	hash_node_t	hash;	/*!< hash chain node */
	hash_node_t	name_hash;/*!< hash chain the name_hash table */
	rw_lock_t	latch;	/*!< latch protecting the file space storage
				allocation */
	UT_LIST_NODE_T(fil_space_t) unflushed_spaces;
				/*!< list of spaces with at least one unflushed
				file we have written to */
	UT_LIST_NODE_T(fil_space_t) named_spaces;
				/*!< list of spaces for which MLOG_FILE_NAME
				records have been issued */
	bool		is_in_unflushed_spaces;
				/*!< true if this space is currently in
				unflushed_spaces */
	UT_LIST_NODE_T(fil_space_t) space_list;
				/*!< list of all spaces */
	/** other tablespaces needing key rotation */
	UT_LIST_NODE_T(fil_space_t) rotation_list;
	/** whether this tablespace needs key rotation */
	bool		is_in_rotation_list;

	/** MariaDB encryption data */
	fil_space_crypt_t* crypt_data;

	/** True if the device this filespace is on supports atomic writes */
	bool		atomic_write_supported;

	/** True if file system storing this tablespace supports
	punch hole */
	bool		punch_hole;

	ulint		magic_n;/*!< FIL_SPACE_MAGIC_N */

	/** @return whether the tablespace is about to be dropped */
	bool is_stopping() const { return stop_new_ops;	}

	/** @return whether doublewrite buffering is needed */
	bool use_doublewrite() const
	{
		return !atomic_write_supported
			&& srv_use_doublewrite_buf && buf_dblwr;
	}

	/** Try to reserve free extents.
	@param[in]	n_free_now	current number of free extents
	@param[in]	n_to_reserve	number of extents to reserve
	@return	whether the reservation succeeded */
	bool reserve_free_extents(ulint n_free_now, ulint n_to_reserve)
	{
		ut_ad(rw_lock_own(&latch, RW_LOCK_X));
		if (n_reserved_extents + n_to_reserve > n_free_now) {
			return false;
		}

		n_reserved_extents += n_to_reserve;
		return true;
	}

	/** Release the reserved free extents.
	@param[in]	n_reserved	number of reserved extents */
	void release_free_extents(ulint n_reserved)
	{
		if (!n_reserved) return;
		ut_ad(rw_lock_own(&latch, RW_LOCK_X));
		ut_a(n_reserved_extents >= n_reserved);
		n_reserved_extents -= n_reserved;
	}

	/** Rename a file.
	@param[in]	name	table name after renaming
	@param[in]	path	tablespace file name after renaming
	@param[in]	log	whether to write redo log
	@return	error code
	@retval	DB_SUCCESS	on success */
	dberr_t rename(const char* name, const char* path, bool log);

	/** Note that the tablespace has been imported.
	Initially, purpose=FIL_TYPE_IMPORT so that no redo log is
	written while the space ID is being updated in each page. */
	void set_imported();

	/** Open each file. Only invoked on fil_system.temp_space.
	@return whether all files were opened */
	bool open();
	/** Close each file. Only invoked on fil_system.temp_space. */
	void close();

	/** Acquire a tablespace reference. */
	void acquire() { my_atomic_addlint(&n_pending_ops, 1); }
	/** Release a tablespace reference. */
	void release()
	{
		ut_ad(referenced());
		my_atomic_addlint(&n_pending_ops, ulint(-1));
	}
	/** @return whether references are being held */
	bool referenced() { return my_atomic_loadlint(&n_pending_ops); }
	/** @return whether references are being held */
	bool referenced() const
	{
		return const_cast<fil_space_t*>(this)->referenced();
	}

	/** Acquire a tablespace reference for I/O. */
	void acquire_for_io() { my_atomic_addlint(&n_pending_ios, 1); }
	/** Release a tablespace reference for I/O. */
	void release_for_io()
	{
		ut_ad(pending_io());
		my_atomic_addlint(&n_pending_ios, ulint(-1));
	}
	/** @return whether I/O is pending */
	bool pending_io() { return my_atomic_loadlint(&n_pending_ios); }
	/** @return whether I/O is pending */
	bool pending_io() const
	{
		return const_cast<fil_space_t*>(this)->pending_io();
	}
};

/** Value of fil_space_t::magic_n */
#define	FIL_SPACE_MAGIC_N	89472

/** File node of a tablespace or the log data space */
struct fil_node_t {
	/** tablespace containing this file */
	fil_space_t*	space;
	/** file name; protected by fil_system.mutex and log_sys.mutex. */
	char*		name;
	/** file handle (valid if is_open) */
	pfs_os_file_t	handle;
	/** event that groups and serializes calls to fsync;
	os_event_set() and os_event_reset() are protected by
	fil_system.mutex */
	os_event_t	sync_event;
	/** whether the file actually is a raw device or disk partition */
	bool		is_raw_disk;
	/** size of the file in database pages (0 if not known yet);
	the possible last incomplete megabyte may be ignored
	if space->id == 0 */
	ulint		size;
	/** initial size of the file in database pages;
	FIL_IBD_FILE_INITIAL_SIZE by default */
	ulint		init_size;
	/** maximum size of the file in database pages (0 if unlimited) */
	ulint		max_size;
	/** count of pending i/o's; is_open must be true if nonzero */
	ulint		n_pending;
	/** count of pending flushes; is_open must be true if nonzero */
	ulint		n_pending_flushes;
	/** whether the file is currently being extended */
	bool		being_extended;
	/** number of writes to the file since the system was started */
	int64_t		modification_counter;
	/** the modification_counter of the latest flush to disk */
	int64_t		flush_counter;
	/** link to other files in this tablespace */
	UT_LIST_NODE_T(fil_node_t) chain;
	/** link to the fil_system.LRU list (keeping track of open files) */
	UT_LIST_NODE_T(fil_node_t) LRU;

	/** whether this file could use atomic write (data file) */
	bool		atomic_write;

	/** Filesystem block size */
	ulint		block_size;

	/** FIL_NODE_MAGIC_N */
	ulint		magic_n;

	/** @return whether this file is open */
	bool is_open() const
	{
		return(handle != OS_FILE_CLOSED);
	}

	/** Close the file handle. */
	void close();
};

/** Value of fil_node_t::magic_n */
#define	FIL_NODE_MAGIC_N	89389

/** Common InnoDB file extentions */
enum ib_extention {
	NO_EXT = 0,
	IBD = 1,
	ISL = 2,
	CFG = 3
};
extern const char* dot_ext[];
#define DOT_IBD dot_ext[IBD]
#define DOT_ISL dot_ext[ISL]
#define DOT_CFG dot_ext[CFG]

/** When mysqld is run, the default directory "." is the mysqld datadir,
but in the MySQL Embedded Server Library and mysqlbackup it is not the default
directory, and we must set the base file path explicitly */
extern const char*	fil_path_to_mysql_datadir;

/* Space address data type; this is intended to be used when
addresses accurate to a byte are stored in file pages. If the page part
of the address is FIL_NULL, the address is considered undefined. */

typedef	byte	fil_faddr_t;	/*!< 'type' definition in C: an address
				stored in a file page is a string of bytes */
#endif /* !UNIV_INNOCHECKSUM */

/** Initial size of a single-table tablespace in pages */
#define FIL_IBD_FILE_INITIAL_SIZE	4U

/** 'null' (undefined) page offset in the context of file spaces */
#define	FIL_NULL	ULINT32_UNDEFINED


#define FIL_ADDR_PAGE	0U	/* first in address is the page offset */
#define	FIL_ADDR_BYTE	4U	/* then comes 2-byte byte offset within page*/
#define	FIL_ADDR_SIZE	6U	/* address size is 6 bytes */

#ifndef UNIV_INNOCHECKSUM

/** File space address */
struct fil_addr_t {
	ulint	page;		/*!< page number within a space */
	ulint	boffset;	/*!< byte offset within the page */
};

/** The null file address */
extern const fil_addr_t	fil_addr_null;

#endif /* !UNIV_INNOCHECKSUM */

/** The byte offsets on a file page for various variables @{ */
#define FIL_PAGE_SPACE_OR_CHKSUM 0	/*!< in < MySQL-4.0.14 space id the
					page belongs to (== 0) but in later
					versions the 'new' checksum of the
					page */
#define FIL_PAGE_OFFSET		4U	/*!< page offset inside space */
#define FIL_PAGE_PREV		8U	/*!< if there is a 'natural'
					predecessor of the page, its
					offset.  Otherwise FIL_NULL.
					This field is not set on BLOB
					pages, which are stored as a
					singly-linked list.  See also
					FIL_PAGE_NEXT. */
#define FIL_PAGE_NEXT		12U	/*!< if there is a 'natural' successor
					of the page, its offset.
					Otherwise FIL_NULL.
					B-tree index pages
					(FIL_PAGE_TYPE contains FIL_PAGE_INDEX)
					on the same PAGE_LEVEL are maintained
					as a doubly linked list via
					FIL_PAGE_PREV and FIL_PAGE_NEXT
					in the collation order of the
					smallest user record on each page. */
#define FIL_PAGE_LSN		16U	/*!< lsn of the end of the newest
					modification log record to the page */
#define	FIL_PAGE_TYPE		24U	/*!< file page type: FIL_PAGE_INDEX,...,
					2 bytes.

					The contents of this field can only
					be trusted in the following case:
					if the page is an uncompressed
					B-tree index page, then it is
					guaranteed that the value is
					FIL_PAGE_INDEX.
					The opposite does not hold.

					In tablespaces created by
					MySQL/InnoDB 5.1.7 or later, the
					contents of this field is valid
					for all uncompressed pages. */
#define FIL_PAGE_FILE_FLUSH_LSN_OR_KEY_VERSION 26U /*!< for the first page
					in a system tablespace data file
					(ibdata*, not *.ibd): the file has
					been flushed to disk at least up
					to this lsn
					for other pages: a 32-bit key version
					used to encrypt the page + 32-bit checksum
					or 64 bits of zero if no encryption
					*/

/** This overloads FIL_PAGE_FILE_FLUSH_LSN for RTREE Split Sequence Number */
#define	FIL_RTREE_SPLIT_SEQ_NUM	FIL_PAGE_FILE_FLUSH_LSN_OR_KEY_VERSION

/** starting from 4.1.x this contains the space id of the page */
#define FIL_PAGE_ARCH_LOG_NO_OR_SPACE_ID  34U

#define FIL_PAGE_SPACE_ID  FIL_PAGE_ARCH_LOG_NO_OR_SPACE_ID

#define FIL_PAGE_DATA		38U	/*!< start of the data on the page */

/* Following are used when page compression is used */
#define FIL_PAGE_COMPRESSED_SIZE 2      /*!< Number of bytes used to store
					actual payload data size on
					compressed pages. */
#define FIL_PAGE_COMPRESSION_METHOD_SIZE 2
					/*!< Number of bytes used to store
					actual compression method. */
/* @} */
/** File page trailer @{ */
#define FIL_PAGE_END_LSN_OLD_CHKSUM 8	/*!< the low 4 bytes of this are used
					to store the page checksum, the
					last 4 bytes should be identical
					to the last 4 bytes of FIL_PAGE_LSN */
#define FIL_PAGE_DATA_END	8	/*!< size of the page trailer */
/* @} */

/** File page types (values of FIL_PAGE_TYPE) @{ */
#define FIL_PAGE_PAGE_COMPRESSED_ENCRYPTED 37401 /*!< Page is compressed and
						 then encrypted */
#define FIL_PAGE_PAGE_COMPRESSED 34354  /*!< page compressed page */
#define FIL_PAGE_INDEX		17855	/*!< B-tree node */
#define FIL_PAGE_RTREE		17854	/*!< R-tree node (SPATIAL INDEX) */
#define FIL_PAGE_UNDO_LOG	2	/*!< Undo log page */
#define FIL_PAGE_INODE		3	/*!< Index node */
#define FIL_PAGE_IBUF_FREE_LIST	4	/*!< Insert buffer free list */
/* File page types introduced in MySQL/InnoDB 5.1.7 */
#define FIL_PAGE_TYPE_ALLOCATED	0	/*!< Freshly allocated page */
#define FIL_PAGE_IBUF_BITMAP	5	/*!< Insert buffer bitmap */
#define FIL_PAGE_TYPE_SYS	6	/*!< System page */
#define FIL_PAGE_TYPE_TRX_SYS	7	/*!< Transaction system data */
#define FIL_PAGE_TYPE_FSP_HDR	8	/*!< File space header */
#define FIL_PAGE_TYPE_XDES	9	/*!< Extent descriptor page */
#define FIL_PAGE_TYPE_BLOB	10	/*!< Uncompressed BLOB page */
#define FIL_PAGE_TYPE_ZBLOB	11	/*!< First compressed BLOB page */
#define FIL_PAGE_TYPE_ZBLOB2	12	/*!< Subsequent compressed BLOB page */
#define FIL_PAGE_TYPE_UNKNOWN	13	/*!< In old tablespaces, garbage
					in FIL_PAGE_TYPE is replaced with this
					value when flushing pages. */

/* File page types introduced in MySQL 5.7, not supported in MariaDB */
//#define FIL_PAGE_COMPRESSED	14
//#define FIL_PAGE_ENCRYPTED	15
//#define FIL_PAGE_COMPRESSED_AND_ENCRYPTED 16
//#define FIL_PAGE_ENCRYPTED_RTREE 17
/** Clustered index root page after instant ADD COLUMN */
#define FIL_PAGE_TYPE_INSTANT	18

/** Used by i_s.cc to index into the text description.
Note: FIL_PAGE_TYPE_INSTANT maps to the same as FIL_PAGE_INDEX. */
#define FIL_PAGE_TYPE_LAST	FIL_PAGE_TYPE_UNKNOWN
					/*!< Last page type */
/* @} */

/** @return whether the page type is B-tree or R-tree index */
inline bool fil_page_type_is_index(ulint page_type)
{
	switch (page_type) {
	case FIL_PAGE_TYPE_INSTANT:
	case FIL_PAGE_INDEX:
	case FIL_PAGE_RTREE:
		return(true);
	}
	return(false);
}

/** Check whether the page is index page (either regular Btree index or Rtree
index */
#define fil_page_index_page_check(page)                         \
        fil_page_type_is_index(fil_page_get_type(page))

/** Enum values for encryption table option */
enum fil_encryption_t {
	/** Encrypted if innodb_encrypt_tables=ON (srv_encrypt_tables) */
	FIL_ENCRYPTION_DEFAULT,
	/** Encrypted */
	FIL_ENCRYPTION_ON,
	/** Not encrypted */
	FIL_ENCRYPTION_OFF
};

/** The number of fsyncs done to the log */
extern ulint	fil_n_log_flushes;

/** Number of pending redo log flushes */
extern ulint	fil_n_pending_log_flushes;
/** Number of pending tablespace flushes */
extern ulint	fil_n_pending_tablespace_flushes;

/** Number of files currently open */
extern ulint	fil_n_file_opened;

#ifndef UNIV_INNOCHECKSUM

/** Look up a tablespace.
The caller should hold an InnoDB table lock or a MDL that prevents
the tablespace from being dropped during the operation,
or the caller should be in single-threaded crash recovery mode
(no user connections that could drop tablespaces).
If this is not the case, fil_space_acquire() and fil_space_t::release()
should be used instead.
@param[in]	id	tablespace ID
@return tablespace, or NULL if not found */
fil_space_t*
fil_space_get(
	ulint	id)
	MY_ATTRIBUTE((warn_unused_result));

/** The tablespace memory cache; also the totality of logs (the log
data space) is stored here; below we talk about tablespaces, but also
the ib_logfiles form a 'space' and it is handled here */
struct fil_system_t {
  /**
    Constructor.

    Some members may require late initialisation, thus we just mark object as
    uninitialised. Real initialisation happens in create().
  */
  fil_system_t(): m_initialised(false)
  {
    UT_LIST_INIT(LRU, &fil_node_t::LRU);
    UT_LIST_INIT(space_list, &fil_space_t::space_list);
    UT_LIST_INIT(rotation_list, &fil_space_t::rotation_list);
    UT_LIST_INIT(unflushed_spaces, &fil_space_t::unflushed_spaces);
    UT_LIST_INIT(named_spaces, &fil_space_t::named_spaces);
  }

  bool is_initialised() const { return m_initialised; }

  /**
    Create the file system interface at database start.

    @param[in] hash_size	hash table size
  */
  void create(ulint hash_size);

  /** Close the file system interface at shutdown */
  void close();

private:
  bool m_initialised;
public:
	ib_mutex_t	mutex;		/*!< The mutex protecting the cache */
	fil_space_t*	sys_space;	/*!< The innodb_system tablespace */
	fil_space_t*	temp_space;	/*!< The innodb_temporary tablespace */
	hash_table_t*	spaces;		/*!< The hash table of spaces in the
					system; they are hashed on the space
					id */
	UT_LIST_BASE_NODE_T(fil_node_t) LRU;
					/*!< base node for the LRU list of the
					most recently used open files with no
					pending i/o's; if we start an i/o on
					the file, we first remove it from this
					list, and return it to the start of
					the list when the i/o ends;
					log files and the system tablespace are
					not put to this list: they are opened
					after the startup, and kept open until
					shutdown */
	UT_LIST_BASE_NODE_T(fil_space_t) unflushed_spaces;
					/*!< base node for the list of those
					tablespaces whose files contain
					unflushed writes; those spaces have
					at least one file node where
					modification_counter > flush_counter */
	ulint		n_open;		/*!< number of files currently open */
	int64_t		modification_counter;/*!< when we write to a file we
					increment this by one */
	ulint		max_assigned_id;/*!< maximum space id in the existing
					tables, or assigned during the time
					mysqld has been up; at an InnoDB
					startup we scan the data dictionary
					and set here the maximum of the
					space id's of the tables there */
	UT_LIST_BASE_NODE_T(fil_space_t) space_list;
					/*!< list of all file spaces */
	UT_LIST_BASE_NODE_T(fil_space_t) named_spaces;
					/*!< list of all file spaces
					for which a MLOG_FILE_NAME
					record has been written since
					the latest redo log checkpoint.
					Protected only by log_sys.mutex. */
	UT_LIST_BASE_NODE_T(fil_space_t) rotation_list;
					/*!< list of all file spaces needing
					key rotation.*/

	bool		space_id_reuse_warned;
					/*!< whether fil_space_create()
					has issued a warning about
					potential space_id reuse */
};

/** The tablespace memory cache. */
extern fil_system_t	fil_system;

#include "fil0crypt.h"

/** Returns the latch of a file space.
@param[in]	id	space id
@param[out]	flags	tablespace flags
@return latch protecting storage allocation */
rw_lock_t*
fil_space_get_latch(
	ulint	id,
	ulint*	flags);

/** Append a file to the chain of files of a space.
@param[in]	name		file name of a file that is not open
@param[in]	size		file size in entire database blocks
@param[in,out]	space		tablespace from fil_space_create()
@param[in]	is_raw		whether this is a raw device or partition
@param[in]	atomic_write	true if atomic write could be enabled
@param[in]	max_pages	maximum number of pages in file,
ULINT_MAX means the file size is unlimited.
@return pointer to the file name
@retval NULL if error */
char*
fil_node_create(
	const char*	name,
	ulint		size,
	fil_space_t*	space,
	bool		is_raw,
	bool		atomic_write,
	ulint		max_pages = ULINT_MAX)
	MY_ATTRIBUTE((warn_unused_result));

/** Create a space memory object and put it to the fil_system hash table.
Error messages are issued to the server log.
@param[in]	name		tablespace name
@param[in]	id		tablespace identifier
@param[in]	flags		tablespace flags
@param[in]	purpose		tablespace purpose
@param[in,out]	crypt_data	encryption information
@param[in]	mode		encryption mode
@return pointer to created tablespace, to be filled in with fil_node_create()
@retval NULL on failure (such as when the same tablespace exists) */
fil_space_t*
fil_space_create(
	const char*		name,
	ulint			id,
	ulint			flags,
	fil_type_t		purpose,
	fil_space_crypt_t*	crypt_data,
	fil_encryption_t	mode = FIL_ENCRYPTION_DEFAULT)
	MY_ATTRIBUTE((warn_unused_result));

/*******************************************************************//**
Assigns a new space id for a new single-table tablespace. This works simply by
incrementing the global counter. If 4 billion id's is not enough, we may need
to recycle id's.
@return true if assigned, false if not */
bool
fil_assign_new_space_id(
/*====================*/
	ulint*	space_id);	/*!< in/out: space id */

/** Frees a space object from the tablespace memory cache.
Closes the files in the chain but does not delete them.
There must not be any pending i/o's or flushes on the files.
@param[in]	id		tablespace identifier
@param[in]	x_latched	whether the caller holds X-mode space->latch
@return true if success */
bool
fil_space_free(
	ulint		id,
	bool		x_latched);

/** Set the recovered size of a tablespace in pages.
@param id	tablespace ID
@param size	recovered size in pages */
UNIV_INTERN
void
fil_space_set_recv_size(ulint id, ulint size);
/*******************************************************************//**
Returns the size of the space in pages. The tablespace must be cached in the
memory cache.
@return space size, 0 if space not found */
ulint
fil_space_get_size(
/*===============*/
	ulint	id);	/*!< in: space id */
/*******************************************************************//**
Returns the flags of the space. The tablespace must be cached
in the memory cache.
@return flags, ULINT_UNDEFINED if space not found */
ulint
fil_space_get_flags(
/*================*/
	ulint	id);	/*!< in: space id */

/** Returns the page size of the space and whether it is compressed or not.
The tablespace must be cached in the memory cache.
@param[in]	id	space id
@param[out]	found	true if tablespace was found
@return page size */
const page_size_t
fil_space_get_page_size(
	ulint	id,
	bool*	found);

/*******************************************************************//**
Opens all log files and system tablespace data files. They stay open until the
database server shutdown. This should be called at a server startup after the
space objects for the log and the system tablespace have been created. The
purpose of this operation is to make sure we never run out of file descriptors
if we need to read from the insert buffer or to write to the log. */
void
fil_open_log_and_system_tablespace_files(void);
/*==========================================*/
/*******************************************************************//**
Closes all open files. There must not be any pending i/o's or not flushed
modifications in the files. */
void
fil_close_all_files(void);
/*=====================*/
/*******************************************************************//**
Closes the redo log files. There must not be any pending i/o's or not
flushed modifications in the files. */
void
fil_close_log_files(
/*================*/
	bool	free);	/*!< in: whether to free the memory object */
/*******************************************************************//**
Sets the max tablespace id counter if the given number is bigger than the
previous value. */
void
fil_set_max_space_id_if_bigger(
/*===========================*/
	ulint	max_id);/*!< in: maximum known id */

/** Write the flushed LSN to the page header of the first page in the
system tablespace.
@param[in]	lsn	flushed LSN
@return DB_SUCCESS or error number */
dberr_t
fil_write_flushed_lsn(
	lsn_t	lsn)
MY_ATTRIBUTE((warn_unused_result));

/** Acquire a tablespace when it could be dropped concurrently.
Used by background threads that do not necessarily hold proper locks
for concurrency control.
@param[in]	id	tablespace ID
@param[in]	silent	whether to silently ignore missing tablespaces
@return	the tablespace
@retval	NULL if missing or being deleted or truncated */
UNIV_INTERN
fil_space_t*
fil_space_acquire_low(ulint id, bool silent)
	MY_ATTRIBUTE((warn_unused_result));

/** Acquire a tablespace when it could be dropped concurrently.
Used by background threads that do not necessarily hold proper locks
for concurrency control.
@param[in]	id	tablespace ID
@return	the tablespace
@retval	NULL if missing or being deleted or truncated */
inline
fil_space_t*
fil_space_acquire(ulint id)
{
	return (fil_space_acquire_low(id, false));
}

/** Acquire a tablespace that may not exist.
Used by background threads that do not necessarily hold proper locks
for concurrency control.
@param[in]	id	tablespace ID
@return	the tablespace
@retval	NULL if missing or being deleted */
inline
fil_space_t*
fil_space_acquire_silent(ulint id)
{
	return (fil_space_acquire_low(id, true));
}

/** Acquire a tablespace for reading or writing a block,
when it could be dropped concurrently.
@param[in]	id	tablespace ID
@return	the tablespace
@retval	NULL if missing */
fil_space_t*
fil_space_acquire_for_io(ulint id);

/** Return the next fil_space_t.
Once started, the caller must keep calling this until it returns NULL.
fil_space_acquire() and fil_space_t::release() are invoked here which
blocks a concurrent operation from dropping the tablespace.
@param[in,out]	prev_space	Pointer to the previous fil_space_t.
If NULL, use the first fil_space_t on fil_system.space_list.
@return pointer to the next fil_space_t.
@retval NULL if this was the last  */
fil_space_t*
fil_space_next(
	fil_space_t*	prev_space)
	MY_ATTRIBUTE((warn_unused_result));

/** Return the next fil_space_t from key rotation list.
Once started, the caller must keep calling this until it returns NULL.
fil_space_acquire() and fil_space_t::release() are invoked here which
blocks a concurrent operation from dropping the tablespace.
@param[in,out]	prev_space	Pointer to the previous fil_space_t.
If NULL, use the first fil_space_t on fil_system.space_list.
@return pointer to the next fil_space_t.
@retval NULL if this was the last*/
fil_space_t*
fil_space_keyrotate_next(
	fil_space_t*	prev_space)
	MY_ATTRIBUTE((warn_unused_result));

/********************************************************//**
Creates the database directory for a table if it does not exist yet. */
void
fil_create_directory_for_tablename(
/*===============================*/
	const char*	name);	/*!< in: name in the standard
				'databasename/tablename' format */
/** Replay a file rename operation if possible.
@param[in]	space_id	tablespace identifier
@param[in]	first_page_no	first page number in the file
@param[in]	name		old file name
@param[in]	new_name	new file name
@return	whether the operation was successfully applied
(the name did not exist, or new_name did not exist and
name was successfully renamed to new_name)  */
bool
fil_op_replay_rename(
	ulint		space_id,
	ulint		first_page_no,
	const char*	name,
	const char*	new_name)
	MY_ATTRIBUTE((warn_unused_result));

/** Determine whether a table can be accessed in operations that are
not (necessarily) protected by meta-data locks.
(Rollback would generally be protected, but rollback of
FOREIGN KEY CASCADE/SET NULL is not protected by meta-data locks
but only by InnoDB table locks, which may be broken by
lock_remove_all_on_table().)
@param[in]	table	persistent table
checked @return whether the table is accessible */
bool
fil_table_accessible(const dict_table_t* table)
	MY_ATTRIBUTE((warn_unused_result, nonnull));

/** Delete a tablespace and associated .ibd file.
@param[in]	id		tablespace identifier
@return	DB_SUCCESS or error */
dberr_t
fil_delete_tablespace(
	ulint id
#ifdef BTR_CUR_HASH_ADAPT
	, bool drop_ahi = false /*!< whether to drop the adaptive hash index */
#endif /* BTR_CUR_HASH_ADAPT */
	);

/** Prepare to truncate an undo tablespace.
@param[in]	space_id	undo tablespace id
@return	the tablespace
@retval	NULL if the tablespace does not exist */
fil_space_t* fil_truncate_prepare(ulint space_id);

/** Write log about an undo tablespace truncate operation. */
void fil_truncate_log(fil_space_t* space, ulint size, mtr_t* mtr)
	MY_ATTRIBUTE((nonnull));

/*******************************************************************//**
Closes a single-table tablespace. The tablespace must be cached in the
memory cache. Free all pages used by the tablespace.
@return DB_SUCCESS or error */
dberr_t
fil_close_tablespace(
/*=================*/
	trx_t*	trx,	/*!< in/out: Transaction covering the close */
	ulint	id);	/*!< in: space id */

/*******************************************************************//**
<<<<<<< HEAD
=======
Discards a single-table tablespace. The tablespace must be cached in the
memory cache. Discarding is like deleting a tablespace, but

 1. We do not drop the table from the data dictionary;

 2. We remove all insert buffer entries for the tablespace immediately;
    in DROP TABLE they are only removed gradually in the background;

 3. When the user does IMPORT TABLESPACE, the tablespace will have the
    same id as it originally had.

 4. Free all the pages in use by the tablespace if rename=true.
@return DB_SUCCESS or error */
dberr_t
fil_discard_tablespace(
/*===================*/
	ulint	id)	/*!< in: space id */
	MY_ATTRIBUTE((warn_unused_result));

/** Test if a tablespace file can be renamed to a new filepath by checking
if that the old filepath exists and the new filepath does not exist.
@param[in]	space_id	tablespace id
@param[in]	old_path	old filepath
@param[in]	new_path	new filepath
@param[in]	is_discarded	whether the tablespace is discarded
@param[in]	replace_new	whether to ignore the existence of new_path
@return innodb error code */
dberr_t
fil_rename_tablespace_check(
	ulint		space_id,
	const char*	old_path,
	const char*	new_path,
	bool		is_discarded,
	bool		replace_new = false);

/** Rename a single-table tablespace.
The tablespace must exist in the memory cache.
@param[in]	id		tablespace identifier
@param[in]	old_path	old file name
@param[in]	new_name	new table name in the
databasename/tablename format
@param[in]	new_path_in	new file name,
or NULL if it is located in the normal data directory
@return true if success */
bool
fil_rename_tablespace(
	ulint		id,
	const char*	old_path,
	const char*	new_name,
	const char*	new_path_in);

/*******************************************************************//**
>>>>>>> 75f8e86f
Allocates and builds a file name from a path, a table or tablespace name
and a suffix. The string must be freed by caller with ut_free().
@param[in] path NULL or the direcory path or the full path and filename.
@param[in] name NULL if path is full, or Table/Tablespace name
@param[in] suffix NULL or the file extention to use.
@return own: file name */
char*
fil_make_filepath(
	const char*	path,
	const char*	name,
	ib_extention	suffix,
	bool		strip_name);

/** Create a tablespace file.
@param[in]	space_id	Tablespace ID
@param[in]	name		Tablespace name in dbname/tablename format.
@param[in]	path		Path and filename of the datafile to create.
@param[in]	flags		Tablespace flags
@param[in]	size		Initial size of the tablespace file in pages,
must be >= FIL_IBD_FILE_INITIAL_SIZE
@param[in]	mode		MariaDB encryption mode
@param[in]	key_id		MariaDB encryption key_id
@param[out]	err		DB_SUCCESS or error code
@return	the created tablespace
@retval	NULL	on error */
fil_space_t*
fil_ibd_create(
	ulint		space_id,
	const char*	name,
	const char*	path,
	ulint		flags,
	ulint		size,
	fil_encryption_t mode,
	uint32_t	key_id,
	dberr_t*	err)
	MY_ATTRIBUTE((nonnull(2,8), warn_unused_result));

/** Try to adjust FSP_SPACE_FLAGS if they differ from the expectations.
(Typically when upgrading from MariaDB 10.1.0..10.1.20.)
@param[in,out]	space		tablespace
@param[in]	flags		desired tablespace flags */
void fsp_flags_try_adjust(fil_space_t* space, ulint flags);

/********************************************************************//**
Tries to open a single-table tablespace and optionally checks the space id is
right in it. If does not succeed, prints an error message to the .err log. This
function is used to open a tablespace when we start up mysqld, and also in
IMPORT TABLESPACE.
NOTE that we assume this operation is used either at the database startup
or under the protection of the dictionary mutex, so that two users cannot
race here. This operation does not leave the file associated with the
tablespace open, but closes it after we have looked at the space id in it.

If the validate boolean is set, we read the first page of the file and
check that the space id in the file is what we expect. We assume that
this function runs much faster if no check is made, since accessing the
file inode probably is much faster (the OS caches them) than accessing
the first page of the file.  This boolean may be initially false, but if
a remote tablespace is found it will be changed to true.

If the fix_dict boolean is set, then it is safe to use an internal SQL
statement to update the dictionary tables if they are incorrect.

@param[in]	validate	true if we should validate the tablespace
@param[in]	fix_dict	true if the dictionary is available to be fixed
@param[in]	purpose		FIL_TYPE_TABLESPACE or FIL_TYPE_TEMPORARY
@param[in]	id		tablespace ID
@param[in]	flags		expected FSP_SPACE_FLAGS
@param[in]	tablename	table name
If file-per-table, it is the table name in the databasename/tablename format
@param[in]	path_in		expected filepath, usually read from dictionary
@param[out]	err		DB_SUCCESS or error code
@return	tablespace
@retval	NULL	if the tablespace could not be opened */
fil_space_t*
fil_ibd_open(
	bool			validate,
	bool			fix_dict,
	fil_type_t		purpose,
	ulint			id,
	ulint			flags,
	const table_name_t&	tablename,
	const char*		path_in,
	dberr_t*		err = NULL)
	MY_ATTRIBUTE((warn_unused_result));

enum fil_load_status {
	/** The tablespace file(s) were found and valid. */
	FIL_LOAD_OK,
	/** The name no longer matches space_id */
	FIL_LOAD_ID_CHANGED,
	/** The file(s) were not found */
	FIL_LOAD_NOT_FOUND,
	/** The file(s) were not valid */
	FIL_LOAD_INVALID
};

/** Open a single-file tablespace and add it to the InnoDB data structures.
@param[in]	space_id	tablespace ID
@param[in]	filename	path/to/databasename/tablename.ibd
@param[out]	space		the tablespace, or NULL on error
@return status of the operation */
enum fil_load_status
fil_ibd_load(
	ulint		space_id,
	const char*	filename,
	fil_space_t*&	space)
	MY_ATTRIBUTE((warn_unused_result));


/***********************************************************************//**
A fault-tolerant function that tries to read the next file name in the
directory. We retry 100 times if os_file_readdir_next_file() returns -1. The
idea is to read as much good data as we can and jump over bad data.
@return 0 if ok, -1 if error even after the retries, 1 if at the end
of the directory */
int
fil_file_readdir_next_file(
/*=======================*/
	dberr_t*	err,	/*!< out: this is set to DB_ERROR if an error
				was encountered, otherwise not changed */
	const char*	dirname,/*!< in: directory name or path */
	os_file_dir_t	dir,	/*!< in: directory stream */
	os_file_stat_t*	info);	/*!< in/out: buffer where the
				info is returned */
/** Determine if a matching tablespace exists in the InnoDB tablespace
memory cache. Note that if we have not done a crash recovery at the database
startup, there may be many tablespaces which are not yet in the memory cache.
@param[in]	id		Tablespace ID
@param[in]	name		Tablespace name used in fil_space_create().
@param[in]	print_error_if_does_not_exist
				Print detailed error information to the
error log if a matching tablespace is not found from memory.
@param[in]	table_flags	table flags
@return the tablespace
@retval	NULL	if no matching tablespace exists in the memory cache */
fil_space_t*
fil_space_for_table_exists_in_mem(
	ulint		id,
	const char*	name,
	bool		print_error_if_does_not_exist,
	ulint		table_flags);

/** Try to extend a tablespace if it is smaller than the specified size.
@param[in,out]	space	tablespace
@param[in]	size	desired size in pages
@return whether the tablespace is at least as big as requested */
bool
fil_space_extend(
	fil_space_t*	space,
	ulint		size);

/** Reads or writes data. This operation could be asynchronous (aio).

@param[in]	type		IO context
@param[in]	sync		true if synchronous aio is desired
@param[in]	page_id		page id
@param[in]	page_size	page size
@param[in]	byte_offset	remainder of offset in bytes; in aio this
				must be divisible by the OS block size
@param[in]	len		how many bytes to read or write; this must
				not cross a file boundary; in aio this must
				be a block size multiple
@param[in,out]	buf		buffer where to store read data or from where
				to write; in aio this must be appropriately
				aligned
@param[in]	message		message for aio handler if non-sync aio
				used, else ignored
@param[in]	ignore_missing_space true=ignore missing space during read
@return DB_SUCCESS, DB_TABLESPACE_DELETED or DB_TABLESPACE_TRUNCATED
if we are trying to do i/o on a tablespace which does not exist */
dberr_t
fil_io(
	const IORequest&	type,
	bool			sync,
	const page_id_t&	page_id,
	const page_size_t&	page_size,
	ulint			byte_offset,
	ulint			len,
	void*			buf,
	void*			message,
	bool			ignore_missing_space = false);

/**********************************************************************//**
Waits for an aio operation to complete. This function is used to write the
handler for completed requests. The aio array of pending requests is divided
into segments (see os0file.cc for more info). The thread specifies which
segment it wants to wait for. */
void
fil_aio_wait(
/*=========*/
	ulint	segment);	/*!< in: the number of the segment in the aio
				array to wait for */
/**********************************************************************//**
Flushes to disk possible writes cached by the OS. If the space does not exist
or is being dropped, does not do anything. */
void
fil_flush(
/*======*/
	ulint	space_id);	/*!< in: file space id (this can be a group of
				log files or a tablespace of the database) */
/** Flush a tablespace.
@param[in,out]	space	tablespace to flush */
void
fil_flush(fil_space_t* space);

/** Flush to disk the writes in file spaces of the given type
possibly cached by the OS.
@param[in]	purpose	FIL_TYPE_TABLESPACE or FIL_TYPE_LOG */
void
fil_flush_file_spaces(
	fil_type_t	purpose);
/******************************************************************//**
Checks the consistency of the tablespace cache.
@return true if ok */
bool
fil_validate(void);
/*==============*/
/********************************************************************//**
Returns true if file address is undefined.
@return true if undefined */
bool
fil_addr_is_null(
/*=============*/
	fil_addr_t	addr);	/*!< in: address */
/********************************************************************//**
Get the predecessor of a file page.
@return FIL_PAGE_PREV */
ulint
fil_page_get_prev(
/*==============*/
	const byte*	page);	/*!< in: file page */
/********************************************************************//**
Get the successor of a file page.
@return FIL_PAGE_NEXT */
ulint
fil_page_get_next(
/*==============*/
	const byte*	page);	/*!< in: file page */
/*********************************************************************//**
Sets the file page type. */
void
fil_page_set_type(
/*==============*/
	byte*	page,	/*!< in/out: file page */
	ulint	type);	/*!< in: type */
/** Reset the page type.
Data files created before MySQL 5.1 may contain garbage in FIL_PAGE_TYPE.
In MySQL 3.23.53, only undo log pages and index pages were tagged.
Any other pages were written with uninitialized bytes in FIL_PAGE_TYPE.
@param[in]	page_id	page number
@param[in,out]	page	page with invalid FIL_PAGE_TYPE
@param[in]	type	expected page type
@param[in,out]	mtr	mini-transaction */
void
fil_page_reset_type(
	const page_id_t&	page_id,
	byte*			page,
	ulint			type,
	mtr_t*			mtr);

/** Get the file page type.
@param[in]	page	file page
@return page type */
inline
uint16_t
fil_page_get_type(const byte*	page)
{
	return(mach_read_from_2(page + FIL_PAGE_TYPE));
}

/** Check (and if needed, reset) the page type.
Data files created before MySQL 5.1 may contain
garbage in the FIL_PAGE_TYPE field.
In MySQL 3.23.53, only undo log pages and index pages were tagged.
Any other pages were written with uninitialized bytes in FIL_PAGE_TYPE.
@param[in]	page_id	page number
@param[in,out]	page	page with possibly invalid FIL_PAGE_TYPE
@param[in]	type	expected page type
@param[in,out]	mtr	mini-transaction */
inline
void
fil_page_check_type(
	const page_id_t&	page_id,
	byte*			page,
	ulint			type,
	mtr_t*			mtr)
{
	ulint	page_type	= fil_page_get_type(page);

	if (page_type != type) {
		fil_page_reset_type(page_id, page, type, mtr);
	}
}

/** Check (and if needed, reset) the page type.
Data files created before MySQL 5.1 may contain
garbage in the FIL_PAGE_TYPE field.
In MySQL 3.23.53, only undo log pages and index pages were tagged.
Any other pages were written with uninitialized bytes in FIL_PAGE_TYPE.
@param[in,out]	block	block with possibly invalid FIL_PAGE_TYPE
@param[in]	type	expected page type
@param[in,out]	mtr	mini-transaction */
#define fil_block_check_type(block, type, mtr)				\
	fil_page_check_type(block->page.id, block->frame, type, mtr)

/********************************************************************//**
Delete the tablespace file and any related files like .cfg.
This should not be called for temporary tables. */
void
fil_delete_file(
/*============*/
	const char*	path);	/*!< in: filepath of the ibd tablespace */

/********************************************************************//**
Looks for a pre-existing fil_space_t with the given tablespace ID
and, if found, returns the name and filepath in newly allocated buffers that the caller must free.
@param[in] space_id The tablespace ID to search for.
@param[out] name Name of the tablespace found.
@param[out] fileapth The filepath of the first datafile for thtablespace found.
@return true if tablespace is found, false if not. */
bool
fil_space_read_name_and_filepath(
	ulint	space_id,
	char**	name,
	char**	filepath);

/** Convert a file name to a tablespace name.
@param[in]	filename	directory/databasename/tablename.ibd
@return database/tablename string, to be freed with ut_free() */
char*
fil_path_to_space_name(
	const char*	filename);

/** Generate redo log for swapping two .ibd files
@param[in]	old_table	old table
@param[in]	new_table	new table
@param[in]	tmp_name	temporary table name
@param[in,out]	mtr		mini-transaction
@return innodb error code */
dberr_t
fil_mtr_rename_log(
	const dict_table_t*	old_table,
	const dict_table_t*	new_table,
	const char*		tmp_name,
	mtr_t*			mtr)
	MY_ATTRIBUTE((nonnull, warn_unused_result));

/** Acquire the fil_system mutex. */
#define fil_system_enter()	mutex_enter(&fil_system.mutex)
/** Release the fil_system mutex. */
#define fil_system_exit()	mutex_exit(&fil_system.mutex)

/*******************************************************************//**
Returns the table space by a given id, NULL if not found. */
fil_space_t*
fil_space_get_by_id(
/*================*/
	ulint	id);	/*!< in: space id */

/** Note that a non-predefined persistent tablespace has been modified
by redo log.
@param[in,out]	space	tablespace */
void
fil_names_dirty(
	fil_space_t*	space);

/** Write MLOG_FILE_NAME records when a non-predefined persistent
tablespace was modified for the first time since the latest
fil_names_clear().
@param[in,out]	space	tablespace
@param[in,out]	mtr	mini-transaction */
void
fil_names_dirty_and_write(
	fil_space_t*	space,
	mtr_t*		mtr);

/** Write MLOG_FILE_NAME records if a persistent tablespace was modified
for the first time since the latest fil_names_clear().
@param[in,out]	space	tablespace
@param[in,out]	mtr	mini-transaction
@return whether any MLOG_FILE_NAME record was written */
inline MY_ATTRIBUTE((warn_unused_result))
bool
fil_names_write_if_was_clean(
	fil_space_t*	space,
	mtr_t*		mtr)
{
	ut_ad(log_mutex_own());

	if (space == NULL) {
		return(false);
	}

	const bool	was_clean = space->max_lsn == 0;
	ut_ad(space->max_lsn <= log_sys.lsn);
	space->max_lsn = log_sys.lsn;

	if (was_clean) {
		fil_names_dirty_and_write(space, mtr);
	}

	return(was_clean);
}

extern volatile bool	recv_recovery_on;

/** During crash recovery, open a tablespace if it had not been opened
yet, to get valid size and flags.
@param[in,out]	space	tablespace */
inline
void
fil_space_open_if_needed(
	fil_space_t*	space)
{
	ut_ad(recv_recovery_on);

	if (space->size == 0) {
		/* Initially, size and flags will be set to 0,
		until the files are opened for the first time.
		fil_space_get_size() will open the file
		and adjust the size and flags. */
#ifdef UNIV_DEBUG
		ulint		size	=
#endif /* UNIV_DEBUG */
			fil_space_get_size(space->id);
		ut_ad(size == space->size);
	}
}

/** On a log checkpoint, reset fil_names_dirty_and_write() flags
and write out MLOG_FILE_NAME and MLOG_CHECKPOINT if needed.
@param[in]	lsn		checkpoint LSN
@param[in]	do_write	whether to always write MLOG_CHECKPOINT
@return whether anything was written to the redo log
@retval false	if no flags were set and nothing written
@retval true	if anything was written to the redo log */
bool
fil_names_clear(
	lsn_t	lsn,
	bool	do_write);

#ifdef UNIV_ENABLE_UNIT_TEST_MAKE_FILEPATH
void test_make_filepath();
#endif /* UNIV_ENABLE_UNIT_TEST_MAKE_FILEPATH */

/** Determine the block size of the data file.
@param[in]	space		tablespace
@param[in]	offset		page number
@return	block size */
UNIV_INTERN
ulint
fil_space_get_block_size(const fil_space_t* space, unsigned offset);

#include "fil0fil.ic"
#endif /* UNIV_INNOCHECKSUM */

#endif /* fil0fil_h */<|MERGE_RESOLUTION|>--- conflicted
+++ resolved
@@ -218,9 +218,11 @@
 	@param[in]	name	table name after renaming
 	@param[in]	path	tablespace file name after renaming
 	@param[in]	log	whether to write redo log
+	@param[in]	replace	whether to ignore the existence of path
 	@return	error code
 	@retval	DB_SUCCESS	on success */
-	dberr_t rename(const char* name, const char* path, bool log);
+	dberr_t rename(const char* name, const char* path, bool log,
+		       bool replace = false);
 
 	/** Note that the tablespace has been imported.
 	Initially, purpose=FIL_TYPE_IMPORT so that no redo log is
@@ -915,61 +917,6 @@
 	ulint	id);	/*!< in: space id */
 
 /*******************************************************************//**
-<<<<<<< HEAD
-=======
-Discards a single-table tablespace. The tablespace must be cached in the
-memory cache. Discarding is like deleting a tablespace, but
-
- 1. We do not drop the table from the data dictionary;
-
- 2. We remove all insert buffer entries for the tablespace immediately;
-    in DROP TABLE they are only removed gradually in the background;
-
- 3. When the user does IMPORT TABLESPACE, the tablespace will have the
-    same id as it originally had.
-
- 4. Free all the pages in use by the tablespace if rename=true.
-@return DB_SUCCESS or error */
-dberr_t
-fil_discard_tablespace(
-/*===================*/
-	ulint	id)	/*!< in: space id */
-	MY_ATTRIBUTE((warn_unused_result));
-
-/** Test if a tablespace file can be renamed to a new filepath by checking
-if that the old filepath exists and the new filepath does not exist.
-@param[in]	space_id	tablespace id
-@param[in]	old_path	old filepath
-@param[in]	new_path	new filepath
-@param[in]	is_discarded	whether the tablespace is discarded
-@param[in]	replace_new	whether to ignore the existence of new_path
-@return innodb error code */
-dberr_t
-fil_rename_tablespace_check(
-	ulint		space_id,
-	const char*	old_path,
-	const char*	new_path,
-	bool		is_discarded,
-	bool		replace_new = false);
-
-/** Rename a single-table tablespace.
-The tablespace must exist in the memory cache.
-@param[in]	id		tablespace identifier
-@param[in]	old_path	old file name
-@param[in]	new_name	new table name in the
-databasename/tablename format
-@param[in]	new_path_in	new file name,
-or NULL if it is located in the normal data directory
-@return true if success */
-bool
-fil_rename_tablespace(
-	ulint		id,
-	const char*	old_path,
-	const char*	new_name,
-	const char*	new_path_in);
-
-/*******************************************************************//**
->>>>>>> 75f8e86f
 Allocates and builds a file name from a path, a table or tablespace name
 and a suffix. The string must be freed by caller with ut_free().
 @param[in] path NULL or the direcory path or the full path and filename.
