--- conflicted
+++ resolved
@@ -5,12 +5,7 @@
 connection slave;
 show variables like 'tokudb_rpl_unique_checks%';
 Variable_name	Value
-<<<<<<< HEAD
-tokudb_rpl_unique_checks	OFF
-tokudb_rpl_unique_checks_delay	5000
 connection master;
-=======
->>>>>>> f1bcfbb4
 create table t (a bigint not null, primary key(a)) engine=tokudb;
 insert into t values (1);
 insert into t values (2),(3);
