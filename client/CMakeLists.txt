# Copyright (C) 2006 MySQL AB
# 
# This program is free software; you can redistribute it and/or modify
# it under the terms of the GNU General Public License as published by
# the Free Software Foundation; version 2 of the License.
# 
# This program is distributed in the hope that it will be useful,
# but WITHOUT ANY WARRANTY; without even the implied warranty of
# MERCHANTABILITY or FITNESS FOR A PARTICULAR PURPOSE.  See the
# GNU General Public License for more details.
# 
# You should have received a copy of the GNU General Public License
# along with this program; if not, write to the Free Software
# Foundation, Inc., 51 Franklin St, Fifth Floor, Boston, MA  02110-1301  USA
INCLUDE("${PROJECT_SOURCE_DIR}/win/mysql_manifest.cmake")

SET(CMAKE_CXX_FLAGS_DEBUG "${CMAKE_CXX_FLAGS_DEBUG} -DSAFEMALLOC -DSAFE_MUTEX")
SET(CMAKE_C_FLAGS_DEBUG "${CMAKE_C_FLAGS_DEBUG} -DSAFEMALLOC -DSAFE_MUTEX")

# The old Windows build method used renamed (.cc -> .cpp) source files, fails
# in #include in mysqlbinlog.cc. So disable that using the USING_CMAKE define.
<<<<<<< HEAD
ADD_DEFINITIONS(-DUSING_CMAKE)

# USE_TLS needed because of bug#28860
ADD_DEFINITIONS(-DUSE_TLS)

INCLUDE_DIRECTORIES(${CMAKE_SOURCE_DIR}/include 
                    ${CMAKE_SOURCE_DIR}/zlib 
                    ${CMAKE_SOURCE_DIR}/extra/yassl/include 
=======
ADD_DEFINITIONS(-DUSING_CMAKE -DYASSL_PREFIX)
INCLUDE_DIRECTORIES(${CMAKE_SOURCE_DIR}/include
                    ${CMAKE_SOURCE_DIR}/zlib
                    ${CMAKE_SOURCE_DIR}/extra/yassl/include
                    ${CMAKE_SOURCE_DIR}/extra/yassl/taocrypt/include
                    ${CMAKE_SOURCE_DIR}/extra/yassl/taocrypt/mySTL
>>>>>>> c64fca9e
                    ${CMAKE_SOURCE_DIR}/libmysql
                    ${CMAKE_SOURCE_DIR}/regex
                    ${CMAKE_SOURCE_DIR}/mysys
                    ${CMAKE_SOURCE_DIR}/sql
                    ${CMAKE_SOURCE_DIR}/strings)

SET(YASSL_SOURCES ../extra/yassl/src/buffer.cpp
                  ../extra/yassl/src/cert_wrapper.cpp
                  ../extra/yassl/src/crypto_wrapper.cpp
                  ../extra/yassl/src/handshake.cpp
                  ../extra/yassl/src/lock.cpp 
                  ../extra/yassl/src/log.cpp 
                  ../extra/yassl/src/socket_wrapper.cpp
                  ../extra/yassl/src/ssl.cpp
                  ../extra/yassl/src/timer.cpp
                  ../extra/yassl/src/yassl_error.cpp
                  ../extra/yassl/src/yassl_imp.cpp
                  ../extra/yassl/src/yassl_int.cpp)
				  
SET(TAOCRYPT_SOURCES ../extra/yassl/taocrypt/src/aes.cpp
                     ../extra/yassl/taocrypt/src/aestables.cpp
                     ../extra/yassl/taocrypt/src/algebra.cpp
                     ../extra/yassl/taocrypt/src/arc4.cpp
                     ../extra/yassl/taocrypt/src/asn.cpp
                     ../extra/yassl/taocrypt/src/coding.cpp
                     ../extra/yassl/taocrypt/src/des.cpp
                     ../extra/yassl/taocrypt/src/dh.cpp
                     ../extra/yassl/taocrypt/src/dsa.cpp
                     ../extra/yassl/taocrypt/src/file.cpp
                     ../extra/yassl/taocrypt/src/hash.cpp
                     ../extra/yassl/taocrypt/src/integer.cpp
                     ../extra/yassl/taocrypt/src/md2.cpp
                     ../extra/yassl/taocrypt/src/md4.cpp
                     ../extra/yassl/taocrypt/src/md5.cpp
                     ../extra/yassl/taocrypt/src/misc.cpp
                     ../extra/yassl/taocrypt/src/random.cpp
                     ../extra/yassl/taocrypt/src/ripemd.cpp
                     ../extra/yassl/taocrypt/src/rsa.cpp
                     ../extra/yassl/taocrypt/src/sha.cpp)

ADD_LIBRARY(mysqlclient ../mysys/array.c ../strings/bchange.c ../strings/bmove.c 
                        ../strings/bmove_upp.c ../mysys/charset-def.c ../mysys/charset.c
                        ../sql-common/client.c ../strings/ctype-big5.c ../strings/ctype-bin.c 
                        ../strings/ctype-cp932.c ../strings/ctype-czech.c ../strings/ctype-euc_kr.c 
                        ../strings/ctype-eucjpms.c ../strings/ctype-extra.c ../strings/ctype-gb2312.c
                        ../strings/ctype-gbk.c ../strings/ctype-latin1.c ../strings/ctype-mb.c 
                        ../strings/ctype-simple.c ../strings/ctype-sjis.c ../strings/ctype-tis620.c 
                        ../strings/ctype-uca.c ../strings/ctype-ucs2.c ../strings/ctype-ujis.c 
                        ../strings/ctype-utf8.c ../strings/ctype-win1250ch.c ../strings/ctype.c 
                        ../mysys/default.c ../libmysql/errmsg.c ../mysys/errors.c
                        ../libmysql/get_password.c ../strings/int2str.c ../strings/is_prefix.c 
                        ../libmysql/libmysql.c ../mysys/list.c ../strings/llstr.c
                        ../strings/longlong2str.c ../libmysql/manager.c ../mysys/mf_cache.c 
                        ../mysys/mf_dirname.c ../mysys/mf_fn_ext.c ../mysys/mf_format.c 
                        ../mysys/mf_iocache.c ../mysys/mf_iocache2.c ../mysys/mf_loadpath.c 
                        ../mysys/mf_pack.c ../mysys/mf_path.c ../mysys/mf_tempfile.c ../mysys/mf_unixpath.c 
                        ../mysys/mf_wcomp.c ../mysys/mulalloc.c ../mysys/my_access.c ../mysys/my_alloc.c 
                        ../mysys/my_chsize.c ../mysys/my_compress.c ../mysys/my_create.c
                        ../mysys/my_delete.c ../mysys/my_div.c ../mysys/my_error.c ../mysys/my_file.c 
                        ../mysys/my_fopen.c ../mysys/my_fstream.c  ../mysys/my_gethostbyname.c 
                        ../mysys/my_getopt.c ../mysys/my_getwd.c ../mysys/my_init.c ../mysys/my_lib.c
                        ../mysys/my_malloc.c ../mysys/my_messnc.c ../mysys/my_net.c ../mysys/my_once.c 
                        ../mysys/my_open.c ../mysys/my_pread.c  ../mysys/my_pthread.c ../mysys/my_read.c 
                        ../mysys/my_realloc.c ../mysys/my_rename.c ../mysys/my_seek.c  
                        ../mysys/my_static.c ../strings/my_strtoll10.c ../mysys/my_symlink.c 
                        ../mysys/my_symlink2.c ../mysys/my_thr_init.c  ../sql-common/my_time.c 
                        ../strings/my_vsnprintf.c ../mysys/my_wincond.c ../mysys/my_winthread.c 
                        ../mysys/my_write.c ../sql/net_serv.cc ../sql-common/pack.c ../sql/password.c 
                        ../mysys/safemalloc.c ../mysys/sha1.c ../strings/str2int.c
                        ../strings/str_alloc.c ../strings/strcend.c ../strings/strcont.c ../strings/strend.c 
                        ../strings/strfill.c ../mysys/string.c ../strings/strinstr.c ../strings/strmake.c 
                        ../strings/strmov.c ../strings/strnlen.c ../strings/strnmov.c ../strings/strtod.c
                        ../strings/strtoll.c ../strings/strtoull.c ../strings/strxmov.c ../strings/strxnmov.c 
                        ../mysys/thr_mutex.c ../mysys/typelib.c ../vio/vio.c ../vio/viosocket.c 
                        ../vio/viossl.c ../vio/viosslfactories.c ../strings/xml.c
                        ${YASSL_SOURCES} ${TAOCRYPT_SOURCES}       
                        )
                        

ADD_DEPENDENCIES(mysqlclient GenError)
ADD_EXECUTABLE(mysql completion_hash.cc mysql.cc readline.cc sql_string.cc)
LINK_DIRECTORIES(${MYSQL_BINARY_DIR}/mysys ${MYSQL_BINARY_DIR}/zlib)
TARGET_LINK_LIBRARIES(mysql mysqlclient mysys zlib dbug wsock32)

ADD_EXECUTABLE(mysqltest mysqltest.c)
TARGET_LINK_LIBRARIES(mysqltest mysqlclient mysys zlib dbug regex wsock32)

ADD_EXECUTABLE(mysqlcheck mysqlcheck.c)
TARGET_LINK_LIBRARIES(mysqlcheck mysqlclient dbug zlib wsock32)

ADD_EXECUTABLE(mysqldump mysqldump.c ../sql-common/my_user.c)
TARGET_LINK_LIBRARIES(mysqldump mysqlclient mysys dbug zlib wsock32)

ADD_EXECUTABLE(mysqlimport mysqlimport.c)
TARGET_LINK_LIBRARIES(mysqlimport mysqlclient mysys dbug zlib wsock32)

ADD_EXECUTABLE(mysql_upgrade mysql_upgrade.c ../mysys/my_getpagesize.c)
TARGET_LINK_LIBRARIES(mysql_upgrade mysqlclient mysys dbug zlib wsock32)
ADD_DEPENDENCIES(mysql_upgrade GenFixPrivs)

ADD_EXECUTABLE(mysqlshow mysqlshow.c)
TARGET_LINK_LIBRARIES(mysqlshow mysqlclient mysys dbug zlib wsock32)

ADD_EXECUTABLE(mysqlbinlog mysqlbinlog.cc ../mysys/mf_tempdir.c ../mysys/my_new.cc
                           ../mysys/my_bit.c ../mysys/my_bitmap.c 
                           ../mysys/base64.c)
TARGET_LINK_LIBRARIES(mysqlbinlog mysqlclient dbug zlib wsock32)

ADD_EXECUTABLE(mysqladmin mysqladmin.cc)
TARGET_LINK_LIBRARIES(mysqladmin mysqlclient mysys dbug zlib wsock32)

ADD_EXECUTABLE(echo echo.c)

IF(EMBED_MANIFESTS)
  MYSQL_EMBED_MANIFEST("mysql" "asInvoker")
  MYSQL_EMBED_MANIFEST("mysqltest" "asInvoker")
  MYSQL_EMBED_MANIFEST("mysqlcheck" "asInvoker")
  MYSQL_EMBED_MANIFEST("mysqldump" "asInvoker")
  MYSQL_EMBED_MANIFEST("mysqlimport" "asInvoker")
  MYSQL_EMBED_MANIFEST("mysql_upgrade" "asInvoker")
  MYSQL_EMBED_MANIFEST("mysqlshow" "asInvoker")
  MYSQL_EMBED_MANIFEST("mysqlbinlog" "asInvoker")
  MYSQL_EMBED_MANIFEST("mysqladmin" "asInvoker")
  MYSQL_EMBED_MANIFEST("echo" "asInvoker")
ENDIF(EMBED_MANIFESTS)
<|MERGE_RESOLUTION|>--- conflicted
+++ resolved
@@ -19,23 +19,13 @@
 
 # The old Windows build method used renamed (.cc -> .cpp) source files, fails
 # in #include in mysqlbinlog.cc. So disable that using the USING_CMAKE define.
-<<<<<<< HEAD
-ADD_DEFINITIONS(-DUSING_CMAKE)
+ADD_DEFINITIONS(-DUSING_CMAKE -DYASSL_PREFIX -DUSE_TLS)
 
-# USE_TLS needed because of bug#28860
-ADD_DEFINITIONS(-DUSE_TLS)
-
-INCLUDE_DIRECTORIES(${CMAKE_SOURCE_DIR}/include 
-                    ${CMAKE_SOURCE_DIR}/zlib 
-                    ${CMAKE_SOURCE_DIR}/extra/yassl/include 
-=======
-ADD_DEFINITIONS(-DUSING_CMAKE -DYASSL_PREFIX)
 INCLUDE_DIRECTORIES(${CMAKE_SOURCE_DIR}/include
                     ${CMAKE_SOURCE_DIR}/zlib
                     ${CMAKE_SOURCE_DIR}/extra/yassl/include
                     ${CMAKE_SOURCE_DIR}/extra/yassl/taocrypt/include
                     ${CMAKE_SOURCE_DIR}/extra/yassl/taocrypt/mySTL
->>>>>>> c64fca9e
                     ${CMAKE_SOURCE_DIR}/libmysql
                     ${CMAKE_SOURCE_DIR}/regex
                     ${CMAKE_SOURCE_DIR}/mysys
