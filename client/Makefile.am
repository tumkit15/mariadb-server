--- conflicted
+++ resolved
@@ -1,11 +1,6 @@
-<<<<<<< HEAD
-# Copyright (C) 2000-2006 MySQL AB
+# Copyright (c) 2000-2008 MySQL AB, 2009 Sun Microsystems, Inc.
+# Use is subject to license terms.
 #
-=======
-# Copyright (c) 2000-2007 MySQL AB, 2009 Sun Microsystems, Inc.
-# Use is subject to license terms.
-# 
->>>>>>> bed786b6
 # This program is free software; you can redistribute it and/or modify
 # it under the terms of the GNU General Public License as published by
 # the Free Software Foundation; version 2 of the License.
