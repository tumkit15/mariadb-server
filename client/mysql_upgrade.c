--- conflicted
+++ resolved
@@ -250,10 +250,7 @@
 {
   char buf[512]= {0};
   FILE *res_file;
-<<<<<<< HEAD
-=======
   int error;
->>>>>>> 09e6e661
 
   if (!(res_file= popen(cmd, "r")))
     die("popen(\"%s\", \"r\") failed", cmd);
@@ -273,12 +270,8 @@
     }
   }
 
-<<<<<<< HEAD
-  return WEXITSTATUS(pclose(res_file));
-=======
   error= pclose(res_file);
   return WEXITSTATUS(error);
->>>>>>> 09e6e661
 }
 
 
@@ -587,18 +580,6 @@
     return;
   }
 
-<<<<<<< HEAD
-    /* Write new version to file, just print a message if it fails */
-  if (!fputs(MYSQL_SERVER_VERSION, out))
-    fprintf(stderr,
-            "Could not write to the upgrade info file '%s' in "
-            "the MySQL Servers datadir, errno: %d\n",
-            upgrade_info_file, errno);
-
-  my_fclose(out, MYF(0));
-}
-
-=======
   /* Write new version to file */
   fputs(MYSQL_SERVER_VERSION, out);
   my_fclose(out, MYF(0));
@@ -614,21 +595,13 @@
             upgrade_info_file, errno);
   return;
 }
->>>>>>> 09e6e661
+
 
 /*
   Check and upgrade(if neccessary) all tables
   in the server using "mysqlcheck --check-upgrade .."
 */
 
-<<<<<<< HEAD
-=======
-/*
-  Check and upgrade(if neccessary) all tables
-  in the server using "mysqlcheck --check-upgrade .."
-*/
-
->>>>>>> 09e6e661
 static int run_mysqlcheck_upgrade(void)
 {
   verbose("Running 'mysqlcheck'...");
