/************************************************************************************
  Copyright (C) 2014 MariaDB Corporation AB

  This library is free software; you can redistribute it and/or
  modify it under the terms of the GNU Library General Public
  License as published by the Free Software Foundation; either
  version 2 of the License, or (at your option) any later version.

  This library is distributed in the hope that it will be useful,
  but WITHOUT ANY WARRANTY; without even the implied warranty of
  MERCHANTABILITY or FITNESS FOR A PARTICULAR PURPOSE.  See the GNU
  Library General Public License for more details.

  You should have received a copy of the GNU Library General Public
  License along with this library; if not see <http://www.gnu.org/licenses>
  or write to the Free Software Foundation, Inc.,
  51 Franklin St., Fifth Floor, Boston, MA 02110, USA

 *************************************************************************************/

/*
 * this is the abstraction layer for communication via SSL.
 * The following SSL libraries/variants are currently supported:
 * - openssl
 * - gnutls
 * - schannel (windows only)
 * 
 * Different SSL variants are implemented as plugins
 * On Windows schannel is implemented as (standard)
 * built-in plugin.
 */

#ifdef HAVE_SSL

#include <my_global.h>
#include <my_sys.h>
#include <ma_common.h>
#include <string.h>
//#include <ma_secure.h>
#include <errmsg.h>
#include <ma_pvio.h>
#include <ma_ssl.h>
#include <mysql/client_plugin.h>

/*
#include <mysql_async.h>
#include <my_context.h>
*/

/* Errors should be handled via pvio callback function */
my_bool ma_ssl_initialized= FALSE;
unsigned int mariadb_deinitialize_ssl= 1;

char *ssl_protocol_version[5]= {"unknown", "SSL3", "TLS1.0", "TLS1.1", "TLS1.2"};

MARIADB_SSL *ma_pvio_ssl_init(MYSQL *mysql)
{
  MARIADB_SSL *cssl= NULL;

  if (!ma_ssl_initialized)
    ma_ssl_start(mysql->net.last_error, MYSQL_ERRMSG_SIZE);

  if (!(cssl= (MARIADB_SSL *)my_malloc(sizeof(MARIADB_SSL), 
                                      MYF(MY_WME | MY_ZEROFILL))))
  {
    return NULL;
  }

  /* register error routine and methods */
  cssl->pvio= mysql->net.pvio;
  if (!(cssl->ssl= ma_ssl_init(mysql)))
  {
    my_free(cssl);
    cssl= NULL;
  }
  return cssl;
}

my_bool ma_pvio_ssl_connect(MARIADB_SSL *cssl)
{
  my_bool rc;
  
  if ((rc= ma_ssl_connect(cssl)))
    ma_ssl_close(cssl);
  return rc;
}

size_t ma_pvio_ssl_read(MARIADB_SSL *cssl, const uchar* buffer, size_t length)
{
  return ma_ssl_read(cssl, buffer, length);
}

size_t ma_pvio_ssl_write(MARIADB_SSL *cssl, const uchar* buffer, size_t length)
{
  return ma_ssl_write(cssl, buffer, length);
}

my_bool ma_pvio_ssl_close(MARIADB_SSL *cssl)
{
  return ma_ssl_close(cssl);
}

int ma_pvio_ssl_verify_server_cert(MARIADB_SSL *cssl)
{
  return ma_ssl_verify_server_cert(cssl);
}

const char *ma_pvio_ssl_cipher(MARIADB_SSL *cssl)
{
  return ma_ssl_get_cipher(cssl);
}

<<<<<<< HEAD
=======
void ma_pvio_ssl_end()
{
  return ma_ssl_end();
}

>>>>>>> 6bed75bb
my_bool ma_pvio_ssl_get_protocol_version(MARIADB_SSL *cssl, struct st_ssl_version *version)
{
  return ma_ssl_get_protocol_version(cssl, version);
}

static my_bool ma_pvio_ssl_compare_fp(char *fp1, unsigned int fp1_len,
                                   char *fp2, unsigned int fp2_len)
{
  char hexstr[64];

  fp1_len= (unsigned int)mysql_hex_string(hexstr, fp1, fp1_len);
#ifdef WIN32
  if (strnicmp(hexstr, fp2, fp1_len) != 0)
#else
  if (strncasecmp(hexstr, fp2, fp1_len) != 0)
#endif
   return 1;
  return 0;
}

my_bool ma_pvio_ssl_check_fp(MARIADB_SSL *cssl, const char *fp, const char *fp_list)
{
  unsigned int cert_fp_len= 64;
  unsigned char cert_fp[64];
  my_bool rc=1;

  if ((cert_fp_len= ma_ssl_get_finger_print(cssl, cert_fp, cert_fp_len)) < 1)
    goto end;
  if (fp)
    rc= ma_pvio_ssl_compare_fp(cert_fp, cert_fp_len, (char *)fp, (unsigned int)strlen(fp));
  else if (fp_list)
  {
    FILE *fp;
    char buff[255];

    if (!(fp = fopen(fp_list, "r")))
    {
/*      
      my_set_error(mysql, CR_SSL_CONNECTION_ERROR, SQLSTATE_UNKNOWN,
                          ER(CR_SSL_CONNECTION_ERROR), 
                          "Can't open finger print list");
                          */
      goto end;
    }

    while (fgets(buff, sizeof(buff)-1, fp))
    {
      /* remove trailing new line character */
      char *pos= strchr(buff, '\r');
      if (!pos)
        pos= strchr(buff, '\n');
      if (pos)
        *pos= '\0';
        
      if (!ma_pvio_ssl_compare_fp(cert_fp, cert_fp_len, buff, (unsigned int)strlen(buff)))
      {
        /* finger print is valid: close file and exit */
        fclose(fp);
        rc= 0;
        goto end;
      }
    }

    /* No finger print matched - close file and return error */
    fclose(fp);
  }


end:
  return rc;
}
#endif /* HAVE_SSL */<|MERGE_RESOLUTION|>--- conflicted
+++ resolved
@@ -110,14 +110,11 @@
   return ma_ssl_get_cipher(cssl);
 }
 
-<<<<<<< HEAD
-=======
 void ma_pvio_ssl_end()
 {
   return ma_ssl_end();
 }
 
->>>>>>> 6bed75bb
 my_bool ma_pvio_ssl_get_protocol_version(MARIADB_SSL *cssl, struct st_ssl_version *version)
 {
   return ma_ssl_get_protocol_version(cssl, version);
