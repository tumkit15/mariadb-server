--- conflicted
+++ resolved
@@ -195,16 +195,10 @@
 /* Remove unwanted characters from connection */
 void net_clear(NET *net)
 {
-<<<<<<< HEAD
-  size_t len;
-  DBUG_ENTER("net_clear");
-  ma_pvio_has_data(net->pvio, &len);
-=======
 //  size_t len;
   DBUG_ENTER("net_clear");
 /*  if (net->pvio)
     ma_pvio_has_data(net->pvio, &len); */
->>>>>>> 6bed75bb
   net->compress_pkt_nr= net->pkt_nr=0;				/* Ready for new command */
   net->write_pos=net->buff;
   if (net->mbuff)
