/* Copyright (C) 2000 MySQL AB & MySQL Finland AB & TCX DataKonsult AB

   This program is free software; you can redistribute it and/or modify
   it under the terms of the GNU General Public License as published by
   the Free Software Foundation; either version 2 of the License, or
   (at your option) any later version.

   This program is distributed in the hope that it will be useful,
   but WITHOUT ANY WARRANTY; without even the implied warranty of
   MERCHANTABILITY or FITNESS FOR A PARTICULAR PURPOSE.  See the
   GNU General Public License for more details.

   You should have received a copy of the GNU General Public License
   along with this program; if not, write to the Free Software
   Foundation, Inc., 59 Temple Place, Suite 330, Boston, MA  02111-1307  USA */

/* Remove a row from a MyISAM table */

#include "fulltext.h"
#include "rt_index.h"
#include <assert.h>

#ifdef	__WIN__
#include <errno.h>
#endif

static int d_search(MI_INFO *info,MI_KEYDEF *keyinfo,uint comp_flag,
                    uchar *key,uint key_length,my_off_t page,uchar *anc_buff);
static int del(MI_INFO *info,MI_KEYDEF *keyinfo,uchar *key,uchar *anc_buff,
	       my_off_t leaf_page,uchar *leaf_buff,uchar *keypos,
	       my_off_t next_block,uchar *ret_key);
static int underflow(MI_INFO *info,MI_KEYDEF *keyinfo,uchar *anc_buff,
		     my_off_t leaf_page,uchar *leaf_buff,uchar *keypos);
static uint remove_key(MI_KEYDEF *keyinfo,uint nod_flag,uchar *keypos,
		       uchar *lastkey,uchar *page_end,
		       my_off_t *next_block);
static int _mi_ck_real_delete(register MI_INFO *info,MI_KEYDEF *keyinfo,
			      uchar *key, uint key_length, my_off_t *root);


int mi_delete(MI_INFO *info,const byte *record)
{
  uint i;
  uchar *old_key;
  int save_errno;
  char lastpos[8];

  MYISAM_SHARE *share=info->s;
  DBUG_ENTER("mi_delete");

	/* Test if record is in datafile */

  if (!(info->update & HA_STATE_AKTIV))
  {
    DBUG_RETURN(my_errno=HA_ERR_KEY_NOT_FOUND);	/* No database read */
  }
  if (share->options & HA_OPTION_READ_ONLY_DATA)
  {
    DBUG_RETURN(my_errno=EACCES);
  }
  if (_mi_readinfo(info,F_WRLCK,1))
    DBUG_RETURN(my_errno);
  if (info->s->calc_checksum)
    info->checksum=(*info->s->calc_checksum)(info,record);
  if ((*share->compare_record)(info,record))
    goto err;				/* Error on read-check */

  if (_mi_mark_file_changed(info))
    goto err;

	/* Remove all keys from the .ISAM file */

  old_key=info->lastkey2;
  for (i=0 ; i < share->base.keys ; i++ )
  {
    if (((ulonglong) 1 << i) & info->s->state.key_map)
    {
      info->s->keyinfo[i].version++;
      if (info->s->keyinfo[i].flag & HA_FULLTEXT )
      {
        if (_mi_ft_del(info,i,(char*) old_key,record,info->lastpos))
          goto err;
      }
      else
      {
        if (info->s->keyinfo[i].ck_delete(info,i,old_key,
                _mi_make_key(info,i,old_key,record,info->lastpos)))
          goto err;
      }
    }
  }

  if ((*share->delete_record)(info))
    goto err;				/* Remove record from database */
  info->s->state.checksum-=info->checksum;

  info->update= HA_STATE_CHANGED+HA_STATE_DELETED+HA_STATE_ROW_CHANGED;
  info->state->records--;

  mi_sizestore(lastpos,info->lastpos);
  myisam_log_command(MI_LOG_DELETE,info,(byte*) lastpos,sizeof(lastpos),0);
  VOID(_mi_writeinfo(info,WRITEINFO_UPDATE_KEYFILE));
  allow_break();			/* Allow SIGHUP & SIGINT */
  if (info->invalidator != 0)
  {
    DBUG_PRINT("info", ("invalidator... '%s' (delete)", info->filename));
    (*info->invalidator)(info->filename);
    info->invalidator=0;
  }
  DBUG_RETURN(0);

err:
  save_errno=my_errno;
  mi_sizestore(lastpos,info->lastpos);
  myisam_log_command(MI_LOG_DELETE,info,(byte*) lastpos, sizeof(lastpos),0);
  if (save_errno != HA_ERR_RECORD_CHANGED)
    mi_mark_crashed(info);		/* mark table crashed */
  VOID(_mi_writeinfo(info,WRITEINFO_UPDATE_KEYFILE));
  info->update|=HA_STATE_WRITTEN;	/* Buffer changed */
  allow_break();			/* Allow SIGHUP & SIGINT */
  my_errno=save_errno;
  if (save_errno == HA_ERR_KEY_NOT_FOUND)
    my_errno=HA_ERR_CRASHED;

  DBUG_RETURN(my_errno);
} /* mi_delete */


	/* Remove a key from the btree index */

int _mi_ck_delete(register MI_INFO *info, uint keynr, uchar *key,
		  uint key_length)
{
  return _mi_ck_real_delete(info, info->s->keyinfo+keynr, key, key_length,
                            &info->s->state.key_root[keynr]);
} /* _mi_ck_delete */


static int _mi_ck_real_delete(register MI_INFO *info, MI_KEYDEF *keyinfo,
			      uchar *key, uint key_length, my_off_t *root)
{
  int error;
  uint nod_flag;
  my_off_t old_root;
  uchar *root_buff;
  DBUG_ENTER("_mi_ck_real_delete");

  if ((old_root=*root) == HA_OFFSET_ERROR)
  {
    DBUG_RETURN(my_errno=HA_ERR_CRASHED);
  }
  if (!(root_buff= (uchar*) my_alloca((uint) keyinfo->block_length+
				      MI_MAX_KEY_BUFF*2)))
  {
    DBUG_PRINT("error",("Couldn't allocate memory"));
    DBUG_RETURN(my_errno=ENOMEM);
  }
  DBUG_PRINT("info",("root_page: %ld",old_root));
  if (!_mi_fetch_keypage(info,keyinfo,old_root,DFLT_INIT_HITS,root_buff,0))
  {
    error= -1;
    goto err;
  }
  if ((error=d_search(info,keyinfo,
                      (keyinfo->flag & HA_FULLTEXT ? SEARCH_FIND
                                                   : SEARCH_SAME),
                       key,key_length,old_root,root_buff)) >0)
  {
    if (error == 2)
    {
      DBUG_PRINT("test",("Enlarging of root when deleting"));
      error=_mi_enlarge_root(info,keyinfo,key,root);
    }
    else /* error == 1 */
    {
      if (mi_getint(root_buff) <= (nod_flag=mi_test_if_nod(root_buff))+3)
      {
	error=0;
	if (nod_flag)
	  *root=_mi_kpos(nod_flag,root_buff+2+nod_flag);
	else
	  *root=HA_OFFSET_ERROR;
	if (_mi_dispose(info,keyinfo,old_root,DFLT_INIT_HITS))
	  error= -1;
      }
      else
	error=_mi_write_keypage(info,keyinfo,old_root,
                                DFLT_INIT_HITS,root_buff);
    }
  }
err:
  my_afree((gptr) root_buff);
  DBUG_PRINT("exit",("Return: %d",error));
  DBUG_RETURN(error);
} /* _mi_ck_real_delete */


	/*
	** Remove key below key root
	** Return values:
	** 1 if there are less buffers;  In this case anc_buff is not saved
	** 2 if there are more buffers
	** -1 on errors
	*/

static int d_search(register MI_INFO *info, register MI_KEYDEF *keyinfo,
                    uint comp_flag, uchar *key, uint key_length,
                    my_off_t page, uchar *anc_buff)
{
  int flag,ret_value,save_flag;
  uint length,nod_flag,search_key_length;
  my_bool last_key;
  uchar *leaf_buff,*keypos;
  my_off_t leaf_page,next_block;
  uchar lastkey[MI_MAX_KEY_BUFF];
  DBUG_ENTER("d_search");
  DBUG_DUMP("page",(byte*) anc_buff,mi_getint(anc_buff));

  search_key_length= (comp_flag & SEARCH_FIND) ? key_length : USE_WHOLE_KEY;
  flag=(*keyinfo->bin_search)(info,keyinfo,anc_buff,key, search_key_length,
                              comp_flag, &keypos, lastkey, &last_key);
  if (flag == MI_FOUND_WRONG_KEY)
  {
    DBUG_PRINT("error",("Found wrong key"));
    DBUG_RETURN(-1);
  }
  nod_flag=mi_test_if_nod(anc_buff);

  if (!flag && keyinfo->flag & HA_FULLTEXT)
  {
    uint off;
    int  subkeys;

    get_key_full_length_rdonly(off, lastkey);
    subkeys=ft_sintXkorr(lastkey+off);
    DBUG_ASSERT(info->ft1_to_ft2==0 || subkeys >=0);
    comp_flag=SEARCH_SAME;
    if (subkeys >= 0)
    {
      /* normal word, one-level tree structure */
      if (info->ft1_to_ft2)
      {
        /* we're in ft1->ft2 conversion mode. Saving key data */
        insert_dynamic(info->ft1_to_ft2, lastkey+off);
      }
      else
      {
        /* we need exact match only if not in ft1->ft2 conversion mode */
        flag=(*keyinfo->bin_search)(info,keyinfo,anc_buff,key,USE_WHOLE_KEY,
                                    comp_flag, &keypos, lastkey, &last_key);
      }
      /* fall through to normal delete */
    }
    else
    {
      /* popular word. two-level tree. going down */
      uint tmp_key_length;
      my_off_t root;
      uchar *kpos=keypos;

      tmp_key_length=(*keyinfo->get_key)(keyinfo,nod_flag,&kpos,lastkey);
      root=_mi_dpos(info,nod_flag,kpos);
      if (subkeys == -1)
      {
        /* the last entry in sub-tree */
<<<<<<< HEAD
        _mi_dispose(info, keyinfo, root);
=======
        DBUG_PRINT("info",("FT2: the last entry"));
        _mi_dispose(info, keyinfo, root,DFLT_INIT_HITS);
>>>>>>> 906ad716
        /* fall through to normal delete */
      }
      else
      {
        keyinfo=&info->s->ft2_keyinfo;
        kpos-=keyinfo->keylength+nod_flag; /* we'll modify key entry 'in vivo' */
        key+=off;
        ret_value=_mi_ck_real_delete(info, &info->s->ft2_keyinfo,
            key, HA_FT_WLEN, &root);
        _mi_dpointer(info, kpos+HA_FT_WLEN, root);
        subkeys++;
        ft_intXstore(kpos, subkeys);
        if (!ret_value)
          ret_value=_mi_write_keypage(info,keyinfo,page,
                                      DFLT_INIT_HITS,anc_buff);
        DBUG_PRINT("exit",("Return: %d",ret_value));
        DBUG_RETURN(ret_value);
      }
    }
  }
  leaf_buff=0;
  LINT_INIT(leaf_page);
  if (nod_flag)
  {
    leaf_page=_mi_kpos(nod_flag,keypos);
    if (!(leaf_buff= (uchar*) my_alloca((uint) keyinfo->block_length+
					MI_MAX_KEY_BUFF*2)))
    {
      DBUG_PRINT("error",("Couldn't allocate memory"));
      my_errno=ENOMEM;
      DBUG_PRINT("exit",("Return: %d",-1));
      DBUG_RETURN(-1);
    }
    if (!_mi_fetch_keypage(info,keyinfo,leaf_page,DFLT_INIT_HITS,leaf_buff,0))
      goto err;
  }

  if (flag != 0)
  {
    if (!nod_flag)
    {
      DBUG_PRINT("error",("Didn't find key"));
      my_errno=HA_ERR_CRASHED;		/* This should newer happend */
      goto err;
    }
    save_flag=0;
    ret_value=d_search(info,keyinfo,comp_flag,key,key_length,
                       leaf_page,leaf_buff);
  }
  else
  {						/* Found key */
    uint tmp;
    length=mi_getint(anc_buff);
    tmp=remove_key(keyinfo,nod_flag,keypos,lastkey,anc_buff+length,
		   &next_block);
    if (tmp == 0)
    {
      DBUG_PRINT("exit",("Return: %d",0));
      DBUG_RETURN(0);
    }
    length-= tmp;

    mi_putint(anc_buff,length,nod_flag);
    if (!nod_flag)
    {						/* On leaf page */
      if (_mi_write_keypage(info,keyinfo,page,DFLT_INIT_HITS,anc_buff))
      {
        DBUG_PRINT("exit",("Return: %d",-1));
	DBUG_RETURN(-1);
      }
      /* Page will be update later if we return 1 */
      DBUG_RETURN(test(length <= (info->quick_mode ? MI_MIN_KEYBLOCK_LENGTH :
				  (uint) keyinfo->underflow_block_length)));
    }
    save_flag=1;
    ret_value=del(info,keyinfo,key,anc_buff,leaf_page,leaf_buff,keypos,
		  next_block,lastkey);
  }
  if (ret_value >0)
  {
    save_flag=1;
    if (ret_value == 1)
      ret_value= underflow(info,keyinfo,anc_buff,leaf_page,leaf_buff,keypos);
    else
    {				/* This happens only with packed keys */
      DBUG_PRINT("test",("Enlarging of key when deleting"));
      if (!_mi_get_last_key(info,keyinfo,anc_buff,lastkey,keypos,&length))
      {
	goto err;
      }
      ret_value=_mi_insert(info,keyinfo,key,anc_buff,keypos,lastkey,
			   (uchar*) 0,(uchar*) 0,(my_off_t) 0,(my_bool) 0);
    }
  }
  if (ret_value == 0 && mi_getint(anc_buff) > keyinfo->block_length)
  {
    save_flag=1;
    ret_value=_mi_split_page(info,keyinfo,key,anc_buff,lastkey,0) | 2;
  }
  if (save_flag && ret_value != 1)
    ret_value|=_mi_write_keypage(info,keyinfo,page,DFLT_INIT_HITS,anc_buff);
  else
  {
    DBUG_DUMP("page",(byte*) anc_buff,mi_getint(anc_buff));
  }
  my_afree((byte*) leaf_buff);
  DBUG_PRINT("exit",("Return: %d",ret_value));
  DBUG_RETURN(ret_value);
err:
  my_afree((byte*) leaf_buff);
  DBUG_PRINT("exit",("Error: %d",my_errno));
  DBUG_RETURN (-1);
} /* d_search */


	/* Remove a key that has a page-reference */

static int del(register MI_INFO *info, register MI_KEYDEF *keyinfo, uchar *key,
	       uchar *anc_buff, my_off_t leaf_page, uchar *leaf_buff,
	       uchar *keypos,		/* Pos to where deleted key was */
	       my_off_t next_block,
	       uchar *ret_key)		/* key before keypos in anc_buff */
{
  int ret_value,length;
  uint a_length,nod_flag,tmp;
  my_off_t next_page;
  uchar keybuff[MI_MAX_KEY_BUFF],*endpos,*next_buff,*key_start, *prev_key;
  MYISAM_SHARE *share=info->s;
  MI_KEY_PARAM s_temp;
  DBUG_ENTER("del");
  DBUG_PRINT("enter",("leaf_page: %ld   keypos: %lx",leaf_page,keypos));
  DBUG_DUMP("leaf_buff",(byte*) leaf_buff,mi_getint(leaf_buff));

  endpos=leaf_buff+mi_getint(leaf_buff);
  if (!(key_start=_mi_get_last_key(info,keyinfo,leaf_buff,keybuff,endpos,
				   &tmp)))
    DBUG_RETURN(-1);

  if ((nod_flag=mi_test_if_nod(leaf_buff)))
  {
    next_page= _mi_kpos(nod_flag,endpos);
    if (!(next_buff= (uchar*) my_alloca((uint) keyinfo->block_length+
					MI_MAX_KEY_BUFF*2)))
      DBUG_RETURN(-1);
    if (!_mi_fetch_keypage(info,keyinfo,next_page,DFLT_INIT_HITS,next_buff,0))
      ret_value= -1;
    else
    {
      DBUG_DUMP("next_page",(byte*) next_buff,mi_getint(next_buff));
      if ((ret_value=del(info,keyinfo,key,anc_buff,next_page,next_buff,
			 keypos,next_block,ret_key)) >0)
      {
	endpos=leaf_buff+mi_getint(leaf_buff);
	if (ret_value == 1)
	{
	  ret_value=underflow(info,keyinfo,leaf_buff,next_page,
			      next_buff,endpos);
	  if (ret_value == 0 && mi_getint(leaf_buff) > keyinfo->block_length)
	  {
	    ret_value=_mi_split_page(info,keyinfo,key,leaf_buff,ret_key,0) | 2;
	  }
	}
	else
	{
	  DBUG_PRINT("test",("Inserting of key when deleting"));
	  if (_mi_get_last_key(info,keyinfo,leaf_buff,keybuff,endpos,
				&tmp))
	    goto err;
	  ret_value=_mi_insert(info,keyinfo,key,leaf_buff,endpos,keybuff,
			       (uchar*) 0,(uchar*) 0,(my_off_t) 0,0);
	}
      }
      if (_mi_write_keypage(info,keyinfo,leaf_page,DFLT_INIT_HITS,leaf_buff))
	goto err;
    }
    my_afree((byte*) next_buff);
    DBUG_RETURN(ret_value);
  }

	/* Remove last key from leaf page */

  mi_putint(leaf_buff,key_start-leaf_buff,nod_flag);
  if (_mi_write_keypage(info,keyinfo,leaf_page,DFLT_INIT_HITS,leaf_buff))
    goto err;

	/* Place last key in ancestor page on deleted key position */

  a_length=mi_getint(anc_buff);
  endpos=anc_buff+a_length;
  if (keypos != anc_buff+2+share->base.key_reflength &&
      !_mi_get_last_key(info,keyinfo,anc_buff,ret_key,keypos,&tmp))
    goto err;
  prev_key=(keypos == anc_buff+2+share->base.key_reflength ?
	    0 : ret_key);
  length=(*keyinfo->pack_key)(keyinfo,share->base.key_reflength,
			      keypos == endpos ? (uchar*) 0 : keypos,
			      prev_key, prev_key,
			      keybuff,&s_temp);
  if (length > 0)
    bmove_upp((byte*) endpos+length,(byte*) endpos,(uint) (endpos-keypos));
  else
    bmove(keypos,keypos-length, (int) (endpos-keypos)+length);
  (*keyinfo->store_key)(keyinfo,keypos,&s_temp);
  /* Save pointer to next leaf */
  if (!(*keyinfo->get_key)(keyinfo,share->base.key_reflength,&keypos,ret_key))
    goto err;
  _mi_kpointer(info,keypos - share->base.key_reflength,next_block);
  mi_putint(anc_buff,a_length+length,share->base.key_reflength);

  DBUG_RETURN( mi_getint(leaf_buff) <=
	       (info->quick_mode ? MI_MIN_KEYBLOCK_LENGTH :
		(uint) keyinfo->underflow_block_length));
err:
  DBUG_RETURN(-1);
} /* del */


	/* Balances adjacent pages if underflow occours */

static int underflow(register MI_INFO *info, register MI_KEYDEF *keyinfo,
		     uchar *anc_buff,
		     my_off_t leaf_page,/* Ancestor page and underflow page */
		     uchar *leaf_buff,
		     uchar *keypos)	/* Position to pos after key */
{
  int t_length;
  uint length,anc_length,buff_length,leaf_length,p_length,s_length,nod_flag,
       key_reflength,key_length;
  my_off_t next_page;
  uchar anc_key[MI_MAX_KEY_BUFF],leaf_key[MI_MAX_KEY_BUFF],
        *buff,*endpos,*next_keypos,*anc_pos,*half_pos,*temp_pos,*prev_key,
        *after_key;
  MI_KEY_PARAM s_temp;
  MYISAM_SHARE *share=info->s;
  DBUG_ENTER("underflow");
  DBUG_PRINT("enter",("leaf_page: %ld   keypos: %lx",(long) leaf_page,keypos));
  DBUG_DUMP("anc_buff",(byte*) anc_buff,mi_getint(anc_buff));
  DBUG_DUMP("leaf_buff",(byte*) leaf_buff,mi_getint(leaf_buff));

  buff=info->buff;
  info->buff_used=1;
  next_keypos=keypos;
  nod_flag=mi_test_if_nod(leaf_buff);
  p_length=nod_flag+2;
  anc_length=mi_getint(anc_buff);
  leaf_length=mi_getint(leaf_buff);
  key_reflength=share->base.key_reflength;
  if (info->s->keyinfo+info->lastinx == keyinfo)
    info->page_changed=1;

  if ((keypos < anc_buff+anc_length && (info->state->records & 1)) ||
      keypos == anc_buff+2+key_reflength)
  {					/* Use page right of anc-page */
    DBUG_PRINT("test",("use right page"));

    if (keyinfo->flag & HA_BINARY_PACK_KEY)
    {
      if (!(next_keypos=_mi_get_key(info, keyinfo,
				    anc_buff, buff, keypos, &length)))
	goto err;
    }
    else
    {
      /* Got to end of found key */
      buff[0]=buff[1]=0;	/* Avoid length error check if packed key */
      if (!(*keyinfo->get_key)(keyinfo,key_reflength,&next_keypos,
			       buff))
      goto err;
    }
    next_page= _mi_kpos(key_reflength,next_keypos);
    if (!_mi_fetch_keypage(info,keyinfo,next_page,DFLT_INIT_HITS,buff,0))
      goto err;
    buff_length=mi_getint(buff);
    DBUG_DUMP("next",(byte*) buff,buff_length);

    /* find keys to make a big key-page */
    bmove((byte*) next_keypos-key_reflength,(byte*) buff+2,
	  key_reflength);
    if (!_mi_get_last_key(info,keyinfo,anc_buff,anc_key,next_keypos,&length)
	|| !_mi_get_last_key(info,keyinfo,leaf_buff,leaf_key,
			     leaf_buff+leaf_length,&length))
      goto err;

    /* merge pages and put parting key from anc_buff between */
    prev_key=(leaf_length == p_length ? (uchar*) 0 : leaf_key);
    t_length=(*keyinfo->pack_key)(keyinfo,nod_flag,buff+p_length,
				  prev_key, prev_key,
				  anc_key, &s_temp);
    length=buff_length-p_length;
    endpos=buff+length+leaf_length+t_length;
    /* buff will always be larger than before !*/
    bmove_upp((byte*) endpos, (byte*) buff+buff_length,length);
    memcpy((byte*) buff, (byte*) leaf_buff,(size_t) leaf_length);
    (*keyinfo->store_key)(keyinfo,buff+leaf_length,&s_temp);
    buff_length=(uint) (endpos-buff);
    mi_putint(buff,buff_length,nod_flag);

    /* remove key from anc_buff */

    s_length=remove_key(keyinfo,key_reflength,keypos,anc_key,
			anc_buff+anc_length,(my_off_t *) 0);
    if (!s_length)
      goto err;
    anc_length-=s_length;
    mi_putint(anc_buff,anc_length,key_reflength);

    if (buff_length <= keyinfo->block_length)
    {						/* Keys in one page */
      memcpy((byte*) leaf_buff,(byte*) buff,(size_t) buff_length);
      if (_mi_dispose(info,keyinfo,next_page,DFLT_INIT_HITS))
       goto err;
    }
    else
    {						/* Page is full */
      endpos=anc_buff+anc_length;
      DBUG_PRINT("test",("anc_buff: %lx  endpos: %lx",anc_buff,endpos));
      if (keypos != anc_buff+2+key_reflength &&
	  !_mi_get_last_key(info,keyinfo,anc_buff,anc_key,keypos,&length))
	goto err;
      if (!(half_pos=_mi_find_half_pos(nod_flag, keyinfo, buff, leaf_key,
				       &key_length, &after_key)))
	goto err;
      length=(uint) (half_pos-buff);
      memcpy((byte*) leaf_buff,(byte*) buff,(size_t) length);
      mi_putint(leaf_buff,length,nod_flag);

      /* Correct new keypointer to leaf_page */
      half_pos=after_key;
      _mi_kpointer(info,leaf_key+key_length,next_page);
      /* Save key in anc_buff */
      prev_key=(keypos == anc_buff+2+key_reflength ? (uchar*) 0 : anc_key),
      t_length=(*keyinfo->pack_key)(keyinfo,key_reflength,
				    (keypos == endpos ? (uchar*) 0 :
				     keypos),
				    prev_key, prev_key,
				    leaf_key, &s_temp);
      if (t_length >= 0)
	bmove_upp((byte*) endpos+t_length,(byte*) endpos,
		  (uint) (endpos-keypos));
      else
	bmove(keypos,keypos-t_length,(uint) (endpos-keypos)+t_length);
      (*keyinfo->store_key)(keyinfo,keypos,&s_temp);
      mi_putint(anc_buff,(anc_length+=t_length),key_reflength);

	/* Store key first in new page */
      if (nod_flag)
	bmove((byte*) buff+2,(byte*) half_pos-nod_flag,(size_t) nod_flag);
      if (!(*keyinfo->get_key)(keyinfo,nod_flag,&half_pos,leaf_key))
	goto err;
      t_length=(int) (*keyinfo->pack_key)(keyinfo, nod_flag, (uchar*) 0,
					  (uchar*) 0, (uchar *) 0,
					  leaf_key, &s_temp);
      /* t_length will always be > 0 for a new page !*/
      length=(uint) ((buff+mi_getint(buff))-half_pos);
      bmove((byte*) buff+p_length+t_length,(byte*) half_pos,(size_t) length);
      (*keyinfo->store_key)(keyinfo,buff+p_length,&s_temp);
      mi_putint(buff,length+t_length+p_length,nod_flag);

      if (_mi_write_keypage(info,keyinfo,next_page,DFLT_INIT_HITS,buff))
	goto err;
    }
    if (_mi_write_keypage(info,keyinfo,leaf_page,DFLT_INIT_HITS,leaf_buff))
      goto err;
    DBUG_RETURN(anc_length <= ((info->quick_mode ? MI_MIN_BLOCK_LENGTH :
				(uint) keyinfo->underflow_block_length)));
  }

  DBUG_PRINT("test",("use left page"));

  keypos=_mi_get_last_key(info,keyinfo,anc_buff,anc_key,keypos,&length);
  if (!keypos)
    goto err;
  next_page= _mi_kpos(key_reflength,keypos);
  if (!_mi_fetch_keypage(info,keyinfo,next_page,DFLT_INIT_HITS,buff,0))
      goto err;
  buff_length=mi_getint(buff);
  endpos=buff+buff_length;
  DBUG_DUMP("prev",(byte*) buff,buff_length);

  /* find keys to make a big key-page */
  bmove((byte*) next_keypos - key_reflength,(byte*) leaf_buff+2,
	key_reflength);
  next_keypos=keypos;
  if (!(*keyinfo->get_key)(keyinfo,key_reflength,&next_keypos,
			   anc_key))
    goto err;
  if (!_mi_get_last_key(info,keyinfo,buff,leaf_key,endpos,&length))
    goto err;

  /* merge pages and put parting key from anc_buff between */
  prev_key=(leaf_length == p_length ? (uchar*) 0 : leaf_key);
  t_length=(*keyinfo->pack_key)(keyinfo,nod_flag,
				(leaf_length == p_length ?
                                 (uchar*) 0 : leaf_buff+p_length),
				prev_key, prev_key,
				anc_key, &s_temp);
  if (t_length >= 0)
    bmove((byte*) endpos+t_length,(byte*) leaf_buff+p_length,
	    (size_t) (leaf_length-p_length));
  else						/* We gained space */
    bmove((byte*) endpos,(byte*) leaf_buff+((int) p_length-t_length),
	  (size_t) (leaf_length-p_length+t_length));

  (*keyinfo->store_key)(keyinfo,endpos,&s_temp);
  buff_length=buff_length+leaf_length-p_length+t_length;
  mi_putint(buff,buff_length,nod_flag);

  /* remove key from anc_buff */
  s_length=remove_key(keyinfo,key_reflength,keypos,anc_key,
		      anc_buff+anc_length,(my_off_t *) 0);
  if (!s_length)
    goto err;
  anc_length-=s_length;
  mi_putint(anc_buff,anc_length,key_reflength);

  if (buff_length <= keyinfo->block_length)
  {						/* Keys in one page */
    if (_mi_dispose(info,keyinfo,leaf_page,DFLT_INIT_HITS))
      goto err;
  }
  else
  {						/* Page is full */
    if (keypos == anc_buff+2+key_reflength)
      anc_pos=0;				/* First key */
    else if (!_mi_get_last_key(info,keyinfo,anc_buff,anc_pos=anc_key,keypos,
			       &length))
      goto err;
    endpos=_mi_find_half_pos(nod_flag,keyinfo,buff,leaf_key,
			     &key_length, &half_pos);
    if (!endpos)
      goto err;
    _mi_kpointer(info,leaf_key+key_length,leaf_page);
    /* Save key in anc_buff */
    DBUG_DUMP("anc_buff",(byte*) anc_buff,anc_length);
    DBUG_DUMP("key_to_anc",(byte*) leaf_key,key_length);

    temp_pos=anc_buff+anc_length;
    t_length=(*keyinfo->pack_key)(keyinfo,key_reflength,
				  keypos == temp_pos ? (uchar*) 0
				  : keypos,
				  anc_pos, anc_pos,
				  leaf_key,&s_temp);
    if (t_length > 0)
      bmove_upp((byte*) temp_pos+t_length,(byte*) temp_pos,
		(uint) (temp_pos-keypos));
    else
      bmove(keypos,keypos-t_length,(uint) (temp_pos-keypos)+t_length);
    (*keyinfo->store_key)(keyinfo,keypos,&s_temp);
    mi_putint(anc_buff,(anc_length+=t_length),key_reflength);

    /* Store first key on new page */
    if (nod_flag)
      bmove((byte*) leaf_buff+2,(byte*) half_pos-nod_flag,(size_t) nod_flag);
    if (!(length=(*keyinfo->get_key)(keyinfo,nod_flag,&half_pos,leaf_key)))
      goto err;
    DBUG_DUMP("key_to_leaf",(byte*) leaf_key,length);
    t_length=(*keyinfo->pack_key)(keyinfo,nod_flag, (uchar*) 0,
				  (uchar*) 0, (uchar*) 0, leaf_key, &s_temp);
    length=(uint) ((buff+buff_length)-half_pos);
    DBUG_PRINT("info",("t_length: %d  length: %d",t_length,(int) length));
    bmove((byte*) leaf_buff+p_length+t_length,(byte*) half_pos,
	  (size_t) length);
    (*keyinfo->store_key)(keyinfo,leaf_buff+p_length,&s_temp);
    mi_putint(leaf_buff,length+t_length+p_length,nod_flag);
    if (_mi_write_keypage(info,keyinfo,leaf_page,DFLT_INIT_HITS,leaf_buff))
      goto err;
    mi_putint(buff,endpos-buff,nod_flag);
  }
  if (_mi_write_keypage(info,keyinfo,next_page,DFLT_INIT_HITS,buff))
    goto err;
  DBUG_RETURN(anc_length <= (uint) keyinfo->block_length/2);
err:
  DBUG_RETURN(-1);
} /* underflow */


	/*
	  remove a key from packed buffert
	  The current code doesn't handle the case that the next key may be
	  packed better against the previous key if there is a case difference
	  returns how many chars was removed or 0 on error
	*/

static uint remove_key(MI_KEYDEF *keyinfo, uint nod_flag,
		       uchar *keypos,	/* Where key starts */
		       uchar *lastkey,	/* key to be removed */
		       uchar *page_end, /* End of page */
		       my_off_t *next_block)	/* ptr to next block */
{
  int s_length;
  uchar *start;
  DBUG_ENTER("remove_key");
  DBUG_PRINT("enter",("keypos: %lx  page_end: %lx",keypos,page_end));

  start=keypos;
  if (!(keyinfo->flag &
	(HA_PACK_KEY | HA_SPACE_PACK_USED | HA_VAR_LENGTH_KEY |
	 HA_BINARY_PACK_KEY)))
  {
    s_length=(int) (keyinfo->keylength+nod_flag);
    if (next_block && nod_flag)
      *next_block= _mi_kpos(nod_flag,keypos+s_length);
  }
  else
  {					 /* Let keypos point at next key */
    /* Calculate length of key */
    if (!(*keyinfo->get_key)(keyinfo,nod_flag,&keypos,lastkey))
      DBUG_RETURN(0);				/* Error */
    if (next_block && nod_flag)
      *next_block= _mi_kpos(nod_flag,keypos);
    s_length=(int) (keypos-start);
    if (keypos != page_end)
    {
      if (keyinfo->flag & HA_BINARY_PACK_KEY)
      {
	uchar *old_key=start;
	uint next_length,prev_length,prev_pack_length;
	get_key_length(next_length,keypos);
	get_key_pack_length(prev_length,prev_pack_length,old_key);
	if (next_length > prev_length)
	{
	  /* We have to copy data from the current key to the next key */
	  bmove_upp((char*) keypos,(char*) (lastkey+next_length),
		    (next_length-prev_length));
	  keypos-=(next_length-prev_length)+prev_pack_length;
	  store_key_length(keypos,prev_length);
	  s_length=(int) (keypos-start);
	}
      }
      else
      {
	/* Check if a variable length first key part */
	if ((keyinfo->seg->flag & HA_PACK_KEY) && *keypos & 128)
	{
	  /* Next key is packed against the current one */
	  uint next_length,prev_length,prev_pack_length,lastkey_length,
	    rest_length;
	  if (keyinfo->seg[0].length >= 127)
	  {
	    if (!(prev_length=mi_uint2korr(start) & 32767))
	      goto end;
	    next_length=mi_uint2korr(keypos) & 32767;
	    keypos+=2;
	    prev_pack_length=2;
	  }
	  else
	  {
	    if (!(prev_length= *start & 127))
	      goto end;				/* Same key as previous*/
	    next_length= *keypos & 127;
	    keypos++;
	    prev_pack_length=1;
	  }
	  if (!(*start & 128))
	    prev_length=0;			/* prev key not packed */
	  if (keyinfo->seg[0].flag & HA_NULL_PART)
	    lastkey++;				/* Skipp null marker */
	  get_key_length(lastkey_length,lastkey);
	  if (!next_length)			/* Same key after */
	  {
	    next_length=lastkey_length;
	    rest_length=0;
	  }
	  else
	    get_key_length(rest_length,keypos);

	  if (next_length > prev_length)
	  {		/* Key after is based on deleted key */
	    uint pack_length,tmp;
	    bmove_upp((char*) keypos,(char*) (lastkey+next_length),
		      tmp=(next_length-prev_length));
	    rest_length+=tmp;
	    pack_length= prev_length ? get_pack_length(rest_length): 0;
	    keypos-=tmp+pack_length+prev_pack_length;
	    s_length=(int) (keypos-start);
	    if (prev_length)			/* Pack against prev key */
	    {
	      *keypos++= start[0];
	      if (prev_pack_length == 2)
		*keypos++= start[1];
	      store_key_length(keypos,rest_length);
	    }
	    else
	    {
	      /* Next key is not packed anymore */
	      if (keyinfo->seg[0].flag & HA_NULL_PART)
	      {
		rest_length++;			/* Mark not null */
	      }
	      if (prev_pack_length == 2)
	      {
		mi_int2store(keypos,rest_length);
	      }
	      else
		*keypos= rest_length;
	    }
	  }
	}
      }
    }
  }
  end:
  bmove((byte*) start,(byte*) start+s_length,
	(uint) (page_end-start-s_length));
  DBUG_RETURN((uint) s_length);
} /* remove_key */<|MERGE_RESOLUTION|>--- conflicted
+++ resolved
@@ -263,12 +263,7 @@
       if (subkeys == -1)
       {
         /* the last entry in sub-tree */
-<<<<<<< HEAD
-        _mi_dispose(info, keyinfo, root);
-=======
-        DBUG_PRINT("info",("FT2: the last entry"));
         _mi_dispose(info, keyinfo, root,DFLT_INIT_HITS);
->>>>>>> 906ad716
         /* fall through to normal delete */
       }
       else
